INPUT_DIR = '../../../input'

<<<<<<< HEAD
time = '20250328'
=======
time = '20250327'
>>>>>>> 21fd0938
middle = ''
suffix = '5_20'
# senerios = [
#     'Run_16_GHG_1_8C_67_BIO_0',
#     'Run_13_GHG_1_5C_50_BIO_0',
#     'Run_10_GHG_1_5C_67_BIO_0',
#     'Run_17_GHG_1_8C_67_BIO_3',
#     'Run_14_GHG_1_5C_50_BIO_3',
#     'Run_11_GHG_1_5C_67_BIO_3',
#     'Run_18_GHG_1_8C_67_BIO_5',
#     'Run_15_GHG_1_5C_50_BIO_5',
#     'Run_12_GHG_1_5C_67_BIO_5',
# ]

run_number_origin = [7,4,1,8,5,2,9,6,3]
run_number = [num for num in run_number_origin]
senerios_origin = [
    'GHG_1_8C_67_BIO_0',
    'GHG_1_5C_50_BIO_0',
    'GHG_1_5C_67_BIO_0',
    'GHG_1_8C_67_BIO_3',
    'GHG_1_5C_50_BIO_3',
    'GHG_1_5C_67_BIO_3',
    'GHG_1_8C_67_BIO_5',
    'GHG_1_5C_50_BIO_5',
    'GHG_1_5C_67_BIO_5',
]
senerios = [f"Run_{num}_{senerio}" for num, senerio in zip(run_number, senerios_origin)]
input_files = [
    f"{time}_{middle}_{senerio}_{suffix}".strip('_').replace('__', '_')
    for senerio in senerios
]

# 子任务及对应颜色配置文件
sub_tasks = [
    ('lumap_2050', 'ag_group_map'),
    ('ammap_2050', 'am'),
    ('non_ag_2050', 'non_ag')
]


# 生成任务列表
tasks = [(main_task, sub_task[0], sub_task[1]) for main_task in input_files for sub_task in sub_tasks]

COLUMN_WIDTH = 0.8
X_OFFSET = 2
font_size = 25
axis_linewidth = 2<|MERGE_RESOLUTION|>--- conflicted
+++ resolved
@@ -1,10 +1,6 @@
 INPUT_DIR = '../../../input'
 
-<<<<<<< HEAD
-time = '20250328'
-=======
 time = '20250327'
->>>>>>> 21fd0938
 middle = ''
 suffix = '5_20'
 # senerios = [
