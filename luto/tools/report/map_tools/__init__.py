--- conflicted
+++ resolved
@@ -1,521 +1,512 @@
-# Copyright 2025 Bryan, B.A., Williams, N., Archibald, C.L., de Haan, F., Wang, J., 
-# van Schoten, N., Hadjikakou, M., Sanson, J.,  Zyngier, R., Marcos-Martinez, R.,  
-# Navarro, J.,  Gao, L., Aghighi, H., Armstrong, T., Bohl, H., Jaffe, P., Khan, M.S., 
-# Moallemi, E.A., Nazari, A., Pan, X., Steyl, D., and Thiruvady, D.R.
-#
-# This file is part of LUTO2 - Version 2 of the Australian Land-Use Trade-Offs model
-#
-# LUTO2 is free software: you can redistribute it and/or modify it under the
-# terms of the GNU General Public License as published by the Free Software
-# Foundation, either version 3 of the License, or (at your option) any later
-# version.
-#
-# LUTO2 is distributed in the hope that it will be useful, but WITHOUT ANY
-# WARRANTY; without even the implied warranty of MERCHANTABILITY or FITNESS FOR
-# A PARTICULAR PURPOSE. See the GNU General Public License for more details.
-#
-# You should have received a copy of the GNU General Public License along with
-# LUTO2. If not, see <https://www.gnu.org/licenses/>.
-
-import json
-import os
-import rasterio
-import folium
-
-import geopandas as gpd
-import pandas as pd
-import numpy as np
-import imageio
-import pyproj
-
-import luto.settings as settings
-
-from branca.element import Template,  MacroElement, Element
-from shutil import move
-from rasterio.io import MemoryFile
-from rasterio.coords import BoundingBox
-from rasterio.warp import (calculate_default_transform, 
-                           transform_bounds, 
-                           reproject, 
-                           Resampling)
-
-from luto.tools.report.data_tools.parameters import AG_LANDUSE, AM_MAP_CODES, AM_NON_AG_CODES, AM_NON_AG_REMOVED_DESC, NON_AG_MAP_CODES
-from luto.tools.report.map_tools.helper import get_legend_elemet
-
-
-# Set the PROJ_LIB environment variable to the path of the PROJ data directory
-proj_lib_path = pyproj.datadir.get_data_dir()
-# Set the PROJ_LIB environment variable to this path
-os.environ['PROJ_LIB'] = proj_lib_path
-
-
-# function to write colormap to tif
-def hex_color_to_numeric(hex_color: str, toFloat: bool = False) -> tuple:
-    """
-    Converts a hexadecimal color code to its numeric representation.
-
-    Args:
-        hex_color (str): The hexadecimal color code to convert.
-
-    Returns
-        tuple: A tuple containing the red, green, blue, and (optional) alpha components of the color.
-    """
-    # Remove the '#' character (if present)
-    hex_color = hex_color.lstrip('#')
-
-    # Get the red, green, blue, and (optional) alpha components
-    red = int(hex_color[:2], 16)
-    green = int(hex_color[2:4], 16)
-    blue = int(hex_color[4:6], 16)
-
-    # Add 1 if any of the value equals 0
-    if red == 0:
-        red += 1
-    if green == 0:
-        green += 1
-    if blue == 0:
-        blue += 1
-
-    # If the color includes an alpha channel
-    alpha = int(hex_color[6:8], 16) if len(hex_color) == 8 else 255
-    
-    # Convert to float if toFloat is True
-    if toFloat:
-        red, green, blue, alpha = red/255, green/255, blue/255, alpha/255
-
-    return red, green, blue, alpha
-    
-
-
-def convert_1band_to_4band_in_memory(initial_tif:str,
-                                     band:int=1, 
-                                     color_dict: dict=None) -> MemoryFile:
-    """Convert a 1-band array in a MemoryFile to 4-band (RGBA) and return a new MemoryFile.
-
-    Args:
-        initial_tif (str): 
-            The path for input tif.
-        band (int, optional):
-            The band number of the input tif to process (default is 1).
-        color_dict (dict): 
-            A dictionary of color values for each class.
-
-    Returns
-        MemoryFile: The new MemoryFile containing the 4-band (RGBA) array.
-    """
-    
-    with rasterio.open(initial_tif) as src:
-        # Read the 1-band array, return a 2D array (HW)
-        lu_arr = src.read(band)
-        nodata = src.meta['nodata']
-
-        # Set the color of nodata value to transparent
-        if nodata is not None:
-            color_dict[nodata] = (0,0,0,0) 
-
-        # Create a new metadata for the 4-band array
-        lu_meta = src.meta.copy()
-        lu_meta.update(count=4, compress='lzw', dtype='uint8', nodata=None)
-
-        arr_4band = np.zeros((lu_arr.shape[0], lu_arr.shape[1], 4), dtype='uint8')
-        for k, v in color_dict.items():
-            arr_4band[lu_arr == k] = v
-
-        arr_4band = arr_4band.transpose(2, 0, 1)  # Convert HWC to CHW
-
-    # Create a new in-memory file for the 4-band array
-    memfile = MemoryFile()
-    with memfile.open(**lu_meta) as dst:
-        dst.write(arr_4band)
-
-    return memfile
-
-
-def reproject_raster_in_memory(src_memfile,
-                               dst_crs='EPSG:3857'):
-    """
-    Reproject a raster in a MemoryFile to Web Mercator and return a new MemoryFile.
-
-    Parameters
-        src_memfile (MemoryFile): 
-            The source raster in a MemoryFile.
-        dst_crs (CRS, optional): 
-            The destination CRS to reproject the raster to. 
-            Defaults to EPSG:3857 (Web Mercator).
-
-    Returns
-        MemoryFile: The reprojected raster in a new MemoryFile.
-    """
-    
-    with src_memfile.open() as src:
-        transform, width, height = calculate_default_transform(
-            src.crs, dst_crs, src.width, src.height, *src.bounds)
-        kwargs = src.meta.copy()
-        kwargs.update({
-            'crs': dst_crs,
-            'transform': transform,
-            'width': width,
-            'height': height,
-            'compress': 'lzw'
-        })
-
-        memfile = MemoryFile()
-        with memfile.open(**kwargs) as dst:
-            for i in range(1, src.count + 1):
-                reproject(
-                    source=rasterio.band(src, i),
-                    destination=rasterio.band(dst, i),
-                    src_transform=src.transform,
-                    src_crs=src.crs,
-                    dst_transform=transform,
-                    dst_crs=dst_crs,
-                    resampling=Resampling.nearest)
-    
-    return memfile
-
-
-def save_colored_raster_as_png(src_memfile: MemoryFile, 
-                               out_path: str, 
-                               src_crs: str = 'EPSG:3857', 
-                               dst_crs: str = 'EPSG:4283'):
-    """
-    Save a colored raster image as a PNG file.
-
-    Args:
-        src_memfile (MemoryFile):
-            The source raster in a MemoryFile.
-        out_path (str): 
-            The path to save the PNG file.
-        src_crs (str, optional): 
-            The source coordinate reference system (CRS) of the raster image. 
-            Defaults to 'EPSG:3857' (WGS 84 / Pseudo-Mercator).
-        dst_crs (str, optional): 
-            The destination CRS for transforming the bounding box. 
-            Defaults to 'EPSG:4283' (GDA 1994).
-
-    Returns
-        Tuple[List[float], List[List[float]]]:
-            A tuple containing the center coordinates and bounds of the transformed bounding box.
-            The center coordinates are in the format [latitude, longitude].
-            The bounds are a list of lists, where each inner list represents a point in the format [latitude, longitude].
-    """
-    with src_memfile.open() as src:
-        bounds = src.bounds
-        img = src.read()  # CHW
-        img_rgba = img.transpose(1, 2, 0)  # CHW -> HWC
-
-
-        # Transform the bounding box to WGS84
-        wgs84_bbox = transform_bounds(src_crs, dst_crs, *bounds)
-        wgs84_bbox = BoundingBox(*wgs84_bbox)
-        bounds_for_folium = [[wgs84_bbox.bottom, wgs84_bbox.left],
-                             [wgs84_bbox.top, wgs84_bbox.right]]
-
-        # Get the center of the bounding box
-        center = [(wgs84_bbox.bottom + wgs84_bbox.top) / 2,
-                  (wgs84_bbox.left + wgs84_bbox.right) / 2]
-        
-        
-        # Get the mercator bounding box
-        mercator_bbox = bounds.left, bounds.bottom, bounds.right, bounds.top
-        
-        imageio.imsave(out_path, img_rgba)
-        
-    # Return the center/bounds for folium
-    return center, bounds_for_folium, mercator_bbox
-
-# Function to reclassify -> colorfy -> reproject -> toPNG
-def process_int_raster( initial_tif:str=None, 
-                        band=1,
-                        color_dict:dict=None,
-                        src_crs='EPSG:3857', 
-                        dst_crs='EPSG:4283'):
-    """
-    Process a raster file by reclassifying, coloring, and reprojecting it entirely in memory.
-    
-    Args:
-        initial_tif (str): 
-            Path to the initial raster file.
-        band (int): 
-            Band number to process (default is 1).
-        color_dict (dict): 
-            Dictionary mapping pixel values to colors (default is None).
-        src_crs (str):
-            Source coordinate reference system (default is 'EPSG:3857').
-        dst_crs (str):
-            Destination coordinate reference system (default is 'EPSG:4283' (GDA 1994)).
-    
-    Returns
-        tuple: A tuple containing the center, bounds for folium, and mercator bounding box.
-    """
-    # Process the raster entirely in memory
-    f = convert_1band_to_4band_in_memory(initial_tif, band, color_dict)
-    f = reproject_raster_in_memory(f)
-
-    
-    # Infer the save path (no extension) from the initial path
-    save_base = os.path.splitext(initial_tif)[0]
-    output_base = f"{save_base}_mercator"
-        
-    # Save the reprojected raster as a GeoTIFF file
-    with f.open() as src:
-        kwargs = src.meta.copy()
-        kwargs.update(compress='lzw', dtype='uint8', nodata=None)
-        with rasterio.open(f"{output_base}.tif", 'w', **kwargs) as dst:
-            for i in range(1, src.count + 1):
-                dst.write(src.read(i), i)
-    
-    # Save the reprojected raster as a PNG file
-    center, bounds_for_folium, mercator_bbox = save_colored_raster_as_png(f, 
-                                                    f"{output_base}.png", 
-                                                    src_crs, 
-                                                    dst_crs)
-    
-    # Return the center and bounds for folium
-    return center, bounds_for_folium, mercator_bbox
-
-
-
-
-###################################################################
-#                       Process float image                       #
-###################################################################
-
-
-def float_img_to_int(tif_path: str, 
-                    band: int = 1):
-    """
-    Converts a floating-point image to an integer image.
-
-    Args:
-        tif_path (str): The path to the input TIFF file.
-        band (int, optional): The band number to read from the TIFF file. Defaults to 1.
-
-    Returns
-        MemoryFile: The in-memory file containing the converted integer image.
-    """
-    with rasterio.open(tif_path) as src:
-        src_arr = src.read(band)
-        src_arr = (src_arr * 100).astype(np.int16)
-        
-        meta = src.meta.copy()
-        meta.update(compress='lzw')
-
-        # Create an in-memory file
-        memfile = MemoryFile()
-        with memfile.open(**meta) as dst:
-            dst.write(src_arr, band)
-            
-        return memfile
-    
-
-
-
-# Function to intify -> colorfy -> reproject -> toPNG
-def process_float_raster(initial_tif:str=None, 
-                   band:int=1,
-                   color_dict:dict=None,
-                   mask_path:str='luto/tools/report/Assets/NLUM_2010-11_mask.tif', 
-                   src_crs='EPSG:3857', 
-                   dst_crs='EPSG:4283'):
-    """
-    Process a float raster image by converting it to an integer, 
-    converting it to a 4-band image, masking invalid data, and 
-    reprojecting it. Save the reprojected raster as a GeoTIFF file 
-    and a PNG file. Return the center and bounds for folium.
-
-    Parameters
-    initial_tif (str): 
-        Path to the initial float raster image.
-    band (int, default=1): 
-        Band number of the input float raster image. 
-    color_dict (dict): 
-        Dictionary mapping values to colors for the 4-band image.
-    mask_path (str): 
-        Path to the mask file for invalid data.
-    src_crs (str, default='EPSG:3857'): 
-        Source CRS (Coordinate Reference System) of the raster image.
-    dst_crs (str, default='EPSG:4283' (GDA 1994)): 
-        Destination CRS for reprojecting the raster image.
-
-    Returns
-    tuple: A tuple containing the center coordinates, bounds for folium, and the mercator bounding box.
-    """
-    
-    f = float_img_to_int(initial_tif, band)
-    f = convert_1band_to_4band_in_memory(f, band, color_dict)
-    f = reproject_raster_in_memory(f)
-    
-
-    save_base = f"{os.path.splitext(initial_tif)[0]}_mercator"
-
-    # Save the reprojected raster as a GeoTIFF file
-    with f.open() as src:
-        kwargs = src.meta.copy()
-        kwargs.update(compress='lzw', dtype='uint8', nodata=None)
-        with rasterio.open(f"{save_base}.tif", 'w', **kwargs) as dst:
-            for i in range(1, src.count + 1):
-                dst.write(src.read(i), i)
-
-    # Save the reprojected raster as a PNG file
-    center, bounds_for_folium, mercator_bbox = save_colored_raster_as_png(f, 
-                                                    f"{save_base}.png", 
-                                                    src_crs, 
-                                                    dst_crs)
-
-    # Return the center and bounds for folium
-    return center, bounds_for_folium, mercator_bbox
-
-
-# Get the tif path
-def process_raster(
-    tif_path: str, 
-    color_csv: str, 
-    data_type: str
-    ) -> tuple:
-    """
-    Process a raster image and return the center, bounds, and mercator bbox.
-
-    Args:
-        tif_path (str): The path to the raster image file.
-        color_csv (str): The path to the CSV file containing color information.
-        data_type (str): The type of data in the raster image ('integer' or 'float').
-
-    Returns
-        tuple: A tuple containing the center, bounds for folium map, and mercator bbox.
-    """    
-    
-    # Get the metadata for making map with the tif    
-    color_df = pd.read_csv(color_csv)
-    color_df['lu_color_numeric'] = color_df['lu_color_HEX'].apply(hex_color_to_numeric)
-    
-<<<<<<< HEAD
-    # # Update the lu_code in in the cause some AM/Non-ag are deselected
-    # for idx,row in color_df.iterrows():
-    #     if row['lu_desc'] in AM_NON_AG_REMOVED_DESC:
-    #         color_df.drop(idx, inplace=True)
-    #     elif row['lu_desc'] in AM_NON_AG_CODES:
-    #         color_df.at[idx, 'lu_code'] = AM_NON_AG_CODES[row['lu_desc']]
-=======
-    # Update the lu_code in in the cause some AM/Non-ag are deselected
-    if data_type == 'integer':
-        for idx,row in color_df.iterrows():
-            if row['lu_desc'] in AG_LANDUSE:
-                break
-            elif row['lu_desc'] in AM_NON_AG_REMOVED_DESC:
-                color_df.drop(idx, inplace=True)
-            elif row['lu_desc'] in AM_MAP_CODES:
-                color_df.at[idx, 'lu_code'] = AM_MAP_CODES[row['lu_desc']]
-            # elif row['lu_desc'] in NON_AG_MAP_CODES:
-            #     color_df.at[idx, 'lu_code'] = NON_AG_MAP_CODES[row['lu_desc']]
-            else:
-                continue
->>>>>>> 7e0e3db3
-
-    val_color_dict = color_df.set_index('lu_code')['lu_color_numeric'].to_dict()
-    
-    # Get the color-description dictionary, if the data type is integer
-    if data_type == 'integer':
-        color_desc_dict = color_df.set_index('lu_color_numeric')['lu_desc'].to_dict()
-        center, bounds_for_folium, mercator_bbox = process_int_raster(
-                                                        initial_tif=tif_path, 
-                                                        color_dict=val_color_dict)
-    elif data_type == 'float':
-        color_desc_dict = color_df.set_index('lu_color_numeric')['lu_code'].to_dict()
-        center, bounds_for_folium, mercator_bbox = process_float_raster(
-                                                        initial_tif=tif_path,
-                                                        color_dict=val_color_dict)
-
-    
-    # center          -> the center of the raster, will be used for folium map to center the map
-    # bounds_wgs      -> the bounds of the raster in WGS84, will be used for folium map to set the bounds
-    # bounds_mercator -> the bounds of the raster in Mercator, will be used to download the basemap
-    # color_desc_dict -> the color-description dictionary, can be used to create legend 
-    return center, bounds_for_folium, mercator_bbox, color_desc_dict
-
-
-
-def save_map_to_html(
-    tif_path:str = None, 
-    shapefile_path: str = 'luto/tools/report/Assets/AUS_adm/STE11aAust_mercator_simplified.shp',
-    map_dtype:str = None,
-    center:list = None,
-    bounds_for_folium:list = None,
-    color_desc_dict:dict = None
-    ):
-            
-    # Get the input image path
-    out_base = os.path.splitext(tif_path)[0]
-    in_mercator_png = f"{out_base}_mercator.png"
-    in_base_png = f"{out_base}_basemap.png"
-    out_base_png = f"{out_base}.png"
-    html_save_path = f"{out_base}.html"
-
-    
-    
-    # Initialize the map
-    m = folium.Map(
-        center, 
-        zoom_start=5,
-        zoom_control=False
-    )
-    
-    # Add ESRI Satellite base map 
-    tile = folium.TileLayer(
-        tiles = 'https://server.arcgisonline.com/ArcGIS/rest/services/World_Imagery/MapServer/tile/{z}/{y}/{x}',
-        attr = 'Esri',
-        name = 'Esri Satellite',
-        overlay = False,
-        control = True
-       ).add_to(m)
-
-    # Overlay the image on folium base map
-    img = folium.raster_layers.ImageOverlay(
-        name=os.path.basename(out_base),
-        image=in_mercator_png,
-        bounds=bounds_for_folium,
-        opacity=0.75,
-        interactive=True,
-        cross_origin=False,
-        zindex=1,
-    ).add_to(m)
-    
-    # Add the Shapefile
-    gdf = gpd.read_file(shapefile_path).to_crs(epsg=4283)   # Read the shapefile and convert to GDA 1994
-    geojson_data = json.loads(gdf.to_json())
-    shp = folium.GeoJson(
-        geojson_data,
-        name='Australian States',
-        style_function=lambda feature: {
-        'fillColor': 'transparent',
-        'color': 'rgba(128, 128, 128, 0.7)',  # 70% grey
-        'weight': 1,  # thickness of the edge
-        }
-    ).add_to(m)
-
-    # Add the legend to the map
-    legend_css = get_legend_elemet(color_desc_dict, map_dtype)
-    macro = MacroElement()
-    macro._template = Template(legend_css)
-    m.get_root().add_child(macro)
-    
-    # Add LayerControl
-    folium.LayerControl(position='bottomleft').add_to(m)
-    # Define custom CSS
-    css = """
-    <style>
-    .leaflet-control-layers {
-        position: fixed;
-        top: 20px;
-        left: 20px;
-    }
-    </style>
-    """
-    # Create a new Element containing the CSS
-    css_element = Element(css)
-    m.get_root().html.add_child(css_element)
-    m.save(html_save_path)
-    
-    # Delete the in_mercator_png, reanme the input_mercator_png to input.png
-    os.remove(in_mercator_png)
-    move(in_base_png, out_base_png)
+# Copyright 2025 Bryan, B.A., Williams, N., Archibald, C.L., de Haan, F., Wang, J., 
+# van Schoten, N., Hadjikakou, M., Sanson, J.,  Zyngier, R., Marcos-Martinez, R.,  
+# Navarro, J.,  Gao, L., Aghighi, H., Armstrong, T., Bohl, H., Jaffe, P., Khan, M.S., 
+# Moallemi, E.A., Nazari, A., Pan, X., Steyl, D., and Thiruvady, D.R.
+#
+# This file is part of LUTO2 - Version 2 of the Australian Land-Use Trade-Offs model
+#
+# LUTO2 is free software: you can redistribute it and/or modify it under the
+# terms of the GNU General Public License as published by the Free Software
+# Foundation, either version 3 of the License, or (at your option) any later
+# version.
+#
+# LUTO2 is distributed in the hope that it will be useful, but WITHOUT ANY
+# WARRANTY; without even the implied warranty of MERCHANTABILITY or FITNESS FOR
+# A PARTICULAR PURPOSE. See the GNU General Public License for more details.
+#
+# You should have received a copy of the GNU General Public License along with
+# LUTO2. If not, see <https://www.gnu.org/licenses/>.
+
+import json
+import os
+import rasterio
+import folium
+
+import geopandas as gpd
+import pandas as pd
+import numpy as np
+import imageio
+import pyproj
+
+import luto.settings as settings
+
+from branca.element import Template,  MacroElement, Element
+from shutil import move
+from rasterio.io import MemoryFile
+from rasterio.coords import BoundingBox
+from rasterio.warp import (calculate_default_transform, 
+                           transform_bounds, 
+                           reproject, 
+                           Resampling)
+
+from luto.tools.report.data_tools.parameters import AG_LANDUSE, AM_MAP_CODES, AM_NON_AG_CODES, AM_NON_AG_REMOVED_DESC, NON_AG_MAP_CODES
+from luto.tools.report.map_tools.helper import get_legend_elemet
+
+
+# Set the PROJ_LIB environment variable to the path of the PROJ data directory
+proj_lib_path = pyproj.datadir.get_data_dir()
+# Set the PROJ_LIB environment variable to this path
+os.environ['PROJ_LIB'] = proj_lib_path
+
+
+# function to write colormap to tif
+def hex_color_to_numeric(hex_color: str, toFloat: bool = False) -> tuple:
+    """
+    Converts a hexadecimal color code to its numeric representation.
+
+    Args:
+        hex_color (str): The hexadecimal color code to convert.
+
+    Returns
+        tuple: A tuple containing the red, green, blue, and (optional) alpha components of the color.
+    """
+    # Remove the '#' character (if present)
+    hex_color = hex_color.lstrip('#')
+
+    # Get the red, green, blue, and (optional) alpha components
+    red = int(hex_color[:2], 16)
+    green = int(hex_color[2:4], 16)
+    blue = int(hex_color[4:6], 16)
+
+    # Add 1 if any of the value equals 0
+    if red == 0:
+        red += 1
+    if green == 0:
+        green += 1
+    if blue == 0:
+        blue += 1
+
+    # If the color includes an alpha channel
+    alpha = int(hex_color[6:8], 16) if len(hex_color) == 8 else 255
+    
+    # Convert to float if toFloat is True
+    if toFloat:
+        red, green, blue, alpha = red/255, green/255, blue/255, alpha/255
+
+    return red, green, blue, alpha
+    
+
+
+def convert_1band_to_4band_in_memory(initial_tif:str,
+                                     band:int=1, 
+                                     color_dict: dict=None) -> MemoryFile:
+    """Convert a 1-band array in a MemoryFile to 4-band (RGBA) and return a new MemoryFile.
+
+    Args:
+        initial_tif (str): 
+            The path for input tif.
+        band (int, optional):
+            The band number of the input tif to process (default is 1).
+        color_dict (dict): 
+            A dictionary of color values for each class.
+
+    Returns
+        MemoryFile: The new MemoryFile containing the 4-band (RGBA) array.
+    """
+    
+    with rasterio.open(initial_tif) as src:
+        # Read the 1-band array, return a 2D array (HW)
+        lu_arr = src.read(band)
+        nodata = src.meta['nodata']
+
+        # Set the color of nodata value to transparent
+        if nodata is not None:
+            color_dict[nodata] = (0,0,0,0) 
+
+        # Create a new metadata for the 4-band array
+        lu_meta = src.meta.copy()
+        lu_meta.update(count=4, compress='lzw', dtype='uint8', nodata=None)
+
+        arr_4band = np.zeros((lu_arr.shape[0], lu_arr.shape[1], 4), dtype='uint8')
+        for k, v in color_dict.items():
+            arr_4band[lu_arr == k] = v
+
+        arr_4band = arr_4band.transpose(2, 0, 1)  # Convert HWC to CHW
+
+    # Create a new in-memory file for the 4-band array
+    memfile = MemoryFile()
+    with memfile.open(**lu_meta) as dst:
+        dst.write(arr_4band)
+
+    return memfile
+
+
+def reproject_raster_in_memory(src_memfile,
+                               dst_crs='EPSG:3857'):
+    """
+    Reproject a raster in a MemoryFile to Web Mercator and return a new MemoryFile.
+
+    Parameters
+        src_memfile (MemoryFile): 
+            The source raster in a MemoryFile.
+        dst_crs (CRS, optional): 
+            The destination CRS to reproject the raster to. 
+            Defaults to EPSG:3857 (Web Mercator).
+
+    Returns
+        MemoryFile: The reprojected raster in a new MemoryFile.
+    """
+    
+    with src_memfile.open() as src:
+        transform, width, height = calculate_default_transform(
+            src.crs, dst_crs, src.width, src.height, *src.bounds)
+        kwargs = src.meta.copy()
+        kwargs.update({
+            'crs': dst_crs,
+            'transform': transform,
+            'width': width,
+            'height': height,
+            'compress': 'lzw'
+        })
+
+        memfile = MemoryFile()
+        with memfile.open(**kwargs) as dst:
+            for i in range(1, src.count + 1):
+                reproject(
+                    source=rasterio.band(src, i),
+                    destination=rasterio.band(dst, i),
+                    src_transform=src.transform,
+                    src_crs=src.crs,
+                    dst_transform=transform,
+                    dst_crs=dst_crs,
+                    resampling=Resampling.nearest)
+    
+    return memfile
+
+
+def save_colored_raster_as_png(src_memfile: MemoryFile, 
+                               out_path: str, 
+                               src_crs: str = 'EPSG:3857', 
+                               dst_crs: str = 'EPSG:4283'):
+    """
+    Save a colored raster image as a PNG file.
+
+    Args:
+        src_memfile (MemoryFile):
+            The source raster in a MemoryFile.
+        out_path (str): 
+            The path to save the PNG file.
+        src_crs (str, optional): 
+            The source coordinate reference system (CRS) of the raster image. 
+            Defaults to 'EPSG:3857' (WGS 84 / Pseudo-Mercator).
+        dst_crs (str, optional): 
+            The destination CRS for transforming the bounding box. 
+            Defaults to 'EPSG:4283' (GDA 1994).
+
+    Returns
+        Tuple[List[float], List[List[float]]]:
+            A tuple containing the center coordinates and bounds of the transformed bounding box.
+            The center coordinates are in the format [latitude, longitude].
+            The bounds are a list of lists, where each inner list represents a point in the format [latitude, longitude].
+    """
+    with src_memfile.open() as src:
+        bounds = src.bounds
+        img = src.read()  # CHW
+        img_rgba = img.transpose(1, 2, 0)  # CHW -> HWC
+
+
+        # Transform the bounding box to WGS84
+        wgs84_bbox = transform_bounds(src_crs, dst_crs, *bounds)
+        wgs84_bbox = BoundingBox(*wgs84_bbox)
+        bounds_for_folium = [[wgs84_bbox.bottom, wgs84_bbox.left],
+                             [wgs84_bbox.top, wgs84_bbox.right]]
+
+        # Get the center of the bounding box
+        center = [(wgs84_bbox.bottom + wgs84_bbox.top) / 2,
+                  (wgs84_bbox.left + wgs84_bbox.right) / 2]
+        
+        
+        # Get the mercator bounding box
+        mercator_bbox = bounds.left, bounds.bottom, bounds.right, bounds.top
+        
+        imageio.imsave(out_path, img_rgba)
+        
+    # Return the center/bounds for folium
+    return center, bounds_for_folium, mercator_bbox
+
+# Function to reclassify -> colorfy -> reproject -> toPNG
+def process_int_raster( initial_tif:str=None, 
+                        band=1,
+                        color_dict:dict=None,
+                        src_crs='EPSG:3857', 
+                        dst_crs='EPSG:4283'):
+    """
+    Process a raster file by reclassifying, coloring, and reprojecting it entirely in memory.
+    
+    Args:
+        initial_tif (str): 
+            Path to the initial raster file.
+        band (int): 
+            Band number to process (default is 1).
+        color_dict (dict): 
+            Dictionary mapping pixel values to colors (default is None).
+        src_crs (str):
+            Source coordinate reference system (default is 'EPSG:3857').
+        dst_crs (str):
+            Destination coordinate reference system (default is 'EPSG:4283' (GDA 1994)).
+    
+    Returns
+        tuple: A tuple containing the center, bounds for folium, and mercator bounding box.
+    """
+    # Process the raster entirely in memory
+    f = convert_1band_to_4band_in_memory(initial_tif, band, color_dict)
+    f = reproject_raster_in_memory(f)
+
+    
+    # Infer the save path (no extension) from the initial path
+    save_base = os.path.splitext(initial_tif)[0]
+    output_base = f"{save_base}_mercator"
+        
+    # Save the reprojected raster as a GeoTIFF file
+    with f.open() as src:
+        kwargs = src.meta.copy()
+        kwargs.update(compress='lzw', dtype='uint8', nodata=None)
+        with rasterio.open(f"{output_base}.tif", 'w', **kwargs) as dst:
+            for i in range(1, src.count + 1):
+                dst.write(src.read(i), i)
+    
+    # Save the reprojected raster as a PNG file
+    center, bounds_for_folium, mercator_bbox = save_colored_raster_as_png(f, 
+                                                    f"{output_base}.png", 
+                                                    src_crs, 
+                                                    dst_crs)
+    
+    # Return the center and bounds for folium
+    return center, bounds_for_folium, mercator_bbox
+
+
+
+
+###################################################################
+#                       Process float image                       #
+###################################################################
+
+
+def float_img_to_int(tif_path: str, 
+                    band: int = 1):
+    """
+    Converts a floating-point image to an integer image.
+
+    Args:
+        tif_path (str): The path to the input TIFF file.
+        band (int, optional): The band number to read from the TIFF file. Defaults to 1.
+
+    Returns
+        MemoryFile: The in-memory file containing the converted integer image.
+    """
+    with rasterio.open(tif_path) as src:
+        src_arr = src.read(band)
+        src_arr = (src_arr * 100).astype(np.int16)
+        
+        meta = src.meta.copy()
+        meta.update(compress='lzw')
+
+        # Create an in-memory file
+        memfile = MemoryFile()
+        with memfile.open(**meta) as dst:
+            dst.write(src_arr, band)
+            
+        return memfile
+    
+
+
+
+# Function to intify -> colorfy -> reproject -> toPNG
+def process_float_raster(initial_tif:str=None, 
+                   band:int=1,
+                   color_dict:dict=None,
+                   mask_path:str='luto/tools/report/Assets/NLUM_2010-11_mask.tif', 
+                   src_crs='EPSG:3857', 
+                   dst_crs='EPSG:4283'):
+    """
+    Process a float raster image by converting it to an integer, 
+    converting it to a 4-band image, masking invalid data, and 
+    reprojecting it. Save the reprojected raster as a GeoTIFF file 
+    and a PNG file. Return the center and bounds for folium.
+
+    Parameters
+    initial_tif (str): 
+        Path to the initial float raster image.
+    band (int, default=1): 
+        Band number of the input float raster image. 
+    color_dict (dict): 
+        Dictionary mapping values to colors for the 4-band image.
+    mask_path (str): 
+        Path to the mask file for invalid data.
+    src_crs (str, default='EPSG:3857'): 
+        Source CRS (Coordinate Reference System) of the raster image.
+    dst_crs (str, default='EPSG:4283' (GDA 1994)): 
+        Destination CRS for reprojecting the raster image.
+
+    Returns
+    tuple: A tuple containing the center coordinates, bounds for folium, and the mercator bounding box.
+    """
+    
+    f = float_img_to_int(initial_tif, band)
+    f = convert_1band_to_4band_in_memory(f, band, color_dict)
+    f = reproject_raster_in_memory(f)
+    
+
+    save_base = f"{os.path.splitext(initial_tif)[0]}_mercator"
+
+    # Save the reprojected raster as a GeoTIFF file
+    with f.open() as src:
+        kwargs = src.meta.copy()
+        kwargs.update(compress='lzw', dtype='uint8', nodata=None)
+        with rasterio.open(f"{save_base}.tif", 'w', **kwargs) as dst:
+            for i in range(1, src.count + 1):
+                dst.write(src.read(i), i)
+
+    # Save the reprojected raster as a PNG file
+    center, bounds_for_folium, mercator_bbox = save_colored_raster_as_png(f, 
+                                                    f"{save_base}.png", 
+                                                    src_crs, 
+                                                    dst_crs)
+
+    # Return the center and bounds for folium
+    return center, bounds_for_folium, mercator_bbox
+
+
+# Get the tif path
+def process_raster(
+    tif_path: str, 
+    color_csv: str, 
+    data_type: str
+    ) -> tuple:
+    """
+    Process a raster image and return the center, bounds, and mercator bbox.
+
+    Args:
+        tif_path (str): The path to the raster image file.
+        color_csv (str): The path to the CSV file containing color information.
+        data_type (str): The type of data in the raster image ('integer' or 'float').
+
+    Returns
+        tuple: A tuple containing the center, bounds for folium map, and mercator bbox.
+    """    
+    
+    # Get the metadata for making map with the tif    
+    color_df = pd.read_csv(color_csv)
+    color_df['lu_color_numeric'] = color_df['lu_color_HEX'].apply(hex_color_to_numeric)
+    
+    # Update the lu_code in in the cause some AM/Non-ag are deselected
+    if data_type == 'integer':
+        for idx,row in color_df.iterrows():
+            if row['lu_desc'] in AG_LANDUSE:
+                break
+            elif row['lu_desc'] in AM_NON_AG_REMOVED_DESC:
+                color_df.drop(idx, inplace=True)
+            elif row['lu_desc'] in AM_MAP_CODES:
+                color_df.at[idx, 'lu_code'] = AM_MAP_CODES[row['lu_desc']]
+            # elif row['lu_desc'] in NON_AG_MAP_CODES:
+            #     color_df.at[idx, 'lu_code'] = NON_AG_MAP_CODES[row['lu_desc']]
+            else:
+                continue
+
+    val_color_dict = color_df.set_index('lu_code')['lu_color_numeric'].to_dict()
+    
+    # Get the color-description dictionary, if the data type is integer
+    if data_type == 'integer':
+        color_desc_dict = color_df.set_index('lu_color_numeric')['lu_desc'].to_dict()
+        center, bounds_for_folium, mercator_bbox = process_int_raster(
+                                                        initial_tif=tif_path, 
+                                                        color_dict=val_color_dict)
+    elif data_type == 'float':
+        color_desc_dict = color_df.set_index('lu_color_numeric')['lu_code'].to_dict()
+        center, bounds_for_folium, mercator_bbox = process_float_raster(
+                                                        initial_tif=tif_path,
+                                                        color_dict=val_color_dict)
+
+    
+    # center          -> the center of the raster, will be used for folium map to center the map
+    # bounds_wgs      -> the bounds of the raster in WGS84, will be used for folium map to set the bounds
+    # bounds_mercator -> the bounds of the raster in Mercator, will be used to download the basemap
+    # color_desc_dict -> the color-description dictionary, can be used to create legend 
+    return center, bounds_for_folium, mercator_bbox, color_desc_dict
+
+
+
+def save_map_to_html(
+    tif_path:str = None, 
+    shapefile_path: str = 'luto/tools/report/Assets/AUS_adm/STE11aAust_mercator_simplified.shp',
+    map_dtype:str = None,
+    center:list = None,
+    bounds_for_folium:list = None,
+    color_desc_dict:dict = None
+    ):
+            
+    # Get the input image path
+    out_base = os.path.splitext(tif_path)[0]
+    in_mercator_png = f"{out_base}_mercator.png"
+    in_base_png = f"{out_base}_basemap.png"
+    out_base_png = f"{out_base}.png"
+    html_save_path = f"{out_base}.html"
+
+    
+    
+    # Initialize the map
+    m = folium.Map(
+        center, 
+        zoom_start=5,
+        zoom_control=False
+    )
+    
+    # Add ESRI Satellite base map 
+    tile = folium.TileLayer(
+        tiles = 'https://server.arcgisonline.com/ArcGIS/rest/services/World_Imagery/MapServer/tile/{z}/{y}/{x}',
+        attr = 'Esri',
+        name = 'Esri Satellite',
+        overlay = False,
+        control = True
+       ).add_to(m)
+
+    # Overlay the image on folium base map
+    img = folium.raster_layers.ImageOverlay(
+        name=os.path.basename(out_base),
+        image=in_mercator_png,
+        bounds=bounds_for_folium,
+        opacity=0.75,
+        interactive=True,
+        cross_origin=False,
+        zindex=1,
+    ).add_to(m)
+    
+    # Add the Shapefile
+    gdf = gpd.read_file(shapefile_path).to_crs(epsg=4283)   # Read the shapefile and convert to GDA 1994
+    geojson_data = json.loads(gdf.to_json())
+    shp = folium.GeoJson(
+        geojson_data,
+        name='Australian States',
+        style_function=lambda feature: {
+        'fillColor': 'transparent',
+        'color': 'rgba(128, 128, 128, 0.7)',  # 70% grey
+        'weight': 1,  # thickness of the edge
+        }
+    ).add_to(m)
+
+    # Add the legend to the map
+    legend_css = get_legend_elemet(color_desc_dict, map_dtype)
+    macro = MacroElement()
+    macro._template = Template(legend_css)
+    m.get_root().add_child(macro)
+    
+    # Add LayerControl
+    folium.LayerControl(position='bottomleft').add_to(m)
+    # Define custom CSS
+    css = """
+    <style>
+    .leaflet-control-layers {
+        position: fixed;
+        top: 20px;
+        left: 20px;
+    }
+    </style>
+    """
+    # Create a new Element containing the CSS
+    css_element = Element(css)
+    m.get_root().html.add_child(css_element)
+    m.save(html_save_path)
+    
+    # Delete the in_mercator_png, reanme the input_mercator_png to input.png
+    os.remove(in_mercator_png)
+    move(in_base_png, out_base_png)