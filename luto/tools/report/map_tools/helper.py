<<<<<<< HEAD
# Copyright 2025 Bryan, B.A., Williams, N., Archibald, C.L., de Haan, F., Wang, J., 
# van Schoten, N., Hadjikakou, M., Sanson, J.,  Zyngier, R., Marcos-Martinez, R.,  
# Navarro, J.,  Gao, L., Aghighi, H., Armstrong, T., Bohl, H., Jaffe, P., Khan, M.S., 
# Moallemi, E.A., Nazari, A., Pan, X., Steyl, D., and Thiruvady, D.R.
#
# This file is part of LUTO2 - Version 2 of the Australian Land-Use Trade-Offs model
#
# LUTO2 is free software: you can redistribute it and/or modify it under the
# terms of the GNU General Public License as published by the Free Software
# Foundation, either version 3 of the License, or (at your option) any later
# version.
#
# LUTO2 is distributed in the hope that it will be useful, but WITHOUT ANY
# WARRANTY; without even the implied warranty of MERCHANTABILITY or FITNESS FOR
# A PARTICULAR PURPOSE. See the GNU General Public License for more details.
#
# You should have received a copy of the GNU General Public License along with
# LUTO2. If not, see <https://www.gnu.org/licenses/>.


import pandas as pd
import contextily as ctx
import matplotlib as mpl

from branca.colormap import LinearColormap

from luto.tools.report.map_tools.parameters import (color_types,
                                                    data_types,
                                                    legend_params,
                                                    map_basename_rename,
                                                    extra_color_float_tif)


# Function to download a basemap image
def download_basemap(bounds_mercator: list[str]):
    """
    Downloads a basemap image within the specified bounds in Mercator projection.

    Args:
        bounds_mercator (BoundingBox): The bounding box in Mercator projection. Defaults to None.

    Returns:
        tuple: A tuple containing the downloaded basemap image and its extent.
    """

    base_map, extent = ctx.bounds2raster(*bounds_mercator, 
                                        path='luto/ools/report/Assets/basemap.tif',
                                        source=ctx.providers.OpenStreetMap.Mapnik,
                                        zoom=7,
                                        n_connections=16,
                                        max_retries=4)
    return base_map, extent
                          

def create_color_csv_1_100(color_scheme:str='YlOrRd',
                           save_path:str='luto/tools/report/Assets/float_img_colors.csv',
                           extra_color:dict=extra_color_float_tif):
    """
    Create a CSV file contains the value(1-100)-color(HEX) records.

    Parameters:
    - color_scheme (str): 
        The name of the color scheme to use. Default is 'YlOrRd'.
    - save_path (str): 
        The file path to save the color dictionary as a CSV file. Default is 'Assets/float_img_colors.csv'.
    - extra_color (dict): 
        Additional colors to include in the dictionary. Default is {-100:(225, 225, 225, 255)}.

    Returns:
        None
    """
    colors = mpl.colormaps[color_scheme]
    val_colors_dict = {i: colors(i/100) for i in range(1,101)}
    var_colors_dict = {k:tuple(int(num*255) for num in v) for k,v in val_colors_dict.items()}
    
    
    # If extra colors are specified, add them to the dictionary
    if extra_color:
        var_colors_dict.update(extra_color) 
    
    # Convert the RGBA values to HEX color codes
    var_colors_dict = {k: f"#{''.join(f'{c:02X}' for c in v)}" 
                       for k, v in var_colors_dict.items()}
    
    # Save the color dictionary to a CSV file
    color_df = pd.DataFrame(var_colors_dict.items(), columns=['lu_code', 'lu_color_HEX'])
    color_df.to_csv(save_path, index=False)
    
    
def get_map_meta():
    """
    Get the map making metadata.

    Returns:
        map_meta (DataFrame): DataFrame containing map metadata with columns 'map_type', 'csv_path', 'legend_type', and 'legend_position'.
    """
    
    # Create a DataFrame from the color_types dictionary
    map_meta = pd.DataFrame(color_types.items(), 
                            columns=['map_type', 'color_csv'])
 
    # Add other metadata columns to the DataFrame
    map_meta['data_type'] = map_meta['map_type'].map(data_types)
    map_meta['legend_params'] = map_meta['map_type'].map(legend_params)
    
    
    return map_meta.reset_index(drop=True)


def get_map_fullname(path:str):
    """
    Get the full name of a map based on its path.

    Args:
        path (str): The path of the map.

    Returns:
        str: The full name of the map.
    """
    for k,v in map_basename_rename.items():
        if k in path:
            return v


def get_scenario(data_root_dir:str):
    """
    Get the scenario name from the data root directory.

    Args:
        data_root_dir (str): The data root directory.

    Returns:
        str: The scenario name.
    """
    with open(f'{data_root_dir}/model_run_settings.txt', 'r') as f:
        for line in f:
            if 'GHG_LIMITS_FIELD' in line:
                return line.split(':')[-1].strip()


def get_legend_elemet(color_desc_dict:dict, map_dtype:str='float'):
    
    if map_dtype == 'integer':

        legend_css_list = [f'<p><a style="color:transparent;background-color:rgba{color_rgba};">__   </a>&emsp;{color_desc}</p>\n'
                        for color_rgba, color_desc in color_desc_dict.items()]
        
        legend_css = "".join(legend_css_list)

        
        # Create a custom HTML template for the legend
        template = f"""
        {{% macro html(this, kwargs) %}}
        <div id='legend'
            style="position: fixed; 
                   padding: 10px;
                   bottom: 30px;
                   left: 30px;
                   width: auto;
                   height: auto;
                   z-index:9999;
                   font-size:14px;
                   background-color: rgba(255, 255, 255, 0.7);
                   border-radius: 10px;">
            {legend_css}
        </div>
        {{% endmacro %}}
        """
        
    elif map_dtype == 'float':
    
        # Sort the dictionary by values
        color_desc_dict_sorted = dict(sorted(color_desc_dict.items(), key=lambda item: item[1]))

        # Filter the dictionary to include only values between 1 and 100
        color_desc_dict_filtered = {k: v for k, v in color_desc_dict_sorted.items() if 1 <= v <= 100}

        # Create a color map
        colors = [k for k in color_desc_dict_filtered.keys()]
        index = [v/100 for v in color_desc_dict_filtered.values()]
        color_map = LinearColormap(colors, index=index, caption= "Proportion of grid cell")
        color_map_str = color_map._repr_html_()
        
        # Add the color map to the folium map as a legend
        template = f"""
        {{% macro html(this, kwargs) %}}
        <div id='legend' 
            style= 'position: fixed; 
                    padding: 6px;
                    bottom: 30px; 
                    left: 50px; 
                    width: auto; 
                    height: auto; 
                    z-index:9999;
                    background-color: rgba(255, 255, 255, 0.7);
                    border-radius: 10px;'>

            { color_map_str }

        </div>
        {{% endmacro %}}
        """
        
    else:
        raise ValueError('Invalid map_dtype. Must be either "integer" or "float"')
    
=======
# Copyright 2025 Bryan, B.A., Williams, N., Archibald, C.L., de Haan, F., Wang, J., 
# van Schoten, N., Hadjikakou, M., Sanson, J.,  Zyngier, R., Marcos-Martinez, R.,  
# Navarro, J.,  Gao, L., Aghighi, H., Armstrong, T., Bohl, H., Jaffe, P., Khan, M.S., 
# Moallemi, E.A., Nazari, A., Pan, X., Steyl, D., and Thiruvady, D.R.
#
# This file is part of LUTO2 - Version 2 of the Australian Land-Use Trade-Offs model
#
# LUTO2 is free software: you can redistribute it and/or modify it under the
# terms of the GNU General Public License as published by the Free Software
# Foundation, either version 3 of the License, or (at your option) any later
# version.
#
# LUTO2 is distributed in the hope that it will be useful, but WITHOUT ANY
# WARRANTY; without even the implied warranty of MERCHANTABILITY or FITNESS FOR
# A PARTICULAR PURPOSE. See the GNU General Public License for more details.
#
# You should have received a copy of the GNU General Public License along with
# LUTO2. If not, see <https://www.gnu.org/licenses/>.


import pandas as pd
import contextily as ctx
import matplotlib as mpl

from branca.colormap import LinearColormap

from luto.tools.report.map_tools.parameters import (color_types,
                                                    data_types,
                                                    legend_params,
                                                    map_basename_rename,
                                                    extra_color_float_tif)


# Function to download a basemap image
def download_basemap(bounds_mercator: list[str]):
    """
    Downloads a basemap image within the specified bounds in Mercator projection.

    Args:
        bounds_mercator (BoundingBox): The bounding box in Mercator projection. Defaults to None.

    Returns
        tuple: A tuple containing the downloaded basemap image and its extent.
    """

    base_map, extent = ctx.bounds2raster(*bounds_mercator, 
                                        path='luto/ools/report/Assets/basemap.tif',
                                        source=ctx.providers.OpenStreetMap.Mapnik,
                                        zoom=7,
                                        n_connections=16,
                                        max_retries=4)
    return base_map, extent
                          

def create_color_csv_1_100(color_scheme:str='YlOrRd',
                           save_path:str='luto/tools/report/Assets/float_img_colors.csv',
                           extra_color:dict=extra_color_float_tif):
    """
    Create a CSV file contains the value(1-100)-color(HEX) records.

    Parameters
    - color_scheme (str): 
        The name of the color scheme to use. Default is 'YlOrRd'.
    - save_path (str): 
        The file path to save the color dictionary as a CSV file. Default is 'Assets/float_img_colors.csv'.
    - extra_color (dict): 
        Additional colors to include in the dictionary. Default is {-100:(225, 225, 225, 255)}.

    Returns
        None
    """
    colors = mpl.colormaps[color_scheme]
    val_colors_dict = {i: colors(i/100) for i in range(1,101)}
    var_colors_dict = {k:tuple(int(num*255) for num in v) for k,v in val_colors_dict.items()}
    
    
    # If extra colors are specified, add them to the dictionary
    if extra_color:
        var_colors_dict.update(extra_color) 
    
    # Convert the RGBA values to HEX color codes
    var_colors_dict = {k: f"#{''.join(f'{c:02X}' for c in v)}" 
                       for k, v in var_colors_dict.items()}
    
    # Save the color dictionary to a CSV file
    color_df = pd.DataFrame(var_colors_dict.items(), columns=['lu_code', 'lu_color_HEX'])
    color_df.to_csv(save_path, index=False)
    
    
def get_map_meta():
    """
    Get the map making metadata.

    Returns
        map_meta (DataFrame): DataFrame containing map metadata with columns 'map_type', 'csv_path', 'legend_type', and 'legend_position'.
    """
    
    # Create a DataFrame from the color_types dictionary
    map_meta = pd.DataFrame(color_types.items(), 
                            columns=['map_type', 'color_csv'])
 
    # Add other metadata columns to the DataFrame
    map_meta['data_type'] = map_meta['map_type'].map(data_types)
    map_meta['legend_params'] = map_meta['map_type'].map(legend_params)
    
    
    return map_meta.reset_index(drop=True)


def get_map_fullname(path:str):
    """
    Get the full name of a map based on its path.

    Args:
        path (str): The path of the map.

    Returns
        str: The full name of the map.
    """
    for k,v in map_basename_rename.items():
        if k in path:
            return v


def get_scenario(data_root_dir:str):
    """
    Get the scenario name from the data root directory.

    Args:
        data_root_dir (str): The data root directory.

    Returns
        str: The scenario name.
    """
    with open(f'{data_root_dir}/model_run_settings.txt', 'r') as f:
        for line in f:
            if 'GHG_LIMITS_FIELD' in line:
                return line.split(':')[-1].strip()


def get_legend_elemet(color_desc_dict:dict, map_dtype:str='float'):
    
    if map_dtype == 'integer':

        legend_css_list = [f'<p><a style="color:transparent;background-color:rgba{color_rgba};">__   </a>&emsp;{color_desc}</p>\n'
                        for color_rgba, color_desc in color_desc_dict.items()]
        
        legend_css = "".join(legend_css_list)

        
        # Create a custom HTML template for the legend
        template = f"""
        {{% macro html(this, kwargs) %}}
        <div id='legend'
            style="position: fixed; 
                   padding: 10px;
                   bottom: 30px;
                   left: 30px;
                   width: auto;
                   height: auto;
                   z-index:9999;
                   font-size:14px;
                   background-color: rgba(255, 255, 255, 0.7);
                   border-radius: 10px;">
            {legend_css}
        </div>
        {{% endmacro %}}
        """
        
    elif map_dtype == 'float':
    
        # Sort the dictionary by values
        color_desc_dict_sorted = dict(sorted(color_desc_dict.items(), key=lambda item: item[1]))

        # Filter the dictionary to include only values between 1 and 100
        color_desc_dict_filtered = {k: v for k, v in color_desc_dict_sorted.items() if 1 <= v <= 100}

        # Create a color map
        colors = [k for k in color_desc_dict_filtered.keys()]
        index = [v/100 for v in color_desc_dict_filtered.values()]
        color_map = LinearColormap(colors, index=index, caption= "Proportion of grid cell")
        color_map_str = color_map._repr_html_()
        
        # Add the color map to the folium map as a legend
        template = f"""
        {{% macro html(this, kwargs) %}}
        <div id='legend' 
            style= 'position: fixed; 
                    padding: 6px;
                    bottom: 30px; 
                    left: 50px; 
                    width: auto; 
                    height: auto; 
                    z-index:9999;
                    background-color: rgba(255, 255, 255, 0.7);
                    border-radius: 10px;'>

            { color_map_str }

        </div>
        {{% endmacro %}}
        """
        
    else:
        raise ValueError('Invalid map_dtype. Must be either "integer" or "float"')
    
>>>>>>> ae387738
    return template<|MERGE_RESOLUTION|>--- conflicted
+++ resolved
@@ -1,4 +1,3 @@
-<<<<<<< HEAD
 # Copyright 2025 Bryan, B.A., Williams, N., Archibald, C.L., de Haan, F., Wang, J., 
 # van Schoten, N., Hadjikakou, M., Sanson, J.,  Zyngier, R., Marcos-Martinez, R.,  
 # Navarro, J.,  Gao, L., Aghighi, H., Armstrong, T., Bohl, H., Jaffe, P., Khan, M.S., 
@@ -40,7 +39,7 @@
     Args:
         bounds_mercator (BoundingBox): The bounding box in Mercator projection. Defaults to None.
 
-    Returns:
+    Returns
         tuple: A tuple containing the downloaded basemap image and its extent.
     """
 
@@ -59,7 +58,7 @@
     """
     Create a CSV file contains the value(1-100)-color(HEX) records.
 
-    Parameters:
+    Parameters
     - color_scheme (str): 
         The name of the color scheme to use. Default is 'YlOrRd'.
     - save_path (str): 
@@ -67,7 +66,7 @@
     - extra_color (dict): 
         Additional colors to include in the dictionary. Default is {-100:(225, 225, 225, 255)}.
 
-    Returns:
+    Returns
         None
     """
     colors = mpl.colormaps[color_scheme]
@@ -92,7 +91,7 @@
     """
     Get the map making metadata.
 
-    Returns:
+    Returns
         map_meta (DataFrame): DataFrame containing map metadata with columns 'map_type', 'csv_path', 'legend_type', and 'legend_position'.
     """
     
@@ -115,7 +114,7 @@
     Args:
         path (str): The path of the map.
 
-    Returns:
+    Returns
         str: The full name of the map.
     """
     for k,v in map_basename_rename.items():
@@ -130,7 +129,7 @@
     Args:
         data_root_dir (str): The data root directory.
 
-    Returns:
+    Returns
         str: The scenario name.
     """
     with open(f'{data_root_dir}/model_run_settings.txt', 'r') as f:
@@ -205,212 +204,4 @@
     else:
         raise ValueError('Invalid map_dtype. Must be either "integer" or "float"')
     
-=======
-# Copyright 2025 Bryan, B.A., Williams, N., Archibald, C.L., de Haan, F., Wang, J., 
-# van Schoten, N., Hadjikakou, M., Sanson, J.,  Zyngier, R., Marcos-Martinez, R.,  
-# Navarro, J.,  Gao, L., Aghighi, H., Armstrong, T., Bohl, H., Jaffe, P., Khan, M.S., 
-# Moallemi, E.A., Nazari, A., Pan, X., Steyl, D., and Thiruvady, D.R.
-#
-# This file is part of LUTO2 - Version 2 of the Australian Land-Use Trade-Offs model
-#
-# LUTO2 is free software: you can redistribute it and/or modify it under the
-# terms of the GNU General Public License as published by the Free Software
-# Foundation, either version 3 of the License, or (at your option) any later
-# version.
-#
-# LUTO2 is distributed in the hope that it will be useful, but WITHOUT ANY
-# WARRANTY; without even the implied warranty of MERCHANTABILITY or FITNESS FOR
-# A PARTICULAR PURPOSE. See the GNU General Public License for more details.
-#
-# You should have received a copy of the GNU General Public License along with
-# LUTO2. If not, see <https://www.gnu.org/licenses/>.
-
-
-import pandas as pd
-import contextily as ctx
-import matplotlib as mpl
-
-from branca.colormap import LinearColormap
-
-from luto.tools.report.map_tools.parameters import (color_types,
-                                                    data_types,
-                                                    legend_params,
-                                                    map_basename_rename,
-                                                    extra_color_float_tif)
-
-
-# Function to download a basemap image
-def download_basemap(bounds_mercator: list[str]):
-    """
-    Downloads a basemap image within the specified bounds in Mercator projection.
-
-    Args:
-        bounds_mercator (BoundingBox): The bounding box in Mercator projection. Defaults to None.
-
-    Returns
-        tuple: A tuple containing the downloaded basemap image and its extent.
-    """
-
-    base_map, extent = ctx.bounds2raster(*bounds_mercator, 
-                                        path='luto/ools/report/Assets/basemap.tif',
-                                        source=ctx.providers.OpenStreetMap.Mapnik,
-                                        zoom=7,
-                                        n_connections=16,
-                                        max_retries=4)
-    return base_map, extent
-                          
-
-def create_color_csv_1_100(color_scheme:str='YlOrRd',
-                           save_path:str='luto/tools/report/Assets/float_img_colors.csv',
-                           extra_color:dict=extra_color_float_tif):
-    """
-    Create a CSV file contains the value(1-100)-color(HEX) records.
-
-    Parameters
-    - color_scheme (str): 
-        The name of the color scheme to use. Default is 'YlOrRd'.
-    - save_path (str): 
-        The file path to save the color dictionary as a CSV file. Default is 'Assets/float_img_colors.csv'.
-    - extra_color (dict): 
-        Additional colors to include in the dictionary. Default is {-100:(225, 225, 225, 255)}.
-
-    Returns
-        None
-    """
-    colors = mpl.colormaps[color_scheme]
-    val_colors_dict = {i: colors(i/100) for i in range(1,101)}
-    var_colors_dict = {k:tuple(int(num*255) for num in v) for k,v in val_colors_dict.items()}
-    
-    
-    # If extra colors are specified, add them to the dictionary
-    if extra_color:
-        var_colors_dict.update(extra_color) 
-    
-    # Convert the RGBA values to HEX color codes
-    var_colors_dict = {k: f"#{''.join(f'{c:02X}' for c in v)}" 
-                       for k, v in var_colors_dict.items()}
-    
-    # Save the color dictionary to a CSV file
-    color_df = pd.DataFrame(var_colors_dict.items(), columns=['lu_code', 'lu_color_HEX'])
-    color_df.to_csv(save_path, index=False)
-    
-    
-def get_map_meta():
-    """
-    Get the map making metadata.
-
-    Returns
-        map_meta (DataFrame): DataFrame containing map metadata with columns 'map_type', 'csv_path', 'legend_type', and 'legend_position'.
-    """
-    
-    # Create a DataFrame from the color_types dictionary
-    map_meta = pd.DataFrame(color_types.items(), 
-                            columns=['map_type', 'color_csv'])
- 
-    # Add other metadata columns to the DataFrame
-    map_meta['data_type'] = map_meta['map_type'].map(data_types)
-    map_meta['legend_params'] = map_meta['map_type'].map(legend_params)
-    
-    
-    return map_meta.reset_index(drop=True)
-
-
-def get_map_fullname(path:str):
-    """
-    Get the full name of a map based on its path.
-
-    Args:
-        path (str): The path of the map.
-
-    Returns
-        str: The full name of the map.
-    """
-    for k,v in map_basename_rename.items():
-        if k in path:
-            return v
-
-
-def get_scenario(data_root_dir:str):
-    """
-    Get the scenario name from the data root directory.
-
-    Args:
-        data_root_dir (str): The data root directory.
-
-    Returns
-        str: The scenario name.
-    """
-    with open(f'{data_root_dir}/model_run_settings.txt', 'r') as f:
-        for line in f:
-            if 'GHG_LIMITS_FIELD' in line:
-                return line.split(':')[-1].strip()
-
-
-def get_legend_elemet(color_desc_dict:dict, map_dtype:str='float'):
-    
-    if map_dtype == 'integer':
-
-        legend_css_list = [f'<p><a style="color:transparent;background-color:rgba{color_rgba};">__   </a>&emsp;{color_desc}</p>\n'
-                        for color_rgba, color_desc in color_desc_dict.items()]
-        
-        legend_css = "".join(legend_css_list)
-
-        
-        # Create a custom HTML template for the legend
-        template = f"""
-        {{% macro html(this, kwargs) %}}
-        <div id='legend'
-            style="position: fixed; 
-                   padding: 10px;
-                   bottom: 30px;
-                   left: 30px;
-                   width: auto;
-                   height: auto;
-                   z-index:9999;
-                   font-size:14px;
-                   background-color: rgba(255, 255, 255, 0.7);
-                   border-radius: 10px;">
-            {legend_css}
-        </div>
-        {{% endmacro %}}
-        """
-        
-    elif map_dtype == 'float':
-    
-        # Sort the dictionary by values
-        color_desc_dict_sorted = dict(sorted(color_desc_dict.items(), key=lambda item: item[1]))
-
-        # Filter the dictionary to include only values between 1 and 100
-        color_desc_dict_filtered = {k: v for k, v in color_desc_dict_sorted.items() if 1 <= v <= 100}
-
-        # Create a color map
-        colors = [k for k in color_desc_dict_filtered.keys()]
-        index = [v/100 for v in color_desc_dict_filtered.values()]
-        color_map = LinearColormap(colors, index=index, caption= "Proportion of grid cell")
-        color_map_str = color_map._repr_html_()
-        
-        # Add the color map to the folium map as a legend
-        template = f"""
-        {{% macro html(this, kwargs) %}}
-        <div id='legend' 
-            style= 'position: fixed; 
-                    padding: 6px;
-                    bottom: 30px; 
-                    left: 50px; 
-                    width: auto; 
-                    height: auto; 
-                    z-index:9999;
-                    background-color: rgba(255, 255, 255, 0.7);
-                    border-radius: 10px;'>
-
-            { color_map_str }
-
-        </div>
-        {{% endmacro %}}
-        """
-        
-    else:
-        raise ValueError('Invalid map_dtype. Must be either "integer" or "float"')
-    
->>>>>>> ae387738
     return template