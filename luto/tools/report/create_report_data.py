<<<<<<< HEAD
# Copyright 2025 Bryan, B.A., Williams, N., Archibald, C.L., de Haan, F., Wang, J., 
# van Schoten, N., Hadjikakou, M., Sanson, J.,  Zyngier, R., Marcos-Martinez, R.,  
# Navarro, J.,  Gao, L., Aghighi, H., Armstrong, T., Bohl, H., Jaffe, P., Khan, M.S., 
# Moallemi, E.A., Nazari, A., Pan, X., Steyl, D., and Thiruvady, D.R.
#
# This file is part of LUTO2 - Version 2 of the Australian Land-Use Trade-Offs model
#
# LUTO2 is free software: you can redistribute it and/or modify it under the
# terms of the GNU General Public License as published by the Free Software
# Foundation, either version 3 of the License, or (at your option) any later
# version.
#
# LUTO2 is distributed in the hope that it will be useful, but WITHOUT ANY
# WARRANTY; without even the implied warranty of MERCHANTABILITY or FITNESS FOR
# A PARTICULAR PURPOSE. See the GNU General Public License for more details.
#
# You should have received a copy of the GNU General Public License along with
# LUTO2. If not, see <https://www.gnu.org/licenses/>.

import os
import json
import re
import shutil
import pandas as pd
import numpy as np
from luto import settings
from joblib import Parallel, delayed

from luto.economics.off_land_commodity import get_demand_df
from luto.tools.report.data_tools import get_all_files

from luto.tools.report.data_tools.parameters import (
    AG_LANDUSE,
    COLORS,
    COLORS_RANK,
    COLORS_AM_NONAG,
    COLORS_COMMODITIES,
    COLORS_ECONOMY_TYPE,
    COLORS_GHG,
    COLORS_LM,
    COLORS_LU,
    COMMODITIES_ALL,
    COMMODITIES_OFF_LAND,
    GHG_CATEGORY,
    GHG_NAMES,
    LANDUSE_ALL_RENAMED,
    LU_CROPS,
    LU_LVSTKS,
    LU_UNALLOW,
    RENAME_AM_NON_AG,
    RENAME_NON_AG,
    SPATIAL_MAP_DICT
)


def save_report_data(raw_data_dir:str):
    """
    Saves the report data in the specified directory.

    Parameters
    raw_data_dir (str): The directory path where the raw output data is.

    Returns
    None
    """
    # Set the save directory
    SAVE_DIR = f'{raw_data_dir}/DATA_REPORT/data'
    years = sorted(settings.SIM_YEARS)

    # Create the directory if it does not exist
    if not os.path.exists(SAVE_DIR):
        os.makedirs(SAVE_DIR)

    # Get all LUTO output files and store them in a dataframe
    files = get_all_files(raw_data_dir).reset_index(drop=True)
    files['Year'] = files['Year'].astype(int)
    files = files.query('Year.isin(@years)')
    
    # Function to get rank color based on value
    def get_rank_color(x):
        if x in [None, np.nan, 'N.A.']:
            return COLORS_RANK['N.A.']
        elif x <= 10:
            return COLORS_RANK['1-10']
        elif x <= 20:
            return COLORS_RANK['11-20']
        else:
            return COLORS_RANK['>=21']

    def get_rank_area_type(x:pd.Series) -> str:
        if not x['Type'] is np.nan:
            return 'Agricultural Management'

        if x['Land-use'] in LU_CROPS + LU_LVSTKS:
            return 'Agricultural Landuse'
        elif x['Land-use'] in LU_UNALLOW:
            return 'Unallocated land'
        elif x['Land-use'] in RENAME_NON_AG.values():
            return 'Non-Agricultural Landuse'
        else:
            return 'Unknown'
        
    def format_with_suffix(x):
            if pd.isna(x) or x == 0:
                return "0"
            suffixes = ['', 'K', 'M', 'B', 'T']
            # Determine the appropriate suffix
            magnitude = 0
            while abs(x) >= 1000 and magnitude < len(suffixes)-1:
                magnitude += 1
                x /= 1000.0
            # Format with 2 significant digits
            if x < 10:
                formatted = f"{x:.2f}"
            else:
                formatted = f"{int(round(x))}"
            return f"{formatted} {suffixes[magnitude]}"
        
        

    ####################################################
    #                    1) Area Change                #
    ####################################################
    area_dvar_paths = files.query('category == "area"').reset_index(drop=True)
    
    ag_dvar_dfs = area_dvar_paths.query('base_name == "area_agricultural_landuse"').reset_index(drop=True)
    ag_dvar_area = pd.concat([pd.read_csv(path) for path in ag_dvar_dfs['path']], ignore_index=True)
    ag_dvar_area['Source'] = 'Agricultural Landuse'
    ag_dvar_area['Area (ha)'] = ag_dvar_area['Area (ha)'].round(2)

    non_ag_dvar_dfs = area_dvar_paths.query('base_name == "area_non_agricultural_landuse"').reset_index(drop=True)
    non_ag_dvar_area = pd.concat([pd.read_csv(path) for path in non_ag_dvar_dfs['path'] if not pd.read_csv(path).empty], ignore_index=True)
    non_ag_dvar_area['Land-use'] = non_ag_dvar_area['Land-use'].replace(RENAME_NON_AG)
    non_ag_dvar_area['Source'] = 'Non-Agricultural Landuse'
    non_ag_dvar_area['Area (ha)'] = non_ag_dvar_area['Area (ha)'].round(2)

    am_dvar_dfs = area_dvar_paths.query('base_name == "area_agricultural_management"').reset_index(drop=True)
    am_dvar_area = pd.concat([pd.read_csv(path) for path in am_dvar_dfs['path'] if not pd.read_csv(path).empty], ignore_index=True)
    am_dvar_area = am_dvar_area.replace(RENAME_AM_NON_AG)
    am_dvar_area['Source'] = 'Agricultural Management'
    am_dvar_area['Area (ha)'] = am_dvar_area['Area (ha)'].round(2)
    

    lu_group_raw = pd.read_csv('luto/tools/report/VUE_modules/assets/lu_group.csv')
    colors_lu_category = lu_group_raw.set_index('Category')['color_HEX'].to_dict()
    colors_lu_category.update({'Agri-Management': "#D5F100"})
    lu_group = lu_group_raw.set_index(['Category', 'color_HEX'])\
        .apply(lambda x: x.str.split(', ').explode())\
        .reset_index()
        
    # -------------------- Area ranking --------------------
    area_ranking_raw = pd.concat([ag_dvar_area, non_ag_dvar_area, am_dvar_area])\
         .assign(Area_type=lambda x: x.apply(get_rank_area_type, axis=1))
        
    area_ranking_type_region = area_ranking_raw\
        .query('Area_type != "Unallocated land"')\
        .groupby(['Year', 'region', 'Area_type'])[['Area (ha)']]\
        .sum(numeric_only=True)\
        .reset_index()\
        .sort_values(['Year', 'Area_type', 'Area (ha)'], ascending=[True, True, False])\
        .assign(Rank=lambda x: x.groupby(['Year', 'Area_type']).cumcount() + 1)\
        .assign(Percent=lambda x: x['Area (ha)'] / x.groupby(['Year', 'Area_type'])['Area (ha)'].transform('sum') * 100)\
        .round({'Percent': 2, 'Area (ha)': 2})
    area_ranking_type_AUS = area_ranking_raw\
        .query('Area_type != "Unallocated land"')\
        .groupby(['Year', 'Area_type'])[['Area (ha)']]\
        .sum(numeric_only=True)\
        .reset_index()\
        .sort_values(['Year', 'Area_type', 'Area (ha)'], ascending=[True, True, False])\
        .assign(Rank='N.A.', Percent=100, region='AUSTRALIA')\
        .round({'Percent': 2, 'Area (ha)': 2})
    
        
    area_ranking_total = pd.concat([ag_dvar_area, non_ag_dvar_area, am_dvar_area])\
        .assign(Area_type=lambda x: x.apply(get_rank_area_type, axis=1))\
        .groupby(['Year', 'region'])[["Area (ha)"]]\
        .sum(numeric_only=True)\
        .reset_index()\
        .sort_values(['Year', 'Area (ha)'], ascending=[True, False])\
        .assign(Rank=lambda x: x.groupby(['Year']).cumcount() + 1)\
        .assign(Area_type='Total')\
        .assign(Percent=lambda x: x['Area (ha)'] / x.groupby(['Year'])['Area (ha)'].transform('sum') * 100)\
        .round({'Percent': 2, 'Area (ha)': 2})
    area_ranking_AUS = pd.concat([ag_dvar_area, non_ag_dvar_area, am_dvar_area])\
        .assign(Area_type=lambda x: x.apply(get_rank_area_type, axis=1))\
        .groupby(['Year'])[["Area (ha)"]]\
        .sum(numeric_only=True)\
        .reset_index()\
        .sort_values(['Year', 'Area (ha)'], ascending=[True, False])\
        .assign(Rank='N.A.', Area_type='Total', Percent=100, region='AUSTRALIA')\
        .round({'Percent': 2, 'Area (ha)': 2})

    area_ranking = pd.concat([area_ranking_type_region, area_ranking_type_AUS, area_ranking_total, area_ranking_AUS], ignore_index=True)
    area_ranking = area_ranking.set_index(['Year', 'region', 'Area_type'])\
        .reindex(
            index=pd.MultiIndex.from_product(
                [years, area_ranking['region'].unique(), area_ranking['Area_type'].unique()],
                names=['Year', 'region', 'Area_type']), fill_value=None )\
        .reset_index()\
        .assign(color=lambda x: x['Rank'].map(get_rank_color))
        

    out_dict = {}
    for (region, area_type), df in area_ranking.groupby(['region', 'Area_type']):
        if region not in out_dict:
            out_dict[region] = {}
        if area_type not in out_dict[region]:
            out_dict[region][area_type] = {}

        df = df.drop('region', axis=1)
        out_dict[region][area_type]['Rank'] = df.set_index('Year')['Rank'].replace({np.nan: None}).to_dict()
        out_dict[region][area_type]['color'] = df.set_index('Year')['color'].replace({np.nan: None}).to_dict()
        out_dict[region][area_type]['value'] = df.set_index('Year')['Area (ha)'].apply( lambda x: format_with_suffix(x)).to_dict()

    filename = 'Area_ranking'
    with open(f'{SAVE_DIR}/{filename}.js', 'w') as f:
        f.write(f'window["{filename}"] = ')
        json.dump(out_dict, f, separators=(',', ':'), indent=2)
        f.write(';\n')
        

    # -------------------- Area overview --------------------
    area_ag_nonag = pd.concat([ag_dvar_area, non_ag_dvar_area], ignore_index=True)
    area_ag_nonag = area_ag_nonag.replace(RENAME_AM_NON_AG)    
    area_ag_nonag = area_ag_nonag.merge(lu_group, left_on='Land-use', right_on='Land-use', how='left')
    
    area_all = pd.concat([
        area_ag_nonag, 
        am_dvar_area.assign(**{'Land-use':'Agri-Management', 'Category':'Agri-Management'})], ignore_index=True)

    group_cols = ['Land-use', 'Category']
    
    for idx, col in enumerate(group_cols):

        df_AUS = area_all\
            .groupby(['Year', col])[['Area (ha)']]\
            .sum()\
            .reset_index()\
            .round({'Area (ha)': 2})
        df_AUS_wide = df_AUS.groupby([col])[['Year','Area (ha)']]\
            .apply(lambda x: x[['Year','Area (ha)']].values.tolist())\
            .reset_index()\
            .assign(region='AUSTRALIA')
        df_AUS_wide.columns = ['name','data','region']
        df_AUS_wide['type'] = 'column'
        
        
        df_region = area_all\
            .groupby(['Year', 'region', col])\
            .sum()\
            .reset_index()\
            .round({'Area (ha)': 2})
        df_region_wide = df_region.groupby([col, 'region'])[['Year','Area (ha)']]\
            .apply(lambda x: x[['Year','Area (ha)']].values.tolist())\
            .reset_index()
        df_region_wide.columns = ['name', 'region','data']
        df_region_wide['type'] = 'column'
        
        
        df_wide = pd.concat([df_AUS_wide, df_region_wide], axis=0, ignore_index=True)
        
        if col == "Land-use":
            df_wide['color'] = df_wide['name'].apply(lambda x: COLORS_LU[x])
            df_wide['name_order'] = df_wide['name'].apply(lambda x: LANDUSE_ALL_RENAMED.index(x))
            df_wide = df_wide.sort_values('name_order').drop(columns=['name_order'])
        elif col == 'Water_supply':
            df_wide['color'] = df_wide['name'].apply(lambda x: COLORS_LM[x])
        elif col.lower() == 'commodity':
            df_wide['color'] = df_wide['name'].apply(lambda x: COLORS_COMMODITIES[x])
            df_wide['name_order'] = df_wide['name'].apply(lambda x: COMMODITIES_ALL.index(x))
            df_wide = df_wide.sort_values('name_order').drop(columns=['name_order'])
        elif col == 'Category':
            df_wide['color'] = df_wide['name'].apply(lambda x: colors_lu_category[x])

        out_dict = {}
        for region, df in df_wide.groupby('region'):
            df = df.drop('region', axis=1)
            out_dict[region] = df.to_dict(orient='records')

        filename = f'Area_overview_{idx+1}_{col.replace(" ", "_")}'
        with open(f'{SAVE_DIR}/{filename}.js', 'w') as f:
            f.write(f'window["{filename}"] = ')
            json.dump(out_dict, f, separators=(',', ':'), indent=2)
            f.write(';\n')
    
    
    area_df = pd.concat([ag_dvar_area, non_ag_dvar_area, am_dvar_area], ignore_index=True)
    group_cols = ['Source']
    for _, col in enumerate(group_cols):

        df_AUS = area_df\
            .groupby(['Year', col])[['Area (ha)']]\
            .sum()\
            .reset_index()\
            .round({'Area (ha)': 2})
        df_AUS_wide = df_AUS.groupby([col])[['Year','Area (ha)']]\
            .apply(lambda x: x[['Year','Area (ha)']].values.tolist())\
            .reset_index()\
            .assign(region='AUSTRALIA')
        df_AUS_wide.columns = ['name','data','region']
        df_AUS_wide['type'] = 'column'
        
        
        df_region = area_df\
            .groupby(['Year', 'region', col])\
            .sum()\
            .reset_index()\
            .round({'Area (ha)': 2})
        df_region_wide = df_region.groupby([col, 'region'])[['Year','Area (ha)']]\
            .apply(lambda x: x[['Year','Area (ha)']].values.tolist())\
            .reset_index()
        df_region_wide.columns = ['name', 'region','data']
        df_region_wide['type'] = 'column'
        
        
        df_wide = pd.concat([df_AUS_wide, df_region_wide], axis=0, ignore_index=True)
        
        if col == "Land-use":
            df_wide['color'] = df_wide['name'].apply(lambda x: COLORS_LU[x])
            df_wide['name_order'] = df_wide['name'].apply(lambda x: LANDUSE_ALL_RENAMED.index(x))
            df_wide = df_wide.sort_values('name_order').drop(columns=['name_order'])
        elif col == 'Water_supply':
            df_wide['color'] = df_wide['name'].apply(lambda x: COLORS_LM[x])
        elif col.lower() == 'commodity':
            df_wide['color'] = df_wide['name'].apply(lambda x: COLORS_COMMODITIES[x])
            df_wide['name_order'] = df_wide['name'].apply(lambda x: COMMODITIES_ALL.index(x))
            df_wide = df_wide.sort_values('name_order').drop(columns=['name_order'])
        elif col == 'Category':
            df_wide['color'] = df_wide['name'].apply(lambda x: colors_lu_category[x])

        out_dict = {}
        for region, df in df_wide.groupby('region'):
            df = df.drop('region', axis=1)
            out_dict[region] = df.to_dict(orient='records')

        filename = f'Area_overview_3_{col.replace(" ", "_")}'
        with open(f'{SAVE_DIR}/{filename}.js', 'w') as f:
            f.write(f'window["{filename}"] = ')
            json.dump(out_dict, f, separators=(',', ':'), indent=2)
            f.write(';\n')
            
    
    # -------------------- Area by Agricultural land --------------------
    group_cols = ['Land-use', 'Water_supply']
    for idx, col in enumerate(group_cols):

        df_AUS = ag_dvar_area\
            .groupby(['Year', col])[['Area (ha)']]\
            .sum()\
            .reset_index()\
            .round({'Area (ha)': 2})
        df_AUS_wide = df_AUS.groupby([col])[['Year','Area (ha)']]\
            .apply(lambda x: x[['Year','Area (ha)']].values.tolist())\
            .reset_index()\
            .assign(region='AUSTRALIA')
        df_AUS_wide.columns = ['name','data','region']
        df_AUS_wide['type'] = 'column'
        
        
        df_region = ag_dvar_area\
            .groupby(['Year', 'region', col])\
            .sum()\
            .reset_index()\
            .round({'Area (ha)': 2})
        df_region_wide = df_region.groupby([col, 'region'])[['Year','Area (ha)']]\
            .apply(lambda x: x[['Year','Area (ha)']].values.tolist())\
            .reset_index()
        df_region_wide.columns = ['name', 'region','data']
        df_region_wide['type'] = 'column'
        
        
        df_wide = pd.concat([df_AUS_wide, df_region_wide], axis=0, ignore_index=True)
        
        if col == "Land-use":
            df_wide['color'] = df_wide['name'].apply(lambda x: COLORS_LU[x])
            df_wide['name_order'] = df_wide['name'].apply(lambda x: LANDUSE_ALL_RENAMED.index(x))
            df_wide = df_wide.sort_values('name_order').drop(columns=['name_order'])
        elif col == 'Water_supply':
            df_wide['color'] = df_wide['name'].apply(lambda x: COLORS_LM[x])
        elif col.lower() == 'commodity':
            df_wide['color'] = df_wide['name'].apply(lambda x: COLORS_COMMODITIES[x])
            df_wide['name_order'] = df_wide['name'].apply(lambda x: COMMODITIES_ALL.index(x))
            df_wide = df_wide.sort_values('name_order').drop(columns=['name_order'])
        elif col == 'Category':
            df_wide['color'] = df_wide['name'].apply(lambda x: colors_lu_category[x])

        out_dict = {}
        for region, df in df_wide.groupby('region'):
            df = df.drop('region', axis=1)
            out_dict[region] = df.to_dict(orient='records')
            
        filename = f'Area_Ag_{idx+1}_{col.replace(" ", "_")}'
        with open(f'{SAVE_DIR}/{filename}.js', 'w') as f:
            f.write(f'window["{filename}"] = ')
            json.dump(out_dict, f, separators=(',', ':'), indent=2)
            f.write(';\n')


    # -------------------- Area by Agricultural Management Area (ha) Land use --------------------
    group_cols = ['Type', 'Water_supply', 'Land-use']
    
    for idx, col in enumerate(group_cols):

        df_AUS = am_dvar_area\
            .groupby(['Year', col])[['Area (ha)']]\
            .sum()\
            .reset_index()\
            .round({'Area (ha)': 2})
        df_AUS_wide = df_AUS.groupby([col])[['Year','Area (ha)']]\
            .apply(lambda x: x[['Year','Area (ha)']].values.tolist())\
            .reset_index()\
            .assign(region='AUSTRALIA')
        df_AUS_wide.columns = ['name','data','region']
        df_AUS_wide['type'] = 'column'
        
        
        df_region = am_dvar_area\
            .groupby(['Year', 'region', col])\
            .sum()\
            .reset_index()\
            .round({'Area (ha)': 2})
        df_region_wide = df_region.groupby([col, 'region'])[['Year','Area (ha)']]\
            .apply(lambda x: x[['Year','Area (ha)']].values.tolist())\
            .reset_index()
        df_region_wide.columns = ['name', 'region','data']
        df_region_wide['type'] = 'column'
        
        
        df_wide = pd.concat([df_AUS_wide, df_region_wide], axis=0, ignore_index=True)
        
        if col == "Land-use":
            df_wide['color'] = df_wide['name'].apply(lambda x: COLORS_LU[x])
            df_wide['name_order'] = df_wide['name'].apply(lambda x: LANDUSE_ALL_RENAMED.index(x))
            df_wide = df_wide.sort_values('name_order').drop(columns=['name_order'])
        elif col == 'Water_supply':
            df_wide['color'] = df_wide['name'].apply(lambda x: COLORS_LM[x])
        elif col.lower() == 'commodity':
            df_wide['color'] = df_wide['name'].apply(lambda x: COLORS_COMMODITIES[x])
            df_wide['name_order'] = df_wide['name'].apply(lambda x: COMMODITIES_ALL.index(x))
            df_wide = df_wide.sort_values('name_order').drop(columns=['name_order'])
        elif col == 'Category':
            df_wide['color'] = df_wide['name'].apply(lambda x: colors_lu_category[x])

        out_dict = {}
        for region, df in df_wide.groupby('region'):
            df = df.drop('region', axis=1)
            out_dict[region] = df.to_dict(orient='records')
            
        filename = f'Area_Am_{idx+1}_{col.replace(" ", "_")}'
        with open(f'{SAVE_DIR}/{filename}.js', 'w') as f:
            f.write(f'window["{filename}"] = ')
            json.dump(out_dict, f, separators=(',', ':'), indent=2)
            f.write(';\n')
            
            
    # -------------------- Area by Non-Agricultural Landuse --------------------
    group_cols = ['Land-use']
    
    for idx, col in enumerate(group_cols):

        df_AUS = non_ag_dvar_area\
            .groupby(['Year', col])[['Area (ha)']]\
            .sum()\
            .reset_index()\
            .round({'Area (ha)': 2})
        df_AUS_wide = df_AUS.groupby([col])[['Year','Area (ha)']]\
            .apply(lambda x: x[['Year','Area (ha)']].values.tolist())\
            .reset_index()\
            .assign(region='AUSTRALIA')
        df_AUS_wide.columns = ['name','data','region']
        df_AUS_wide['type'] = 'column'
        
        
        df_region = non_ag_dvar_area\
            .groupby(['Year', 'region', col])\
            .sum()\
            .reset_index()\
            .round({'Area (ha)': 2})
        df_region_wide = df_region.groupby([col, 'region'])[['Year','Area (ha)']]\
            .apply(lambda x: x[['Year','Area (ha)']].values.tolist())\
            .reset_index()
        df_region_wide.columns = ['name', 'region','data']
        df_region_wide['type'] = 'column'
        
        
        df_wide = pd.concat([df_AUS_wide, df_region_wide], axis=0, ignore_index=True)
        
        if col == "Land-use":
            df_wide['color'] = df_wide['name'].apply(lambda x: COLORS_AM_NONAG[x])
            df_wide['name_order'] = df_wide['name'].apply(lambda x: LANDUSE_ALL_RENAMED.index(x))
            df_wide = df_wide.sort_values('name_order').drop(columns=['name_order'])
        elif col == 'Water_supply':
            df_wide['color'] = df_wide['name'].apply(lambda x: COLORS_LM[x])
        elif col.lower() == 'commodity':
            df_wide['color'] = df_wide['name'].apply(lambda x: COLORS_COMMODITIES[x])
            df_wide['name_order'] = df_wide['name'].apply(lambda x: COMMODITIES_ALL.index(x))
            df_wide = df_wide.sort_values('name_order').drop(columns=['name_order'])
        elif col == 'Category':
            df_wide['color'] = df_wide['name'].apply(lambda x: colors_lu_category[x])

        out_dict = {}
        for region, df in df_wide.groupby('region'):
            df = df.drop('region', axis=1)
            out_dict[region] = df.to_dict(orient='records')
            
        filename = f'Area_NonAg_{idx+1}_{col.replace(" ", "_")}'
        with open(f'{SAVE_DIR}/{filename}.js', 'w') as f:
            f.write(f'window["{filename}"] = ')
            json.dump(out_dict, f, separators=(',', ':'), indent=2)
            f.write(';\n')
            
            


    # -------------------- Transition areas (start-end) --------------------
    transition_path = files.query('category =="transition_matrix"')
    transition_df_region = pd.read_csv(transition_path['path'].values[0], index_col=0).reset_index() 
    transition_df_region = transition_df_region.replace(RENAME_AM_NON_AG)

    transition_df_AUS = transition_df_region.groupby(['From Land-use', 'To Land-use'])[['Area (ha)']].sum().reset_index()
    transition_df_AUS['region'] = 'AUSTRALIA'

    transition_df = pd.concat([transition_df_AUS, transition_df_region], ignore_index=True)


    out_dict = {}
    for (region, df) in transition_df.groupby('region'):
        out_dict[region] = {}
        
        transition_mat = df.pivot(index='From Land-use', columns='To Land-use', values='Area (ha)')
        transition_mat = transition_mat.reindex(index=AG_LANDUSE, columns=LANDUSE_ALL_RENAMED)
        transition_mat = transition_mat.fillna(0)
        total_area_from = transition_mat.sum(axis=1).values.reshape(-1, 1)
        
        transition_df_pct = transition_mat / total_area_from * 100
        transition_df_pct = transition_df_pct.fillna(0).replace([np.inf, -np.inf], 0)

        transition_mat['SUM'] = transition_mat.sum(axis=1)
        transition_mat.loc['SUM'] = transition_mat.sum(axis=0)

        heat_area = transition_mat.style.background_gradient(
            cmap='Oranges',
            axis=1,
            subset=pd.IndexSlice[:transition_mat.index[-2], :transition_mat.columns[-2]]
        ).format('{:,.0f}')

        heat_pct = transition_df_pct.style.background_gradient(
            cmap='Oranges',
            axis=1,
            vmin=0,
            vmax=100
        ).format('{:,.2f}')

        heat_area_html = heat_area.to_html()
        heat_pct_html = heat_pct.to_html()

        # Replace '0.00' with '-' in the html
        heat_area_html = re.sub(r'(?<!\d)0(?!\d)', '-', heat_area_html)
        heat_pct_html = re.sub(r'(?<!\d)0.00(?!\d)', '-', heat_pct_html)

        out_dict[region]['area'] = heat_area_html
        out_dict[region]['pct'] = heat_pct_html

    filename = 'Area_transition_start_end'
    with open(f'{SAVE_DIR}/{filename}.js', 'w') as f:
        f.write(f'window["{filename}"] = ')
        json.dump(out_dict, f, separators=(',', ':'), indent=2)
        f.write(';\n')
        
        
    # -------------------- Transition areas (year-to-year) --------------------
    transition_path = files.query('base_name =="crosstab-lumap"')
    transition_df_region = pd.concat([pd.read_csv(path) for path in transition_path['path']], ignore_index=True)
    transition_df_region = transition_df_region.replace(RENAME_AM_NON_AG)

    transition_df_AUS = transition_df_region.groupby(['Year', 'From land-use', 'To land-use'])[['Area (ha)']].sum().reset_index()
    transition_df_AUS['region'] = 'AUSTRALIA'

    transition_df = pd.concat([transition_df_AUS, transition_df_region], ignore_index=True)
    
    out_dict = {region: {'area': {}, 'pct':{}} for region in transition_df['region'].unique()}
    for (year, region), df in transition_df.groupby(['Year', 'region']):
        
        transition_mat = df.pivot(index='From land-use', columns='To land-use', values='Area (ha)')
        transition_mat = transition_mat.reindex(index=AG_LANDUSE, columns=LANDUSE_ALL_RENAMED)
        transition_mat = transition_mat.fillna(0)
        total_area_from = transition_mat.sum(axis=1).values.reshape(-1, 1)
        
        transition_df_pct = transition_mat / total_area_from * 100
        transition_df_pct = transition_df_pct.fillna(0).replace([np.inf, -np.inf], 0)

        transition_mat['SUM'] = transition_mat.sum(axis=1)
        transition_mat.loc['SUM'] = transition_mat.sum(axis=0)

        heat_area = transition_mat.style.background_gradient(
            cmap='Oranges',
            axis=1,
            subset=pd.IndexSlice[:transition_mat.index[-2], :transition_mat.columns[-2]]
        ).format('{:,.0f}')

        heat_pct = transition_df_pct.style.background_gradient(
            cmap='Oranges',
            axis=1,
            vmin=0,
            vmax=100
        ).format('{:,.2f}')

        heat_area_html = heat_area.to_html()
        heat_pct_html = heat_pct.to_html()

        # Replace '0.00' with '-' in the html
        heat_area_html = re.sub(r'(?<!\d)0(?!\d)', '-', heat_area_html)
        heat_pct_html = re.sub(r'(?<!\d)0.00(?!\d)', '-', heat_pct_html)

        out_dict[region]['area'][str(year)] = heat_area_html
        out_dict[region]['pct'][str(year)] = heat_pct_html
        
    filename = 'Area_transition_year_to_year'
    with open(f'{SAVE_DIR}/{filename}.js', 'w') as f:
        f.write(f'window["{filename}"] = ')
        json.dump(out_dict, f, separators=(',', ':'), indent=2)
        f.write(';\n')
        
        

    ####################################################
    #                   2) Demand                      #
    ####################################################
    
    demand_files = files.query('category == "quantity"')
    
    quantity_LUTO = demand_files\
        .query('base_name == "quantity_production_t_separate"')\
        .reset_index(drop=True)\
        .query('Year.isin(@years)')
    quantity_LUTO = pd.concat(
            [pd.read_csv(path).assign(Year=Year) for Year,path in quantity_LUTO[['Year','path']].values.tolist()],
            ignore_index=True)\
        .assign(Commodity= lambda x: x['Commodity'].str.capitalize())\
        .replace({'Sheep lexp': 'Sheep live export', 'Beef lexp': 'Beef live export'})\
        .round({'`Production (t/KL)`': 2})
    
    DEMAND_DATA_long = get_demand_df()\
        .replace({'Beef lexp': 'Beef live export', 'Sheep lexp': 'Sheep live export'})\
        .set_index(['Commodity', 'Type', 'Year'])\
        .reindex(COMMODITIES_ALL, level=0)\
        .reset_index()\
        .replace(RENAME_AM_NON_AG)\
        .assign(on_off_land=lambda x: np.where(x['Commodity'].isin(COMMODITIES_OFF_LAND), 'Off-land', 'On-land'))
    

    # -------------------- Demand --------------------
    group_cols = ['Type', 'on_off_land', 'Commodity']

    for idx, col in enumerate(group_cols):


        _df = DEMAND_DATA_long.query(f'Year.isin({years})')
            
        df_AUS = _df\
            .groupby(['Year', col])[['Quantity (tonnes, KL)']]\
            .sum()\
            .reset_index()\
            .round({'Quantity (tonnes, KL)': 2})
        df_AUS_wide = df_AUS.groupby([col])[['Year','Quantity (tonnes, KL)']]\
            .apply(lambda x: x[['Year','Quantity (tonnes, KL)']].values.tolist())\
            .reset_index()
        df_AUS_wide.columns = ['name','data']
        df_AUS_wide['type'] = 'column'
 
        if col == "Land-use":
            df_AUS_wide['color'] = df_AUS_wide['name'].apply(lambda x: COLORS_LU[x])
            df_AUS_wide['name_order'] = df_AUS_wide['name'].apply(lambda x: LANDUSE_ALL_RENAMED.index(x))
            df_AUS_wide = df_AUS_wide.sort_values('name_order').drop(columns=['name_order'])
        elif col.lower() == 'commodity':
            df_AUS_wide['color'] = df_AUS_wide['name'].apply(lambda x: COLORS_COMMODITIES[x])
            df_AUS_wide['name_order'] = df_AUS_wide['name'].apply(lambda x: COMMODITIES_ALL.index(x))
            df_AUS_wide = df_AUS_wide.sort_values('name_order').drop(columns=['name_order'])
 
        filename = f'Production_demand_{idx+1}_{col.replace(" ", "_")}'
        with open(f'{SAVE_DIR}/{filename}.js', 'w') as f:
            f.write(f'window["{filename}"] = ')
            df_AUS_wide.to_json(f, orient='records')
            f.write(';\n')


    # -------------------- Production limit. --------------------
    demand_limit = DEMAND_DATA_long.query('Type == "Domestic" and on_off_land == "On-land" and Year.isin(@years)')
    demand_limit_wide = demand_limit.groupby(['Commodity', 'Year'])[['Quantity (tonnes, KL)']]\
        .sum()\
        .reset_index()\
        .groupby('Commodity')[['Year','Quantity (tonnes, KL)']]\
        .apply(lambda x: x[['Year','Quantity (tonnes, KL)']].values.tolist())\
        .reset_index()
    demand_limit_wide.columns = ['name','data']
    demand_limit_wide['type'] = 'column'
    filename = 'Production_demand_4_Limit'
    with open(f'{SAVE_DIR}/{filename}.js', 'w') as f:
        f.write(f'window["{filename}"] = ')
        demand_limit_wide.to_json(f, orient='records')
        f.write(';\n')



    # -------------------- Sum of commodity production --------------------
    group_cols = ['Commodity', 'Type']
    for idx, col in enumerate(group_cols):

        df_AUS = quantity_LUTO\
            .groupby(['Year', col])[['Production (t/KL)']]\
            .sum()\
            .reset_index()\
            .round({'Production (t/KL)': 2})
        df_AUS_wide = df_AUS.groupby([col])[['Year','Production (t/KL)']]\
            .apply(lambda x: x[['Year','Production (t/KL)']].values.tolist())\
            .reset_index()\
            .assign(region='AUSTRALIA')
        df_AUS_wide.columns = ['name','data','region']
        df_AUS_wide['type'] = 'column'
        
        
        df_region = quantity_LUTO\
            .groupby(['Year', 'region', col])\
            .sum()\
            .reset_index()\
            .round({'Production (t/KL)': 2})
        df_region_wide = df_region.groupby([col, 'region'])[['Year','Production (t/KL)']]\
            .apply(lambda x: x[['Year','Production (t/KL)']].values.tolist())\
            .reset_index()
        df_region_wide.columns = ['name', 'region','data']
        df_region_wide['type'] = 'column'
        
        
        df_wide = pd.concat([df_AUS_wide, df_region_wide], axis=0, ignore_index=True)
        if col == "Land-use":
            df_wide['color'] = df_wide['name'].apply(lambda x: COLORS_LU[x])
            df_wide['name_order'] = df_wide['name'].apply(lambda x: LANDUSE_ALL_RENAMED.index(x))
            df_wide = df_wide.sort_values('name_order').drop(columns=['name_order'])
        elif col.lower() == 'commodity':
            df_wide['color'] = df_wide['name'].apply(lambda x: COLORS_COMMODITIES[x])
            df_wide['name_order'] = df_wide['name'].apply(lambda x: COMMODITIES_ALL.index(x))
            df_wide = df_wide.sort_values('name_order').drop(columns=['name_order'])

        out_dict = {}
        for region, df in df_wide.groupby('region'):
            df = df.drop('region', axis=1)
            out_dict[region] = df.to_dict(orient='records')
            
        filename = f'Production_sum_{idx+1}_{col.replace(" ", "_")}'
        with open(f'{SAVE_DIR}/{filename}.js', 'w') as f:
            f.write(f'window["{filename}"] = ')
            json.dump(out_dict, f, separators=(',', ':'), indent=2)
            f.write(';\n')




    # -------------------- Demand achievement in the final target year (%) --------------------
    quantity_diff = demand_files.query('base_name == "quantity_comparison"').reset_index(drop=True)
    quantity_diff = pd.concat([pd.read_csv(path) for path in quantity_diff['path']], ignore_index=True)
    quantity_diff = quantity_diff.replace({'Sheep lexp': 'Sheep live export', 'Beef lexp': 'Beef live export'})
    quantity_diff = quantity_diff[['Year','Commodity','Prop_diff (%)']].rename(columns={'Prop_diff (%)': 'Demand Achievement (%)'})

    mask_AUS = quantity_diff.groupby('Commodity'
        )['Demand Achievement (%)'
        ].transform(lambda x: abs(round(x) - 100) > 0.01)
    quantity_diff_AUS = quantity_diff[mask_AUS].copy()
    quantity_diff_wide_AUS = quantity_diff_AUS\
        .groupby(['Commodity'])[['Year','Demand Achievement (%)']]\
        .apply(lambda x: list(map(list,zip(x['Year'],x['Demand Achievement (%)']))))\
        .reset_index()
        
    quantity_diff_wide_AUS['type'] = 'line'
    quantity_diff_wide_AUS.columns = ['name','data', 'type']

    quantity_diff_wide_AUS_data = {
        'AUSTRALIA': quantity_diff_wide_AUS.to_dict(orient='records')
    }
    filename = 'Production_achive_percent'
    with open(f'{SAVE_DIR}/{filename}.js', 'w') as f:
        f.write(f'window["{filename}"] = ')
        json.dump(quantity_diff_wide_AUS_data, f, separators=(',', ':'), indent=2)
        f.write(';\n')    
    
    
    # -------------------- Commodity production for ag, non-ag, and agricultural management --------------------
    for idx, _type in enumerate(quantity_LUTO['Type'].unique()):
        _df = quantity_LUTO.query(f'Type == "{_type}"').query('abs(`Production (t/KL)`) > 1e-6').copy()

        group_cols = ['Commodity']
        for col in group_cols:

            df_AUS = _df\
                .groupby(['Year', col])[['Production (t/KL)']]\
                .sum()\
                .reset_index()\
                .round({'Production (t/KL)': 2})
            df_AUS_wide = df_AUS.groupby([col])[['Year','Production (t/KL)']]\
                .apply(lambda x: x[['Year','Production (t/KL)']].values.tolist())\
                .reset_index()\
                .assign(region='AUSTRALIA')
            df_AUS_wide.columns = ['name','data','region']
            df_AUS_wide['type'] = 'column'
            
            
            df_region = _df\
                .groupby(['Year', 'region', col])\
                .sum()\
                .reset_index()\
                .round({'Production (t/KL)': 2})
            df_region_wide = df_region.groupby([col, 'region'])[['Year','Production (t/KL)']]\
                .apply(lambda x: x[['Year','Production (t/KL)']].values.tolist())\
                .reset_index()
            df_region_wide.columns = ['name', 'region','data']
            df_region_wide['type'] = 'column'
            
            
            df_wide = pd.concat([df_AUS_wide, df_region_wide], axis=0, ignore_index=True)
            if col == "Land-use":
                df_wide['color'] = df_wide['name'].apply(lambda x: COLORS_LU[x])
                df_wide['name_order'] = df_wide['name'].apply(lambda x: LANDUSE_ALL_RENAMED.index(x))
                df_wide = df_wide.sort_values('name_order').drop(columns=['name_order'])
            elif col.lower() == 'commodity':
                df_wide['color'] = df_wide['name'].apply(lambda x: COLORS_COMMODITIES[x])
                df_wide['name_order'] = df_wide['name'].apply(lambda x: COMMODITIES_ALL.index(x))
                df_wide = df_wide.sort_values('name_order').drop(columns=['name_order'])

            out_dict = {}
            for region, df in df_wide.groupby('region'):
                df = df.drop('region', axis=1)
                out_dict[region] = df.to_dict(orient='records')
                
            filename = f'Production_LUTO_{idx+1}_{_type.replace(" ", "_")}'
            with open(f'{SAVE_DIR}/{filename}.js', 'w') as f:
                f.write(f'window["{filename}"] = ')
                json.dump(out_dict, f, separators=(',', ':'), indent=2)
                f.write(';\n')
            
            
    



    ####################################################
    #                  3) Economics                    #
    ####################################################
    
    # -------------------- Get the revenue and cost data --------------------
    revenue_ag_df = files.query('base_name == "revenue_ag"').reset_index(drop=True)
    revenue_ag_df = pd.concat([pd.read_csv(path) for path in revenue_ag_df['path']], ignore_index=True)
    revenue_ag_df = revenue_ag_df.replace(RENAME_AM_NON_AG).assign(Source='Agricultural land-use (revenue)')
    
    cost_ag_df = files.query('base_name == "cost_ag"').reset_index(drop=True)
    cost_ag_df = pd.concat([pd.read_csv(path) for path in cost_ag_df['path']], ignore_index=True)
    cost_ag_df = cost_ag_df.replace(RENAME_AM_NON_AG).assign(Source='Agricultural land-use (cost)')
    cost_ag_df['Value ($)'] = cost_ag_df['Value ($)'] * -1          # Convert cost to negative value
    
    revenue_am_df = files.query('base_name == "revenue_agricultural_management"').reset_index(drop=True)
    revenue_am_df = pd.concat([pd.read_csv(path) for path in revenue_am_df['path']], ignore_index=True)
    revenue_am_df = revenue_am_df.replace(RENAME_AM_NON_AG).assign(Source='Agricultural Management (revenue)')
    
    cost_am_df = files.query('base_name == "cost_agricultural_management"').reset_index(drop=True)
    cost_am_df = pd.concat([pd.read_csv(path) for path in cost_am_df['path']], ignore_index=True)
    cost_am_df = cost_am_df.replace(RENAME_AM_NON_AG).assign(Source='Agricultural Management (cost)')
    cost_am_df['Value ($)'] = cost_am_df['Value ($)'] * -1          # Convert cost to negative value

    revenue_non_ag_df = files.query('base_name == "revenue_non_ag"').reset_index(drop=True)
    revenue_non_ag_df = pd.concat([pd.read_csv(path) for path in revenue_non_ag_df['path']], ignore_index=True)
    revenue_non_ag_df = revenue_non_ag_df.replace(RENAME_AM_NON_AG).assign(Source='Non-agricultural land-use (revenue)')

    cost_non_ag_df = files.query('base_name == "cost_non_ag"').reset_index(drop=True)
    cost_non_ag_df = pd.concat([pd.read_csv(path) for path in cost_non_ag_df['path']], ignore_index=True)
    cost_non_ag_df = cost_non_ag_df.replace(RENAME_AM_NON_AG).assign(Source='Non-agricultural land-use (cost)')
    cost_non_ag_df['Value ($)'] = cost_non_ag_df['Value ($)'] * -1  # Convert cost to negative value
    
    net_ag_df = revenue_ag_df.groupby('Year')[['Value ($)']].sum().reset_index()
    net_ag_df['Value ($)'] = net_ag_df['Value ($)'] + cost_ag_df.groupby('Year')[['Value ($)']].sum().reset_index()['Value ($)']
    
    net_am_df = revenue_am_df.groupby('Year')[['Value ($)']].sum().reset_index()
    net_am_df['Value ($)'] = net_am_df['Value ($)'] + cost_am_df.groupby('Year')[['Value ($)']].sum().reset_index()['Value ($)']
    
    net_non_ag_df = revenue_non_ag_df.groupby('Year')[['Value ($)']].sum().reset_index()
    net_non_ag_df['Value ($)'] = net_non_ag_df['Value ($)'] + cost_non_ag_df.groupby('Year')[['Value ($)']].sum().reset_index()['Value ($)']
    
    cost_transition_ag2ag_df = files.query('base_name == "cost_transition_ag2ag"').reset_index(drop=True)
    cost_transition_ag2ag_df = pd.concat([pd.read_csv(path) for path in cost_transition_ag2ag_df['path'] if not pd.read_csv(path).empty], ignore_index=True)
    cost_transition_ag2ag_df = cost_transition_ag2ag_df.replace(RENAME_AM_NON_AG).assign(Source='Transition cost (Ag2Ag)')
    cost_transition_ag2ag_df['Value ($)'] = cost_transition_ag2ag_df['Cost ($)']  * -1          # Convert cost to negative value

    cost_transition_ag2non_ag_df = files.query('base_name == "cost_transition_ag2non_ag"').reset_index(drop=True)
    cost_transition_ag2non_ag_df = pd.concat([pd.read_csv(path) for path in cost_transition_ag2non_ag_df['path'] if not pd.read_csv(path).empty], ignore_index=True)
    cost_transition_ag2non_ag_df = cost_transition_ag2non_ag_df.replace(RENAME_AM_NON_AG).assign(Source='Transition cost (Ag2Non-Ag)')
    cost_transition_ag2non_ag_df['Value ($)'] = cost_transition_ag2non_ag_df['Cost ($)'] * -1   # Convert cost to negative value

    cost_transition_non_ag2ag_df = files.query('base_name == "cost_transition_non_ag2_ag"').reset_index(drop=True)
    cost_transition_non_ag2ag_df = pd.concat([pd.read_csv(path) for path in cost_transition_non_ag2ag_df['path'] if not pd.read_csv(path).empty], ignore_index=True)
    cost_transition_non_ag2ag_df = cost_transition_non_ag2ag_df.replace(RENAME_AM_NON_AG).assign(Source='Transition cost (Non-Ag2Ag)').dropna(subset=['Cost ($)'])
    cost_transition_non_ag2ag_df['Value ($)'] = cost_transition_non_ag2ag_df['Cost ($)'] * -1   # Convert cost to negative value

    economics_df = pd.concat(
            [
                revenue_ag_df, 
                revenue_am_df, 
                revenue_non_ag_df,
                cost_ag_df, 
                cost_am_df, 
                cost_non_ag_df,
                cost_transition_ag2ag_df, 
                cost_transition_ag2non_ag_df,
                cost_transition_non_ag2ag_df
            ]
        ).round({'Value ($)': 2}
        ).query('abs(`Value ($)`) > 1e-6'
        ).reset_index(drop=True) 
        
    order = [
        'Agricultural land-use (revenue)', 
        'Agricultural Management (revenue)', 
        'Non-agricultural land-use (revenue)',
        'Agricultural land-use (cost)', 
        'Agricultural Management (cost)', 
        'Non-agricultural land-use (cost)',
        'Transition cost (Ag2Ag)',
        'Transition cost (Ag2Non-Ag)',
        'Transition cost (Non-Ag2Ag)',
        'Profit'
    ]


    # -------------------- Economic ranking --------------------
    revenue_df_region = pd.concat([revenue_ag_df, revenue_am_df, revenue_non_ag_df]
        ).query('`Value ($)` >= 0'
        ).groupby(['Year', 'region']
        )[['Value ($)']].sum(numeric_only=True
        ).reset_index(
        ).sort_values(['Year', 'Value ($)'], ascending=[True, False]
        ).assign(Rank=lambda x: x.groupby(['Year']).cumcount() + 1
        ).assign(Percent=lambda x: x['Value ($)'] / x.groupby(['Year'])['Value ($)'].transform('sum') * 100
        ).assign(Source='Revenue'
        ).round({'Value ($)': 2, 'Percent': 2})
    revenue_df_AUS = pd.concat([revenue_ag_df, revenue_am_df, revenue_non_ag_df]
        ).query('`Value ($)` >= 0'
        ).groupby(['Year']
        )[['Value ($)']].sum(numeric_only=True
        ).reset_index(
        ).sort_values(['Year', 'Value ($)'], ascending=[True, False]
        ).assign(Rank='N.A.', Percent=100, Source='Revenue', region='AUSTRALIA'
        ).round({'Value ($)': 2, 'Percent': 2})

    cost_df_region = pd.concat([cost_ag_df, cost_am_df, cost_non_ag_df]
        ).query('`Value ($)` < 0'
        ).groupby(['Year', 'region']
        )[['Value ($)']].sum(numeric_only=True
        ).reset_index(
        ).assign(**{'Value ($)': lambda x: abs(x['Value ($)'])}
        ).sort_values(['Year', 'Value ($)'], ascending=[True, False]
        ).assign(Rank=lambda x: x.groupby(['Year']).cumcount() + 1
        ).assign(Percent=lambda x: x['Value ($)'] / x.groupby('Year')['Value ($)'].transform('sum') * 100
        ).assign(Source='Cost'
        ).round({'Value ($)': 2, 'Percent': 2})
    cost_df_AUS = pd.concat([cost_ag_df, cost_am_df, cost_non_ag_df]
        ).query('`Value ($)` < 0'
        ).groupby(['Year']
        )[['Value ($)']].sum(numeric_only=True
        ).reset_index(
        ).assign(**{'Value ($)': lambda x: abs(x['Value ($)'])}
        ).sort_values(['Year', 'Value ($)'], ascending=[True, False]
        ).assign(Rank='N.A.',  Source='Cost', region='AUSTRALIA'
        ).round({'Value ($)': 2, 'Percent': 2})
        
    profit_df_region = revenue_df_region.merge(
        cost_df_region, on=['Year', 'region'], suffixes=('_revenue', '_cost')
        ).assign(**{'Value ($)': lambda x: x['Value ($)_revenue'] - x['Value ($)_cost']}
        ).drop(columns=['Value ($)_revenue', 'Value ($)_cost']
        ).sort_values(['Year', 'Value ($)'], ascending=[True, False]
        ).assign(Rank=lambda x: x.groupby(['Year']).cumcount() + 1
        ).assign(Percent=lambda x: x['Value ($)'] / x.groupby(['Year'])['Value ($)'].transform('sum') * 100
        ).assign(Source='Total'
        ).round({'Value ($)': 2, 'Percent': 2})
    profit_df_AUS = revenue_df_AUS.merge(
        cost_df_AUS, on=['Year'], suffixes=('_revenue', '_cost')
        ).assign(**{'Value ($)': lambda x: x['Value ($)_revenue'] - x['Value ($)_cost']}
        ).drop(columns=['Value ($)_revenue', 'Value ($)_cost']
        ).sort_values(['Year', 'Value ($)'], ascending=[True, False]
        ).assign(Rank='N.A.', Source='Total', region='AUSTRALIA'
        ).round({'Value ($)': 2, 'Percent': 2})

    ranking_df = pd.concat([revenue_df_region, revenue_df_AUS, cost_df_region, cost_df_AUS, profit_df_region, profit_df_AUS])
    ranking_df = ranking_df.set_index(['region', 'Source', 'Year']
        ).reindex(
            index=pd.MultiIndex.from_product(
                [ranking_df['region'].unique(), ranking_df['Source'].unique(), ranking_df['Year'].unique()],
                names=['region', 'Source', 'Year']), fill_value=None
        ).reset_index(
        ).assign(color= lambda x: x['Rank'].map(get_rank_color))
        


    out_dict = {}
    for (region, source), df in ranking_df.groupby(['region', 'Source']):
        if region not in out_dict:
            out_dict[region] = {}
        if not source in out_dict[region]:
            out_dict[region][source] = {}
        
        df = df.drop(columns='region')
        out_dict[region][source]['Rank'] = df.set_index('Year')['Rank'].replace({np.nan: None}).to_dict()
        out_dict[region][source]['color'] = df.set_index('Year')['color'].replace({np.nan: None}).to_dict()
        out_dict[region][source]['value'] = df.set_index('Year')['Value ($)'].apply( lambda x: format_with_suffix(x)).to_dict()

    filename = 'Economics_ranking'
    with open(f'{SAVE_DIR}/{filename}.js', 'w') as f:
        f.write(f'window["{filename}"] = ')
        json.dump(out_dict, f, separators=(',', ':'), indent=2)
        f.write(';\n')
        

    # -------------------- Economy overview --------------------
    economics_df_AUS = economics_df.groupby(['Year','Source']
        ).sum(numeric_only=True
        ).reset_index()

    economics_df_AUS_wide = economics_df_AUS\
        .groupby(['Source'])[['Year','Value ($)']]\
        .apply(lambda x: x[['Year', 'Value ($)']].values.tolist())\
        .reset_index()
        
    economics_df_AUS_wide.columns = ['name','data']
    economics_df_AUS_wide['type'] = 'column'
    economics_df_AUS_wide['region'] = 'AUSTRALIA'
    economics_df_AUS_wide.loc[len(economics_df_AUS_wide)] = [
        'Profit', 
        economics_df_AUS.groupby('Year')['Value ($)'].sum().reset_index().values.tolist(), 
        'line', 
        'AUSTRALIA'
    ]


    rev_cost_net_region = economics_df.groupby(['Year','Source','region']
        )[['Value ($)']].sum(numeric_only=True
        ).reset_index()
        
    rev_cost_net_wide_region = pd.DataFrame()
    for region, df in rev_cost_net_region.groupby('region'):
        df_col = df.groupby(['Source'])[['Year','Value ($)']]\
            .apply(lambda x: x[['Year', 'Value ($)']].values.tolist())\
            .reset_index()
        df_col.columns = ['name','data']
        df_col['type'] = 'column'
        
        df_col.loc[len(df_col)] = [
            'Profit',
            df.groupby(['Year'])[['Value ($)']].sum(numeric_only=True).reset_index().values.tolist(),
            'line',
        ]
        df_col['region'] = region
        rev_cost_net_wide_region = pd.concat([rev_cost_net_wide_region, df_col])


    rev_cost_wide_json = pd.concat([economics_df_AUS_wide, rev_cost_net_wide_region], axis=0).reset_index(drop=True)
    rev_cost_wide_json['name_order'] = rev_cost_wide_json['name'].map({name: i for i, name in enumerate(order)})
    rev_cost_wide_json = rev_cost_wide_json.sort_values(['region', 'name_order']).drop(columns=['name_order']).reset_index(drop=True)


    out_dict = {}
    for region,df in rev_cost_wide_json.groupby('region'):
        df = df.drop(columns='region')
        df.columns = ['name','data','type']
        out_dict[region] = df.to_dict(orient='records')
        
    filename = 'Economics_overview'
    with open(f'{SAVE_DIR}/{filename}.js', 'w') as f:
        f.write(f'window["{filename}"] = ')
        json.dump(out_dict, f, separators=(',', ':'), indent=2)
        f.write(';\n')
        
 
 
 
    # -------------------- Economics for ag --------------------
    revenue_ag_df = revenue_ag_df.assign(Rev_Cost='Revenue')
    cost_ag_df = cost_ag_df.assign(Rev_Cost='Cost')

    economics_ag = pd.concat([revenue_ag_df, cost_ag_df]
        ).round({'Value ($)': 2}
        ).query('abs(`Value ($)`) > 1e-6'
        ).reset_index(drop=True)

    group_cols = ['Land-use', 'Type', 'Water_supply']

    for idx, col in enumerate(group_cols):
        df_AUS = economics_ag\
            .groupby(['Year', 'Rev_Cost', col])[['Value ($)']]\
            .sum()\
            .reset_index()\
            .round({'Value ($)': 2})
        df_AUS_wide = df_AUS.groupby([col, 'Rev_Cost'])[['Year','Value ($)']]\
            .apply(lambda x: x[['Year', 'Value ($)']].values.tolist())\
            .reset_index()\
            .assign(region='AUSTRALIA')
        df_AUS_wide.columns = ['name', 'Rev_Cost', 'data','region']
        df_AUS_wide['type'] = 'column'

        df_region = economics_ag\
            .groupby(['Year', 'Rev_Cost', 'region', col])\
            .sum()\
            .reset_index()\
            .round({'Value ($)': 2})
        df_region_wide = df_region.groupby([col, 'region', 'Rev_Cost'])[['Year','Value ($)']]\
            .apply(lambda x: x[['Year', 'Value ($)']].values.tolist())\
            .reset_index()
        df_region_wide.columns = ['name', 'region','Rev_Cost', 'data']
        df_region_wide['type'] = 'column'
        
        
        df_wide = pd.concat([df_AUS_wide, df_region_wide], axis=0, ignore_index=True)
        
        if col == "Land-use":
            df_wide['color'] = df_wide.apply(lambda x: COLORS_LU[x['name']], axis=1)
            df_wide['name_order'] = df_wide['name'].apply(lambda x: LANDUSE_ALL_RENAMED.index(x))
            df_wide = df_wide.sort_values('name_order').drop(columns=['name_order'])
            df_wide['id'] = df_wide.apply(lambda x: x['name'] if x['Rev_Cost'] == 'Revenue' else None, axis=1)
            df_wide['linkedTo'] = df_wide.apply(lambda x: x['name'] if x['Rev_Cost'] == 'Cost' else None, axis=1)
        elif col == 'Water_supply':
            df_wide['color'] = df_wide.apply(lambda x: COLORS_LM[x['name']], axis=1)
            df_wide['id'] = df_wide.apply(lambda x: x['name'] if x['Rev_Cost'] == 'Revenue' else None, axis=1)
            df_wide['linkedTo'] = df_wide.apply(lambda x: x['name'] if x['Rev_Cost'] == 'Cost' else None, axis=1)
        elif col.lower() == 'commodity':
            df_wide['color'] = df_wide.apply(lambda x: COLORS_COMMODITIES[x['name']], axis=1)
            df_wide['name_order'] = df_wide['name'].apply(lambda x: COMMODITIES_ALL.index(x))
            df_wide = df_wide.sort_values('name_order').drop(columns=['name_order'])
            df_wide['id'] = df_wide.apply(lambda x: x['name'] if x['Rev_Cost'] == 'Revenue' else None, axis=1)
            df_wide['linkedTo'] = df_wide.apply(lambda x: x['name'] if x['Rev_Cost'] == 'Cost' else None, axis=1)
        elif col == 'Type':
            df_wide['color'] = df_wide.apply(lambda x: COLORS_ECONOMY_TYPE[x['name']], axis=1)
            df_wide['name_order'] = df_wide['name'].apply(lambda x: list(COLORS_ECONOMY_TYPE.keys()).index(x) if x in COLORS_ECONOMY_TYPE else -1)
            df_wide = df_wide.sort_values('name_order').drop(columns=['name_order'])


        out_dict = {}
        for region, df in df_wide.groupby('region'):
            df = df.drop(['region','Rev_Cost'], axis=1)
            out_dict[region] = df.to_dict(orient='records')
            
        filename = f'Economics_split_Ag_{idx+1}_{col.replace(" ", "_")}'
        with open(f'{SAVE_DIR}/{filename}.js', 'w') as f:
            f.write(f'window["{filename}"] = ')
            json.dump(out_dict, f, separators=(',', ':'), indent=2)
            f.write(';\n')
    


    # -------------------- Economics for ag-management --------------------
    revenue_am_df = revenue_am_df.assign(Rev_Cost='Revenue')
    cost_am_df = cost_am_df.assign(Rev_Cost='Cost')

    economics_am = pd.concat([revenue_am_df, cost_am_df]
        ).round({'Value ($)': 2}
        ).query('abs(`Value ($)`) > 1e-6'
        ).reset_index(drop=True)


    group_cols = ['Management Type', 'Water_supply', 'Land-use']

    for idx, col in enumerate(group_cols):
        df_AUS = economics_am\
            .groupby(['Year', 'Rev_Cost', col])[['Value ($)']]\
            .sum()\
            .reset_index()\
            .round({'Value ($)': 2})
        df_AUS_wide = df_AUS.groupby([col, 'Rev_Cost'])[['Year','Value ($)']]\
            .apply(lambda x: x[['Year', 'Value ($)']].values.tolist())\
            .reset_index()\
            .assign(region='AUSTRALIA')
        df_AUS_wide.columns = ['name', 'Rev_Cost', 'data','region']
        df_AUS_wide['type'] = 'column'

        df_region = economics_am\
            .groupby(['Year', 'Rev_Cost', 'region', col])\
            .sum()\
            .reset_index()\
            .round({'Value ($)': 2})
        df_region_wide = df_region.groupby([col, 'region', 'Rev_Cost'])[['Year','Value ($)']]\
            .apply(lambda x: x[['Year', 'Value ($)']].values.tolist())\
            .reset_index()
        df_region_wide.columns = ['name', 'region','Rev_Cost', 'data']
        df_region_wide['type'] = 'column'
        
        
        df_wide = pd.concat([df_AUS_wide, df_region_wide], axis=0, ignore_index=True)
        
        if col == "Land-use":
            df_wide['color'] = df_wide.apply(lambda x: COLORS_LU[x['name']], axis=1)
            df_wide['name_order'] = df_wide['name'].apply(lambda x: LANDUSE_ALL_RENAMED.index(x))
            df_wide = df_wide.sort_values('name_order').drop(columns=['name_order'])
            df_wide['id'] = df_wide.apply(lambda x: x['name'] if x['Rev_Cost'] == 'Revenue' else None, axis=1)
            df_wide['linkedTo'] = df_wide.apply(lambda x: x['name'] if x['Rev_Cost'] == 'Cost' else None, axis=1)
            df_wide.loc[df_wide['name'] == 'Unallocated - natural land', 'linkedTo'] = None
        elif col == 'Water_supply':
            df_wide['color'] = df_wide.apply(lambda x: COLORS_LM[x['name']], axis=1)
            df_wide['id'] = df_wide.apply(lambda x: x['name'] if x['Rev_Cost'] == 'Revenue' else None, axis=1)
            df_wide['linkedTo'] = df_wide.apply(lambda x: x['name'] if x['Rev_Cost'] == 'Cost' else None, axis=1)
        elif col == 'Management Type':
            df_wide['color'] = df_wide.apply(lambda x: COLORS_AM_NONAG[x['name']], axis=1)
            df_wide['id'] = df_wide.apply(lambda x: x['name'] if x['Rev_Cost'] == 'Revenue' else None, axis=1)
            df_wide['linkedTo'] = df_wide.apply(lambda x: x['name'] if x['Rev_Cost'] == 'Cost' else None, axis=1)
            df_wide.loc[df_wide['name'] == 'Early dry-season savanna burning', 'linkedTo'] = None
        
        
        out_dict = {}
        for region, df in df_wide.groupby('region'):
            df = df.drop(['region','Rev_Cost'], axis=1)
            out_dict[region] = df.to_dict(orient='records')
            
        filename = f'Economics_split_AM_{idx+1}_{col.replace(" ", "_")}'
        with open(f'{SAVE_DIR}/{filename}.js', 'w') as f:
            f.write(f'window["{filename}"] = ')
            json.dump(out_dict, f, separators=(',', ':'), indent=2)
            f.write(';\n')


    # -------------------- Economics for non-agriculture --------------------
    revenue_non_ag_df = revenue_non_ag_df.assign(Rev_Cost='Revenue')
    cost_non_ag_df = cost_non_ag_df.assign(Rev_Cost='Cost')

    economics_non_ag = pd.concat([revenue_non_ag_df, cost_non_ag_df]
        ).round({'Value ($)': 2}
        ).query('abs(`Value ($)`) > 1e-6'
        ).reset_index(drop=True)


    group_cols = ['Land-use']

    for idx, col in enumerate(group_cols):
        df_AUS = economics_non_ag\
            .groupby(['Year', 'Rev_Cost', col])[['Value ($)']]\
            .sum()\
            .reset_index()\
            .round({'Value ($)': 2})
        df_AUS_wide = df_AUS.groupby([col, 'Rev_Cost'])[['Year','Value ($)']]\
            .apply(lambda x: x[['Year', 'Value ($)']].values.tolist())\
            .reset_index()\
            .assign(region='AUSTRALIA')
        df_AUS_wide.columns = ['name', 'Rev_Cost', 'data','region']
        df_AUS_wide['type'] = 'column'

        df_region = economics_non_ag\
            .groupby(['Year', 'Rev_Cost', 'region', col])\
            .sum()\
            .reset_index()\
            .round({'Value ($)': 2})
        df_region_wide = df_region.groupby([col, 'region', 'Rev_Cost'])[['Year','Value ($)']]\
            .apply(lambda x: x[['Year', 'Value ($)']].values.tolist())\
            .reset_index()
        df_region_wide.columns = ['name', 'region','Rev_Cost', 'data']
        df_region_wide['type'] = 'column'
        
        df_wide = pd.concat([df_AUS_wide, df_region_wide], axis=0, ignore_index=True)
        
        df_wide['color'] = df_wide.apply(lambda x: COLORS_LU[x['name']], axis=1)
        df_wide['name_order'] = df_wide['name'].apply(lambda x: LANDUSE_ALL_RENAMED.index(x))
        df_wide = df_wide.sort_values('name_order').drop(columns=['name_order'])
        df_wide['id'] = df_wide.apply(lambda x: x['name'] if x['Rev_Cost'] == 'Revenue' else None, axis=1)
        df_wide['linkedTo'] = df_wide.apply(lambda x: x['name'] if x['Rev_Cost'] == 'Cost' else None, axis=1)
        df_wide.loc[df_wide['name'].isin([
            'Environmental plantings (mixed species)',
            'Riparian buffer restoration (mixed species)',
            'Carbon plantings (monoculture)',
            'Destocked - natural land'
            ]), 'linkedTo'] = None

        
        out_dict = {}
        for region, df in df_wide.groupby('region'):
            df = df.drop(['region','Rev_Cost'], axis=1)
            out_dict[region] = df.to_dict(orient='records')

        filename = f'Economics_split_NonAg_{idx+1}_{col.replace(" ", "_")}'
        with open(f'{SAVE_DIR}/{filename}.js', 'w') as f:
            f.write(f'window["{filename}"] = ')
            json.dump(out_dict, f, separators=(',', ':'), indent=2)
            f.write(';\n')


    # -------------------- Transition cost for Ag2Ag --------------------
    cost_transition_ag2ag_df['Value ($)'] = cost_transition_ag2ag_df['Value ($)'] * -1  # Convert from negative to positive
    group_cols = ['Type', 'From land-use', 'To land-use']
    
    for idx, col in enumerate(group_cols):
        df_AUS = cost_transition_ag2ag_df\
            .groupby(['Year', col])[['Value ($)']]\
            .sum()\
            .reset_index()\
            .round({'Value ($)': 2})
        df_AUS_wide = df_AUS.groupby([col])[['Year','Value ($)']]\
            .apply(lambda x: x[['Year', 'Value ($)']].values.tolist())\
            .reset_index()\
            .assign(region='AUSTRALIA')
        df_AUS_wide.columns = ['name', 'data','region']
        df_AUS_wide['type'] = 'column'

        df_region = cost_transition_ag2ag_df\
            .groupby(['Year', 'region', col])\
            .sum()\
            .reset_index()\
            .round({'Value ($)': 2})
        df_region_wide = df_region.groupby([col, 'region'])[['Year','Value ($)']]\
            .apply(lambda x: x[['Year', 'Value ($)']].values.tolist())\
            .reset_index()
        df_region_wide.columns = ['name', 'region', 'data']
        df_region_wide['type'] = 'column'
        
        
        df_wide = pd.concat([df_AUS_wide, df_region_wide], axis=0, ignore_index=True)
        
        out_dict = {}
        for region, df in df_wide.groupby('region'):
            df = df.drop(['region'], axis=1)
            out_dict[region] = df.to_dict(orient='records')
            
        filename = f'Economics_transition_split_ag2ag_{idx+1}_{col.replace(" ", "_")}'
        with open(f'{SAVE_DIR}/{filename}.js', 'w') as f:
            f.write(f'window["{filename}"] = ')
            json.dump(out_dict, f, separators=(',', ':'), indent=2)
            f.write(';\n')
      

    # -------------------- Transition cost matrix for Ag2Ag --------------------
    cost_transition_ag2ag_trans_mat_AUS = cost_transition_ag2ag_df\
        .groupby(['Year','From land-use', 'To land-use'])\
        .sum(numeric_only=True)\
        .reset_index()\
        .round({'Value ($)': 2})\
        .query('abs(`Value ($)`) > 1e-6')\
        .assign(region='AUSTRALIA')

    cost_transition_ag2ag_trans_mat_region_df = cost_transition_ag2ag_df\
        .groupby(['Year','From land-use', 'To land-use', 'region'])\
        .sum(numeric_only=True)\
        .reset_index()\
        .round({'Value ($)': 2})
        
        
    cost_transition_ag2ag_trans_mat = pd.concat([
        cost_transition_ag2ag_trans_mat_AUS,
        cost_transition_ag2ag_trans_mat_region_df
    ])


    out_dict_area = {}
    for (region,year),df in cost_transition_ag2ag_trans_mat.groupby(['region', 'Year']):
        
        out_dict_area.setdefault(region, {})
        
        transition_mat = df.pivot(index='From land-use', columns='To land-use', values='Value ($)')
        transition_mat = transition_mat.reindex(index=AG_LANDUSE, columns=AG_LANDUSE)
        transition_mat = transition_mat.fillna(0)
        total_area_from = transition_mat.sum(axis=1).values.reshape(-1, 1)
        
        transition_mat['SUM'] = transition_mat.sum(axis=1)
        transition_mat.loc['SUM'] = transition_mat.sum(axis=0)

        heat_area = transition_mat.style.background_gradient(
            cmap='Oranges',
            axis=1,
            subset=pd.IndexSlice[:transition_mat.index[-2], :transition_mat.columns[-2]]
        ).format('{:,.0f}')

        heat_area_html = heat_area.to_html()
        heat_area_html = re.sub(r'(?<!\d)0(?!\d)', '-', heat_area_html)

        out_dict_area[region][str(year)] = rf'{heat_area_html}'

    filename = 'Economics_transition_mat_ag2ag'
    with open(f'{SAVE_DIR}/{filename}.js', 'w', encoding='utf-8') as f:
        f.write(f'window["{filename}"] = ')
        json.dump(out_dict_area, f, separators=(',', ':'), indent=2)
        f.write(';\n')






    # -------------------- Transition cost for Ag2Non-Ag --------------------
    cost_transition_ag2non_ag_df['Value ($)'] = cost_transition_ag2non_ag_df['Value ($)'] * -1  # Convert from negative to positive
    group_cols = ['Cost type', 'From land-use', 'To land-use']
    
    for idx, col in enumerate(group_cols):
        df_AUS = cost_transition_ag2non_ag_df\
            .groupby(['Year', col])[['Value ($)']]\
            .sum()\
            .reset_index()\
            .round({'Value ($)': 2})
        df_AUS_wide = df_AUS.groupby([col])[['Year','Value ($)']]\
            .apply(lambda x: x[['Year', 'Value ($)']].values.tolist())\
            .reset_index()\
            .assign(region='AUSTRALIA')
        df_AUS_wide.columns = ['name', 'data','region']
        df_AUS_wide['type'] = 'column'

        df_region = cost_transition_ag2non_ag_df\
            .groupby(['Year', 'region', col])\
            .sum()\
            .reset_index()\
            .round({'Value ($)': 2})
        df_region_wide = df_region.groupby([col, 'region'])[['Year','Value ($)']]\
            .apply(lambda x: x[['Year', 'Value ($)']].values.tolist())\
            .reset_index()
        df_region_wide.columns = ['name', 'region', 'data']
        df_region_wide['type'] = 'column'
        
        
        df_wide = pd.concat([df_AUS_wide, df_region_wide], axis=0, ignore_index=True)
        
        out_dict = {}
        for region, df in df_wide.groupby('region'):
            df = df.drop(['region'], axis=1)
            out_dict[region] = df.to_dict(orient='records')
            
        filename = f'Economics_transition_split_Ag2NonAg_{idx+1}_{col.replace(" ", "_")}'
        with open(f'{SAVE_DIR}/{filename}.js', 'w') as f:
            f.write(f'window["{filename}"] = ')
            json.dump(out_dict, f, separators=(',', ':'), indent=2)
            f.write(';\n')
        
  
    # -------------------- Transition cost matrix for Ag2Non-Ag --------------------
    cost_transition_ag2nonag_trans_mat_AUS = cost_transition_ag2non_ag_df\
        .groupby(['Year','From land-use', 'To land-use'])\
        .sum(numeric_only=True)\
        .reset_index()\
        .round({'Value ($)': 2})\
        .assign(region='AUSTRALIA')

    cost_transition_ag2nonag_trans_mat_region_df = cost_transition_ag2non_ag_df\
        .groupby(['Year','From land-use', 'To land-use', 'region'])\
        .sum(numeric_only=True)\
        .reset_index()\
        .round({'Value ($)': 2})
        
        
    cost_transition_ag2nonag_trans_mat = pd.concat([
        cost_transition_ag2nonag_trans_mat_AUS,
        cost_transition_ag2nonag_trans_mat_region_df
    ])


    out_dict_area = {}
    for (region,year),df in cost_transition_ag2nonag_trans_mat.groupby(['region', 'Year']):
        
        out_dict_area.setdefault(region, {})
        
        transition_mat = df.pivot(index='From land-use', columns='To land-use', values='Value ($)')
        transition_mat = transition_mat.reindex(index=AG_LANDUSE, columns=RENAME_NON_AG.values())
        transition_mat = transition_mat.fillna(0)
        total_area_from = transition_mat.sum(axis=1).values.reshape(-1, 1)
        
        transition_mat['SUM'] = transition_mat.sum(axis=1)
        transition_mat.loc['SUM'] = transition_mat.sum(axis=0)

        heat_area = transition_mat.style.background_gradient(
            cmap='Oranges',
            axis=1,
            subset=pd.IndexSlice[:transition_mat.index[-2], :transition_mat.columns[-2]]
        ).format('{:,.0f}')

        heat_area_html = heat_area.to_html()
        heat_area_html = re.sub(r'(?<!\d)0(?!\d)', '-', heat_area_html)

        out_dict_area[region][str(year)] = rf'{heat_area_html}'

    filename = 'Economics_transition_mat_ag2nonag'
    with open(f'{SAVE_DIR}/{filename}.js', 'w', encoding='utf-8') as f:
        f.write(f'window["{filename}"] = ')
        json.dump(out_dict_area, f, separators=(',', ':'), indent=2)
        f.write(';\n')
    
    
    
    

    # -------------------- Transition cost for Non-Ag to Ag --------------------
    cost_transition_non_ag2ag_df['Value ($)'] = cost_transition_non_ag2ag_df['Value ($)'] * -1  # Convert from negative to positive
    group_cols = ['Cost type', 'From land-use', 'To land-use']
    
    for idx, col in enumerate(group_cols):
        df_AUS = cost_transition_non_ag2ag_df\
            .groupby(['Year', col])[['Value ($)']]\
            .sum()\
            .reset_index()\
            .round({'Value ($)': 2})
        df_AUS_wide = df_AUS.groupby([col])[['Year','Value ($)']]\
            .apply(lambda x: x[['Year', 'Value ($)']].values.tolist())\
            .reset_index()\
            .assign(region='AUSTRALIA')
        df_AUS_wide.columns = ['name', 'data','region']
        df_AUS_wide['type'] = 'column'

        df_region = cost_transition_non_ag2ag_df\
            .groupby(['Year', 'region', col])\
            .sum()\
            .reset_index()\
            .round({'Value ($)': 2})
        df_region_wide = df_region.groupby([col, 'region'])[['Year','Value ($)']]\
            .apply(lambda x: x[['Year', 'Value ($)']].values.tolist())\
            .reset_index()
        df_region_wide.columns = ['name', 'region', 'data']
        df_region_wide['type'] = 'column'
        
        
        df_wide = pd.concat([df_AUS_wide, df_region_wide], axis=0, ignore_index=True)
        
        out_dict = {}
        for region, df in df_wide.groupby('region'):
            df = df.drop(['region'], axis=1)
            out_dict[region] = df.to_dict(orient='records')
            
        filename = f'Economics_transition_split_NonAg2Ag_{idx+1}_{col.replace(" ", "_")}'
        with open(f'{SAVE_DIR}/{filename}.js', 'w') as f:
            f.write(f'window["{filename}"] = ')
            json.dump(out_dict, f, separators=(',', ':'), indent=2)
            f.write(';\n')
    
    
    
    # -------------------- Transition cost matrix for Non-Ag to Ag --------------------
    cost_transition_nonag2ag_trans_mat_AUS = cost_transition_non_ag2ag_df\
        .groupby(['Year','From land-use', 'To land-use'])\
        .sum(numeric_only=True)\
        .reset_index()\
        .round({'Value ($)': 2})\
        .assign(region='AUSTRALIA')

    cost_transition_nonag2ag_trans_mat_region_df = cost_transition_non_ag2ag_df\
        .groupby(['Year','From land-use', 'To land-use', 'region'])\
        .sum(numeric_only=True)\
        .reset_index()\
        .round({'Value ($)': 2})
        
        
    cost_transition_nonag2ag_trans_mat = pd.concat([
        cost_transition_nonag2ag_trans_mat_AUS,
        cost_transition_nonag2ag_trans_mat_region_df
    ])


    out_dict_area = {}
    for (region,year),df in cost_transition_nonag2ag_trans_mat.groupby(['region', 'Year']):
        
        out_dict_area.setdefault(region, {})
        
        transition_mat = df.pivot(index='From land-use', columns='To land-use', values='Value ($)')
        transition_mat = transition_mat.reindex(index=RENAME_NON_AG.values(), columns=AG_LANDUSE)
        transition_mat = transition_mat.fillna(0)
        total_area_from = transition_mat.sum(axis=1).values.reshape(-1, 1)
        
        transition_mat['SUM'] = transition_mat.sum(axis=1)
        transition_mat.loc['SUM'] = transition_mat.sum(axis=0)

        heat_area = transition_mat.style.background_gradient(
            cmap='Oranges',
            axis=1,
            subset=pd.IndexSlice[:transition_mat.index[-2], :transition_mat.columns[-2]]
        ).format('{:,.0f}')

        heat_area_html = heat_area.to_html()
        heat_area_html = re.sub(r'(?<!\d)0(?!\d)', '-', heat_area_html)

        out_dict_area[region][str(year)] = rf'{heat_area_html}'

    filename = 'Economics_transition_mat_nonag2ag'
    with open(f'{SAVE_DIR}/{filename}.js', 'w', encoding='utf-8') as f:
        f.write(f'window["{filename}"] = ')
        json.dump(out_dict_area, f, separators=(',', ':'), indent=2)
        f.write(';\n')




    ####################################################
    #                       4) GHGs                    #
    ####################################################
    if settings.GHG_EMISSIONS_LIMITS != 'off':
        filter_str = '''
        category == "GHG" 
        and base_name.str.contains("GHG_emissions") 
       
        '''.replace('\n', ' ').replace('  ', ' ')

        GHG_files = files.query(filter_str).reset_index(drop=True)

        GHG_ag = GHG_files.query('base_name.str.contains("agricultural_landuse")').reset_index(drop=True)
        GHG_ag = pd.concat([pd.read_csv(path) for path in GHG_ag['path']], ignore_index=True)
        GHG_ag = GHG_ag.replace(GHG_NAMES).round({'Value (t CO2e)': 2})
        
        GHG_non_ag = GHG_files.query('base_name.str.contains("no_ag_reduction")').reset_index(drop=True)
        GHG_non_ag = pd.concat([pd.read_csv(path) for path in GHG_non_ag['path'] if not pd.read_csv(path).empty], ignore_index=True)
        GHG_non_ag = GHG_non_ag.replace(RENAME_AM_NON_AG).round({'Value (t CO2e)': 2})
        
        GHG_ag_man = GHG_files.query('base_name.str.contains("agricultural_management")').reset_index(drop=True)
        GHG_ag_man = pd.concat([pd.read_csv(path) for path in GHG_ag_man['path'] if not pd.read_csv(path).empty], ignore_index=True)
        GHG_ag_man = GHG_ag_man.replace(RENAME_AM_NON_AG).round({'Value (t CO2e)': 2})
        
        GHG_transition = GHG_files.query('base_name.str.contains("transition_penalty")').reset_index(drop=True)
        GHG_transition = pd.concat([pd.read_csv(path) for path in GHG_transition['path'] if not pd.read_csv(path).empty], ignore_index=True)
        GHG_transition = GHG_transition.replace(RENAME_AM_NON_AG).round({'Value (t CO2e)': 2})

        GHG_off_land = GHG_files.query('base_name.str.contains("offland_commodity")')
        GHG_off_land = pd.concat([pd.read_csv(path) for path in GHG_off_land['path']], ignore_index=True).round({'Value (t CO2e)': 2})
        GHG_off_land['Value (t CO2e)'] = GHG_off_land['Total GHG Emissions (tCO2e)']
        GHG_off_land['Commodity'] = GHG_off_land['COMMODITY'].apply(lambda x: x[0].capitalize() + x[1:])
        GHG_off_land = GHG_off_land.drop(columns=['COMMODITY', 'Total GHG Emissions (tCO2e)'])
        GHG_off_land['Emission Source'] = GHG_off_land['Emission Source']\
            .replace({
                'CO2': 'Carbon Dioxide (CO2)',
                'CH4': 'Methane (CH4)',
                'N2O': 'Nitrous Oxide (N2O)'
            })
   
        GHG_land = pd.concat([GHG_ag, GHG_non_ag, GHG_ag_man, GHG_transition], axis=0).query('abs(`Value (t CO2e)`) > 1e-6').reset_index(drop=True)
        GHG_land['Land-use type'] = GHG_land['Land-use'].apply(lu_group.set_index('Land-use')['Category'].to_dict().get)
        net_land = GHG_land.groupby('Year')[['Value (t CO2e)']].sum(numeric_only=True).reset_index()


        GHG_limit = GHG_files.query('base_name == "GHG_emissions"')
        GHG_limit = pd.concat([pd.read_csv(path) for path in GHG_limit['path']], ignore_index=True)
        GHG_limit = GHG_limit.query('Variable == "GHG_EMISSIONS_LIMIT_TCO2e"').copy()
        GHG_limit['Value (t CO2e)'] = GHG_limit['Emissions (t CO2e)']
        GHG_limit_wide = list(map(list,zip(GHG_limit['Year'],GHG_limit['Value (t CO2e)'])))
        
        order_GHG = [
            'Agricultural land-use',
            'Agricultural Management',
            'Non-Agricultural land-use',
            'Off-land emissions',
            'Unallocated natural to modified',
            'Unallocated natural to livestock natural',
            'Livestock natural to modified',
            'Net emissions',
            'GHG emission limit'
        ]
   

        # -------------------- GHG from individual emission sectors --------------------
        net_offland_AUS = GHG_off_land.groupby('Year')[['Value (t CO2e)']].sum(numeric_only=True).reset_index()
        net_offland_AUS_wide = net_offland_AUS[['Year','Value (t CO2e)']].values.tolist()
        
        net_land_AUS_wide = GHG_land\
            .groupby(['Year','Type'])[['Value (t CO2e)']]\
            .sum(numeric_only=True)\
            .reset_index()\
            .groupby(['Type'])[['Year','Value (t CO2e)']]\
            .apply(lambda x:x[['Year', 'Value (t CO2e)']].values.tolist())\
            .reset_index()
        net_land_AUS_wide.columns = ['name','data']
        net_land_AUS_wide['type'] = 'column'
            
        net_land_AUS_wide.loc[len(net_land_AUS_wide)] = [
            'Off-land emissions', 
            net_offland_AUS_wide, 
            'column'
        ]
        net_land_AUS_wide.loc[len(net_land_AUS_wide)] = [
            'Net emissions',
            list(zip(years, (net_land['Value (t CO2e)'] + net_offland_AUS['Value (t CO2e)']))),
            'line'
        ]
        net_land_AUS_wide.loc[len(net_land_AUS_wide)] = [
            'GHG emission limit',
            GHG_limit_wide,
            'line'
        ]

 
        net_land_AUS_wide['name_order'] = net_land_AUS_wide['name'].apply(lambda x: order_GHG.index(x))
        net_land_AUS_wide = net_land_AUS_wide.sort_values('name_order').drop(columns=['name_order'])
        
        GHG_AUS = {'AUSTRALIA': json.loads(net_land_AUS_wide.to_json(orient='records'))}
        
        GHG_region = {}
        for region,df in GHG_land.groupby('region'):
            df_reg = df\
                .groupby(['Year','Type'])[['Value (t CO2e)']]\
                .sum(numeric_only=True)\
                .reset_index()
            df_reg = df_reg\
                .groupby(['Type'])[['Year','Value (t CO2e)']]\
                .apply(lambda x:x[['Year', 'Value (t CO2e)']].values.tolist())\
                .reset_index()
            df_reg.columns = ['name','data']
            df_reg['type'] = 'column'
            
            df_reg.loc[len(df_reg)] = [
                'Net emissions', 
                list(zip(years, (df.groupby('Year')['Value (t CO2e)'].sum().values))),
                'line'
            ]

            df_reg['name_order'] = df_reg['name'].apply(lambda x: order_GHG.index(x))
            df_reg = df_reg.sort_values('name_order').drop(columns=['name_order'])
            GHG_region[region] = json.loads(df_reg.to_json(orient='records'))
            
            
        GHG_json = {**GHG_AUS,  **GHG_region}
        filename = 'GHG_overview'
        with open(f'{SAVE_DIR}/{filename}.js', 'w') as f:
            f.write(f'window["{filename}"] = ')
            json.dump(GHG_json, f, separators=(',', ':'), indent=2)
            f.write(';\n')


        # -------------------- GHG ranking --------------------
        GHG_rank_emission_region = GHG_land\
            .query('abs(`Value (t CO2e)`) > 1e-6')\
            .groupby(['Year', 'region'])\
            .sum(numeric_only=True)\
            .reset_index()\
            .sort_values(['Year', 'Value (t CO2e)'], ascending=[True, False])\
            .assign(Rank=lambda x: x.groupby(['Year']).cumcount() + 1)\
            .assign(Percent=lambda x: x['Value (t CO2e)'] / x.groupby('Year')['Value (t CO2e)'].transform('sum') * 100)\
            .assign(Type='GHG emissions')
        GHG_rank_emission_AUS = GHG_land\
            .query('abs(`Value (t CO2e)`) > 1e-6')\
            .groupby(['Year'])\
            .sum(numeric_only=True)\
            .reset_index()\
            .sort_values(['Year', 'Value (t CO2e)'], ascending=[True, False])\
            .assign(Rank='N.A.', Percent=100, Type='GHG emissions', region='AUSTRALIA')

        GHG_rank_sequestration_region = GHG_land\
            .query('`Value (t CO2e)` < 0')\
            .assign(**{'Value (t CO2e)': lambda x: abs(x['Value (t CO2e)'])})\
            .groupby(['Year', 'region'])\
            .sum(numeric_only=True)\
            .reset_index()\
            .sort_values(['Year', 'Value (t CO2e)'], ascending=[True, False])\
            .assign(Rank=lambda x: x.groupby(['Year']).cumcount() + 1)\
            .assign(Percent=lambda x: x['Value (t CO2e)'] / x.groupby('Year')['Value (t CO2e)'].transform('sum') * 100)\
            .assign(Type='GHG sequestrations')
        GHG_rank_sequestration_AUS = GHG_land\
            .query('`Value (t CO2e)` < 0')\
            .assign(**{'Value (t CO2e)': lambda x: abs(x['Value (t CO2e)'])})\
            .groupby(['Year'])\
            .sum(numeric_only=True)\
            .reset_index()\
            .sort_values(['Year', 'Value (t CO2e)'], ascending=[True, False])\
            .assign(Rank='N.A.', Area_type='Total', Percent=100, region='AUSTRALIA')\
            .assign(Type='GHG sequestrations')
            
        GHG_rank_region_net = GHG_rank_emission_region\
            .merge(GHG_rank_sequestration_region, on=['Year', 'region'], how='outer', suffixes=('_emission', '_sequestration'))\
            .assign(**{'Value (t CO2e)_sequestration': lambda x: abs(x['Value (t CO2e)_sequestration'])})\
            .assign(**{'Value (t CO2e)': lambda x: x['Value (t CO2e)_emission'] - x['Value (t CO2e)_sequestration']})\
            .assign(Rank=lambda x: x.groupby(['Year']).cumcount() + 1)\
            .assign(Type='Total')
        GHG_rank_AUS_net = GHG_rank_emission_AUS\
            .merge(GHG_rank_sequestration_AUS, on=['Year'], how='outer', suffixes=('_emission', '_sequestration'))\
            .assign(**{'Value (t CO2e)_sequestration': lambda x: abs(x['Value (t CO2e)_sequestration'])})\
            .assign(**{'Value (t CO2e)': lambda x: x['Value (t CO2e)_emission'] - x['Value (t CO2e)_sequestration']})\
            .assign(Rank=lambda x: x.groupby(['Year']).cumcount() + 1)\
            .assign(Type='Total', region='AUSTRALIA')

        GHG_rank = pd.concat([
            GHG_rank_emission_region, 
            GHG_rank_emission_AUS,
            GHG_rank_sequestration_region, 
            GHG_rank_sequestration_AUS,
            GHG_rank_region_net,
            GHG_rank_AUS_net
            ], axis=0, ignore_index=True).reset_index(drop=True)
        GHG_rank = GHG_rank\
            .reset_index(drop=True)\
            .round({'Percent': 2, 'Value (t CO2e)':2})\
            .assign(color=lambda x: x['Rank'].map(get_rank_color))\
            .set_index(['region', 'Year', 'Type'])\
            .reindex(
                index=pd.MultiIndex.from_product(
                    [GHG_rank['region'].unique(), GHG_rank['Year'].unique(), GHG_rank['Type'].unique()],
                    names=['region', 'Year', 'Type']), fill_value=None
            ).reset_index()\
            .assign(color=lambda x: x['Rank'].map(get_rank_color))
     

        out_dict = {}
        for (region, e_type), df in GHG_rank.groupby(['region', 'Type']):
            if region not in out_dict:
                out_dict[region] = {}
            if e_type not in out_dict[region]:
                out_dict[region][e_type] = {}

            df = df.drop(columns='region')
            out_dict[region][e_type]['Rank'] = df.set_index('Year')['Rank'].replace({np.nan: None}).to_dict()
            out_dict[region][e_type]['color'] = df.set_index('Year')['color'].replace({np.nan: None}).to_dict()
            out_dict[region][e_type]['value'] = df.set_index('Year')['Value (t CO2e)'].apply( lambda x: format_with_suffix(x)).to_dict()

        filename = 'GHG_ranking'
        with open(f'{SAVE_DIR}/{filename}.js', 'w') as f:
            f.write(f'window["{filename}"] = ')
            json.dump(out_dict, f, separators=(',', ':'), indent=2)
            f.write(';\n')
            
            



        # -------------------- GHG emission for agricultural land-use --------------------
        GHG_ag = GHG_land.query('Type == "Agricultural land-use"') 
        GHG_CO2 = GHG_ag.query('~Source.isin(@GHG_CATEGORY.keys())').copy()
        GHG_CO2['GHG Category'] = 'CO2'

        GHG_nonCO2 = GHG_ag.query('Source.isin(@GHG_CATEGORY.keys())').copy()
        GHG_nonCO2['GHG Category'] = GHG_nonCO2['Source'].apply(lambda x: GHG_CATEGORY[x].keys())
        GHG_nonCO2['Multiplier'] = GHG_nonCO2['Source'].apply(lambda x: GHG_CATEGORY[x].values())
        GHG_nonCO2 = GHG_nonCO2.explode(['GHG Category','Multiplier']).reset_index(drop=True)
        GHG_nonCO2['Value (t CO2e)'] = GHG_nonCO2['Value (t CO2e)'] * GHG_nonCO2['Multiplier']
        GHG_nonCO2 = GHG_nonCO2.drop(columns=['Multiplier'])

        GHG_ag_emissions_long = pd.concat([GHG_CO2, GHG_nonCO2], axis=0).reset_index(drop=True)
        GHG_ag_emissions_long['GHG Category'] = GHG_ag_emissions_long['GHG Category']\
            .replace({
                'CH4': 'Methane (CH4)', 
                'N2O': 'Nitrous Oxide (N2O)', 
                'CO2': 'Carbon Dioxide (CO2)'
            })
            
            
        group_cols = ['GHG Category', 'Land-use', 'Land-use type', 'Source', 'Water_supply']
        
        for idx, col in enumerate(group_cols):
            df_AUS = GHG_ag_emissions_long\
                .groupby(['Year', col])[['Value (t CO2e)']]\
                .sum()\
                .reset_index()
            df_AUS_wide = df_AUS.groupby([col])[['Year','Value (t CO2e)']]\
                .apply(lambda x: x[['Year', 'Value (t CO2e)']].values.tolist())\
                .reset_index()\
                .assign(region='AUSTRALIA')
            df_AUS_wide.columns = ['name', 'data','region']
            df_AUS_wide['type'] = 'column'

            df_region = GHG_ag_emissions_long\
                .groupby(['Year', 'region', col])\
                .sum()\
                .reset_index()\
                .round({'Value (t CO2e)': 2})
            df_region_wide = df_region.groupby([col, 'region'])[['Year','Value (t CO2e)']]\
                .apply(lambda x: x[['Year', 'Value (t CO2e)']].values.tolist())\
                .reset_index()
            df_region_wide.columns = ['name', 'region', 'data']
            df_region_wide['type'] = 'column'
            
            
            df_wide = pd.concat([df_AUS_wide, df_region_wide], axis=0, ignore_index=True)
            
            if col == "Land-use":
                df_wide['color'] = df_wide.apply(lambda x: COLORS_LU[x['name']], axis=1)
                df_wide['name_order'] = df_wide['name'].apply(lambda x: LANDUSE_ALL_RENAMED.index(x))
                df_wide = df_wide.sort_values('name_order').drop(columns=['name_order'])
            elif col == 'Water_supply':
                df_wide['color'] = df_wide.apply(lambda x: COLORS_LM[x['name']], axis=1)
            elif col.lower() == 'commodity':
                df_wide['color'] = df_wide.apply(lambda x: COLORS_COMMODITIES[x['name']], axis=1)
                df_wide['name_order'] = df_wide['name'].apply(lambda x: COMMODITIES_ALL.index(x))
                df_wide = df_wide.sort_values('name_order').drop(columns=['name_order'])
            elif col == 'Agricultural Management Type':
                df_wide['color'] = df_wide.apply(lambda x: COLORS_AM_NONAG[x['name']], axis=1)
            elif col == 'Source':
                df_wide['color'] = df_wide.apply(lambda x: COLORS_GHG[x['name']], axis=1)
            
            
            out_dict = {}
            for region, df in df_wide.groupby('region'):
                df = df.drop(['region'], axis=1)
                out_dict[region] = df.to_dict(orient='records')
                
            filename = f'GHG_split_Ag_{idx+1}_{col.replace(" ", "_")}'
            with open(f'{SAVE_DIR}/{filename}.js', 'w') as f:
                f.write(f'window["{filename}"] = ')
                json.dump(out_dict, f, separators=(',', ':'), indent=2)
                f.write(';\n')

     
            
        # -------------------- GHG emission (off-land) by commodity --------------------
        group_cols = ['Emission Type', 'Emission Source', 'Commodity']

        for idx, col in enumerate(group_cols):
            df_AUS = GHG_off_land\
                .groupby(['Year', col])[['Value (t CO2e)']]\
                .sum()\
                .reset_index()\
                .round({'Value (t CO2e)': 2})
            df_AUS_wide = df_AUS.groupby([col])[['Year','Value (t CO2e)']]\
                .apply(lambda x: x[['Year', 'Value (t CO2e)']].values.tolist())\
                .reset_index()\
                .assign(region='AUSTRALIA')
            df_AUS_wide.columns = ['name', 'data','region']
            df_AUS_wide['type'] = 'column'   
            
            out_dict = {}
            for region, df in df_AUS_wide.groupby('region'):
                df = df.drop(['region'], axis=1)
                out_dict[region] = df.to_dict(orient='records')
                
            filename = f'GHG_split_off_land_{idx+1}_{col.replace(" ", "_")}'
            with open(f'{SAVE_DIR}/{filename}.js', 'w') as f:
                f.write(f'window["{filename}"] = ')
                json.dump(out_dict, f, separators=(',', ':'), indent=2)
                f.write(';\n')
    


        # -------------------- GHG abatement by Non-Agricultural sector --------------------
        Non_ag_reduction_long = GHG_land.query('Type == "Non-Agricultural land-use"').reset_index(drop=True)
        Non_ag_reduction_long['Value (t CO2e)'] = Non_ag_reduction_long['Value (t CO2e)'] * -1  # Convert from negative to positive
        group_cols = ['Land-use']
        for idx, col in enumerate(group_cols):
            df_AUS = Non_ag_reduction_long\
                .groupby(['Year', col])[['Value (t CO2e)']]\
                .sum()\
                .reset_index()
            df_AUS_wide = df_AUS.groupby([col])[['Year','Value (t CO2e)']]\
                .apply(lambda x: x[['Year', 'Value (t CO2e)']].values.tolist())\
                .reset_index()\
                .assign(region='AUSTRALIA')
            df_AUS_wide.columns = ['name', 'data','region']
            df_AUS_wide['type'] = 'column'

            df_region = Non_ag_reduction_long\
                .groupby(['Year', 'region', col])\
                .sum()\
                .reset_index()\
                .round({'Value (t CO2e)': 2})
            df_region_wide = df_region.groupby([col, 'region'])[['Year','Value (t CO2e)']]\
                .apply(lambda x: x[['Year', 'Value (t CO2e)']].values.tolist())\
                .reset_index()
            df_region_wide.columns = ['name', 'region', 'data']
            df_region_wide['type'] = 'column'
            
            
            df_wide = pd.concat([df_AUS_wide, df_region_wide], axis=0, ignore_index=True)
            
            df_wide['color'] = df_wide.apply(lambda x: COLORS_AM_NONAG[x['name']], axis=1)
            df_wide['name_order'] = df_wide['name'].apply(lambda x: LANDUSE_ALL_RENAMED.index(x))
            df_wide = df_wide.sort_values('name_order').drop(columns=['name_order'])
            
            out_dict = {}
            for region, df in df_wide.groupby('region'):
                df = df.drop(['region'], axis=1)
                out_dict[region] = df.to_dict(orient='records')

            filename = f'GHG_split_NonAg_{idx+1}_{col.replace(" ", "_")}'
            with open(f'{SAVE_DIR}/{filename}.js', 'w') as f:
                f.write(f'window["{filename}"] = ')
                json.dump(out_dict, f, separators=(',', ':'), indent=2)
                f.write(';\n')



        # -------------------- GHG reductions by Agricultural Managements --------------------
        Ag_man_sequestration_long = GHG_land.query('Type == "Agricultural Management"').reset_index(drop=True)
        Ag_man_sequestration_long['Value (t CO2e)'] = Ag_man_sequestration_long['Value (t CO2e)'] * -1  # Convert from negative to positive
        group_cols = ['Land-use', 'Land-use type', 'Agricultural Management Type', 'Water_supply']
        for idx, col in enumerate(group_cols):
            df_AUS = Ag_man_sequestration_long\
                .groupby(['Year', col])[['Value (t CO2e)']]\
                .sum()\
                .reset_index()
            df_AUS_wide = df_AUS.groupby([col])[['Year','Value (t CO2e)']]\
                .apply(lambda x: x[['Year', 'Value (t CO2e)']].values.tolist())\
                .reset_index()\
                .assign(region='AUSTRALIA')
            df_AUS_wide.columns = ['name', 'data','region']
            df_AUS_wide['type'] = 'column'

            df_region = Ag_man_sequestration_long\
                .groupby(['Year', 'region', col])\
                .sum()\
                .reset_index()\
                .round({'Value (t CO2e)': 2})
            df_region_wide = df_region.groupby([col, 'region'])[['Year','Value (t CO2e)']]\
                .apply(lambda x: x[['Year', 'Value (t CO2e)']].values.tolist())\
                .reset_index()
            df_region_wide.columns = ['name', 'region', 'data']
            df_region_wide['type'] = 'column'
            
            
            df_wide = pd.concat([df_AUS_wide, df_region_wide], axis=0, ignore_index=True)
            
            if col == "Land-use":
                df_wide['color'] = df_wide.apply(lambda x: COLORS_LU[x['name']], axis=1)
                df_wide['name_order'] = df_wide['name'].apply(lambda x: LANDUSE_ALL_RENAMED.index(x))
                df_wide = df_wide.sort_values('name_order').drop(columns=['name_order'])
            elif col == 'Water_supply':
                df_wide['color'] = df_wide.apply(lambda x: COLORS_LM[x['name']], axis=1)
            elif col.lower() == 'commodity':
                df_wide['color'] = df_wide.apply(lambda x: COLORS_COMMODITIES[x['name']], axis=1)
                df_wide['name_order'] = df_wide['name'].apply(lambda x: COMMODITIES_ALL.index(x))
                df_wide = df_wide.sort_values('name_order').drop(columns=['name_order'])
            elif col == 'Agricultural Management Type':
                df_wide['color'] = df_wide.apply(lambda x: COLORS_AM_NONAG[x['name']], axis=1)
            
            
            out_dict = {}
            for region, df in df_wide.groupby('region'):
                df = df.drop(['region'], axis=1)
                out_dict[region] = df.to_dict(orient='records')
                
            filename = f'GHG_split_Am_{idx+1}_{col.replace(" ", "_")}'
            with open(f'{SAVE_DIR}/{filename}.js', 'w') as f:
                f.write(f'window["{filename}"] = ')
                json.dump(out_dict, f, separators=(',', ':'), indent=2)
                f.write(';\n')

        


    ####################################################
    #                     5) Water                     #
    ####################################################
    
    water_files = files.query('category == "water"').reset_index(drop=True)

    water_net_yield_watershed = water_files.query('base_name == "water_yield_separate_watershed"')
    water_net_yield_watershed = pd.concat([pd.read_csv(path) for path in water_net_yield_watershed['path']], ignore_index=True)
    water_net_yield_watershed = water_net_yield_watershed\
        .replace(RENAME_AM_NON_AG)\
        .query('abs(`Water Net Yield (ML)`) > 1e-6')\
        .rename(columns={'Water Net Yield (ML)': 'Value (ML)'})


    water_net_yield_NRM_region = water_files.query('base_name == "water_yield_separate_NRM"')
    water_net_yield_NRM_region = pd.concat([pd.read_csv(path) for path in water_net_yield_NRM_region['path']], ignore_index=True)
    water_net_yield_NRM_region = water_net_yield_NRM_region\
        .replace(RENAME_AM_NON_AG)\
        .query('abs(`Water Net Yield (ML)`) > 1e-6')\
        .rename(columns={'Water Net Yield (ML)': 'Value (ML)'})


    hist_and_public_wny_water_region = water_files.query('base_name == "water_yield_limits_and_public_land"')
    hist_and_public_wny_water_region = pd.concat([pd.read_csv(path) for path in hist_and_public_wny_water_region['path']], ignore_index=True)
 
    water_outside_LUTO = hist_and_public_wny_water_region[['Year','Region', 'Water yield outside LUTO (ML)']].rename(
        columns={'Water yield outside LUTO (ML)': 'Value (ML)'}
    )
    water_climate_change_impact = hist_and_public_wny_water_region[['Year','Region', 'Climate Change Impact (ML)']].rename(
        columns={'Climate Change Impact (ML)': 'Value (ML)'}
    )
    water_domestic_use = hist_and_public_wny_water_region[['Year','Region', 'Domestic Water Use (ML)']].rename(
        columns={'Domestic Water Use (ML)': 'Value (ML)'})
    water_domestic_use['Value (ML)'] *= -1  # Domestic water use is negative, indicating a water loss (consumption)
    
    water_yield_limit = hist_and_public_wny_water_region[['Year','Region', 'Water Yield Limit (ML)']].rename(
        columns={'Water Yield Limit (ML)': 'Value (ML)'}
    )
    water_net_yield = hist_and_public_wny_water_region[['Year','Region', 'Water Net Yield (ML)']].rename(
        columns={'Water Net Yield (ML)': 'Value (ML)'}
    )


    # -------------------- Water yield overview for Australia --------------------
    water_inside_LUTO_sum = water_net_yield_watershed\
        .groupby(['Year','Type'])[['Value (ML)']]\
        .sum(numeric_only=True)\
        .round({'Value (ML)': 2})\
        .reset_index()
    water_inside_LUTO_sum_wide = water_inside_LUTO_sum\
        .groupby('Type')[['Year','Value (ML)']]\
        .apply(lambda x: list(map(list,zip(x['Year'],x['Value (ML)']))))\
        .reset_index()\
        .round({'Value (ML)': 2})
    water_inside_LUTO_sum_wide.columns = ['name','data']
    water_inside_LUTO_sum_wide['type'] = 'column'
    
        
    water_outside_LUTO_total = water_outside_LUTO\
        .groupby('Year')\
        .sum(numeric_only=True)\
        .round({'Value (ML)': 2})\
        .reset_index()[['Year','Value (ML)']].values.tolist()
    water_CCI = water_climate_change_impact\
        .groupby('Year')\
        .sum(numeric_only=True)\
        .round({'Value (ML)': 2})\
        .reset_index()[['Year','Value (ML)']].values.tolist()
    water_domestic = water_domestic_use\
        .groupby('Year')\
        .sum(numeric_only=True)\
        .round({'Value (ML)': 2})\
        .reset_index()[['Year','Value (ML)']].values.tolist()
    water_net_yield_sum = water_net_yield\
        .groupby('Year')\
        .sum(numeric_only=True)\
        .round({'Value (ML)': 2})\
        .reset_index()[['Year','Value (ML)']].values.tolist()
    water_limit = water_yield_limit\
        .groupby('Year')\
        .sum(numeric_only=True)\
        .round({'Value (ML)': 2})\
        .reset_index()[['Year','Value (ML)']].values.tolist()
  
    water_yield_df_AUS = water_inside_LUTO_sum_wide.copy()
    water_yield_df_AUS.loc[len(water_yield_df_AUS)] = ['Outside LUTO Study Area', water_outside_LUTO_total,  'column']
    water_yield_df_AUS.loc[len(water_yield_df_AUS)] = ['Climate Change Impact', water_CCI,  'column']
    water_yield_df_AUS.loc[len(water_yield_df_AUS)] = ['Domestic Water Use', water_domestic,  'column']
    water_yield_df_AUS.loc[len(water_yield_df_AUS)] = ['Water Net Yield', water_net_yield_sum, 'line']
    water_yield_df_AUS.loc[len(water_yield_df_AUS)] = ['Water Limit', water_limit, 'line']

    filename = 'Water_overview_AUSTRALIA'
    with open(f'{SAVE_DIR}/{filename}.js', 'w') as f:
        f.write(f'window["{filename}"] = ')
        water_yield_df_AUS.to_json(f, orient='records')
        f.write(';\n')
    

    # -------------------- Water yield overview for Australia by landuse --------------------
    water_inside_LUTO_lu_sum = water_net_yield_watershed\
        .groupby(['Year','Landuse'])[['Value (ML)']]\
        .sum(numeric_only=True)\
        .reset_index()\
        .round({'Value (ML)': 2})\
            
    water_inside_LUTO_lu_sum_wide = water_inside_LUTO_lu_sum\
        .groupby(['Landuse'])[['Year','Value (ML)']]\
        .apply(lambda x: x[['Year','Value (ML)']].values.tolist())\
        .reset_index()\
        .set_index('Landuse')\
        .reindex(LANDUSE_ALL_RENAMED)\
        .reset_index()\
        .round({'Value (ML)': 2})\
        
    water_inside_LUTO_lu_sum_wide.columns = ['name','data']
    water_inside_LUTO_lu_sum_wide['type'] = 'column'
    filename = 'Water_overview_landuse'
    with open(f'{SAVE_DIR}/{filename}.js', 'w') as f:
        f.write(f'window["{filename}"] = ')
        water_inside_LUTO_lu_sum_wide.to_json(f, orient='records')
        f.write(';\n')


    # -------------------- Water yield overview for Australia by watershed region --------------------
    water_yield_region = {}
    for reg_name in water_net_yield['Region'].unique():

        water_inside_LUTO_region = water_net_yield.query('Region == @reg_name').copy()
        water_inside_yield_wide = water_inside_LUTO_region[['Year','Value (ML)']].values.tolist()

        water_outside_LUTO_region = water_outside_LUTO.query('Region == @reg_name').copy()
        water_outside_yield_wide = water_outside_LUTO_region[['Year','Value (ML)']].values.tolist()

        water_CCI = water_climate_change_impact.query('Region == @reg_name').copy()
        water_CCI_wide = water_CCI[['Year','Value (ML)']].values.tolist()
        
        water_domestic = water_domestic_use.query('Region == @reg_name').copy()
        water_domestic_wide = water_domestic[['Year','Value (ML)']].values.tolist()

        water_net_yield_sum = water_net_yield.query('Region == @reg_name').copy()
        water_net_yield_sum_wide = water_net_yield_sum[['Year','Value (ML)']].values.tolist()

        water_limit = water_yield_limit.query('Region == @reg_name').copy()
        water_limit_wide = water_limit[['Year','Value (ML)']].values.tolist()


        water_df = pd.DataFrame([
            ['Water Yield Inside LUTO Study Area', water_inside_yield_wide, 'column', None],
            ['Water Yield Outside LUTO Study Area', water_outside_yield_wide, 'column', None],
            ['Climate Change Impact', water_CCI_wide, 'column', None],
            ['Domestic Water Use', water_domestic_wide, 'column', None],
            ['Water Net Yield', water_net_yield_sum_wide, 'line', None],
            ['Water Limit', water_limit_wide, 'line', 'black']],  columns=['name','data','type','color']
        )

        water_yield_region[reg_name] = water_df.to_dict(orient='records')

    filename = 'Water_overview_by_watershed_region'
    with open(f'{SAVE_DIR}/{filename}.js', 'w') as outfile:
        outfile.write(f'window["{filename}"] = ')
        json.dump(water_yield_region, outfile, separators=(',', ':'), indent=2)
        outfile.write(';\n')
        
        
        
    # -------------------- Water yield ranking --------------------
    water_ranking_type_region = water_net_yield_NRM_region\
        .groupby(['Year', 'region_NRM', 'Type'])[['Value (ML)']]\
        .sum(numeric_only=True)\
        .reset_index()\
        .sort_values(['Year', 'Type', 'Value (ML)'], ascending=[True, True, False])\
        .assign(Rank=lambda x: x.groupby(['Year', 'Type']).cumcount() + 1)\
        .assign(Percent=lambda x: x['Value (ML)'] / x.groupby(['Year', 'Type'])['Value (ML)'].transform('sum') * 100)
    water_ranking_type_AUS = water_net_yield_NRM_region\
        .groupby(['Year', 'Type'])[['Value (ML)']]\
        .sum(numeric_only=True)\
        .reset_index()\
        .sort_values(['Year', 'Type', 'Value (ML)'], ascending=[True, True, False])\
        .assign(Rank='N.A.', Percent=100, region_NRM='AUSTRALIA')
        
        
    water_ranking_net_region = water_net_yield_NRM_region\
        .groupby(['Year', 'region_NRM'])[['Value (ML)']]\
        .sum(numeric_only=True)\
        .reset_index()\
        .sort_values(['Year', 'Value (ML)'], ascending=[True, False])\
        .assign(Rank=lambda x: x.groupby('Year').cumcount() + 1)\
        .assign(Percent=lambda x: x['Value (ML)'] / x.groupby('Year')['Value (ML)'].transform('sum') * 100)\
        .assign(Type='Total')
    water_ranking_net_AUS = water_net_yield_NRM_region\
        .groupby(['Year'])[['Value (ML)']]\
        .sum(numeric_only=True)\
        .reset_index()\
        .sort_values(['Year', 'Value (ML)'], ascending=[True, False])\
        .assign(Rank='N.A.', Percent=100, Type='Total', region_NRM='AUSTRALIA')
        
    
    water_ranking = pd.concat([
        water_ranking_type_region, 
        water_ranking_type_AUS, 
        water_ranking_net_region, 
        water_ranking_net_AUS], axis=0, ignore_index=True).reset_index(drop=True)
    water_ranking = water_ranking\
        .set_index(['region_NRM', 'Year', 'Type'])\
        .reindex(
            index=pd.MultiIndex.from_product(
                [water_ranking['region_NRM'].unique(), water_ranking['Year'].unique(), water_ranking['Type'].unique()],
                names=['region_NRM', 'Year', 'Type']), fill_value=None)\
        .reset_index()\
        .assign(color=lambda x: x['Rank'].map(get_rank_color))\
        .round({'Percent': 2, 'Value (ML)': 2})

 
    out_dict = {}
    for (region, w_type), df in water_ranking.groupby(['region_NRM', 'Type']):
        if region not in out_dict:
            out_dict[region] = {}
        if w_type not in out_dict[region]:
            out_dict[region][w_type] = {}

        df = df.drop(columns='region_NRM')
        out_dict[region][w_type]['Rank'] = df.set_index('Year')['Rank'].replace({np.nan: None}).to_dict()
        out_dict[region][w_type]['Percent'] = df.set_index('Year')['Percent'].replace({np.nan: 0}).to_dict()
        out_dict[region][w_type]['color'] = df.set_index('Year')['color'].replace({np.nan: None}).to_dict()
        out_dict[region][w_type]['value'] = df.set_index('Year')['Value (ML)'].apply( lambda x: format_with_suffix(x)).to_dict()

    filename = 'Water_ranking'
    with open(f'{SAVE_DIR}/{filename}.js', 'w') as f:
        f.write(f'window["{filename}"] = ')
        json.dump(out_dict, f, separators=(',', ':'), indent=2)
        f.write(';\n')



    # -------------------- Water yield overview by NRM region --------------------
    group_cols = ['Landuse', 'Type']
    out_dict = {region: [] for region in water_net_yield_NRM_region['region_NRM'].unique()}
    out_dict['AUSTRALIA'] = water_yield_df_AUS.to_dict(orient='records')
    for idx, col in enumerate(group_cols):

        df_region = water_net_yield_NRM_region\
            .groupby(['Year', 'region_NRM', col])\
            .sum()\
            .reset_index()\
            .round({'Value (ML)': 2})
        df_region_wide = df_region.groupby([col, 'region_NRM'])[['Year','Value (ML)']]\
            .apply(lambda x: x[['Year', 'Value (ML)']].values.tolist())\
            .reset_index()
        df_region_wide.columns = ['name', 'region_NRM', 'data']
        df_region_wide['type'] = 'column'
        if col == 'Landuse':
            df_region_wide['color'] = df_region_wide.apply(lambda x: COLORS_LU[x['name']], axis=1)
            df_region_wide['name_order'] = df_region_wide['name'].apply(lambda x: LANDUSE_ALL_RENAMED.index(x))
            df_region_wide = df_region_wide.sort_values('name_order').drop(columns=['name_order'])
        
        
        for region, df in df_region_wide.groupby('region_NRM'):
            df = df.drop(['region_NRM'], axis=1)
            out_dict[region] = df.to_dict(orient='records')
            
        filename = f'Water_overview_NRM_region_{idx+1}_{col.replace(" ", "_")}'
        with open(f'{SAVE_DIR}/{filename}.js', 'w') as f:
            f.write(f'window["{filename}"] = ')
            json.dump(out_dict, f, separators=(',', ':'), indent=2)
            f.write(';\n')



    # -------------------- Water yield for agricultural landuse by NRM region --------------------
    water_ag = water_net_yield_NRM_region.query('Type == "Agricultural Landuse"').copy()
    group_cols = ['Landuse', 'Water Supply']
    
    for idx, col in enumerate(group_cols):

        df_region = water_ag\
            .groupby(['Year', 'region_NRM', col])\
            .sum()\
            .reset_index()\
            .round({'Value (ML)': 2})
        df_region_wide = df_region.groupby([col, 'region_NRM'])[['Year','Value (ML)']]\
            .apply(lambda x: x[['Year', 'Value (ML)']].values.tolist())\
            .reset_index()
        df_region_wide.columns = ['name', 'region_NRM', 'data']
        df_region_wide['type'] = 'column'
        
        if col == 'Landuse':
            df_region_wide['color'] = df_region_wide.apply(lambda x: COLORS_LU[x['name']], axis=1)
            df_region_wide['name_order'] = df_region_wide['name'].apply(lambda x: LANDUSE_ALL_RENAMED.index(x))
            df_region_wide = df_region_wide.sort_values('name_order').drop(columns=['name_order'])
        elif col == 'Water Supply':
            df_region_wide['color'] = df_region_wide.apply(lambda x: COLORS_LM[x['name']], axis=1)
        
        out_dict = {}
        for region, df in df_region_wide.groupby('region_NRM'):
            df = df.drop(['region_NRM'], axis=1)
            out_dict[region] = df.to_dict(orient='records')
            
        filename = f'Water_split_Ag_NRM_region_{idx+1}_{col.replace(" ", "_")}'
        with open(f'{SAVE_DIR}/{filename}.js', 'w') as f:
            f.write(f'window["{filename}"] = ')
            json.dump(out_dict, f, separators=(',', ':'), indent=2)
            f.write(';\n')
            
            
    # -------------------- Water yield for agricultural management by NRM region --------------------
    water_am = water_net_yield_NRM_region.query('Type == "Agricultural Management"').copy()
    group_cols = ['Water Supply', 'Landuse', 'Agri-Management']
    
    for idx, col in enumerate(group_cols):

        df_region = water_am\
            .groupby(['Year', 'region_NRM', col])\
            .sum()\
            .reset_index()\
            .round({'Value (ML)': 2})
        df_region_wide = df_region.groupby([col, 'region_NRM'])[['Year','Value (ML)']]\
            .apply(lambda x: x[['Year', 'Value (ML)']].values.tolist())\
            .reset_index()
        df_region_wide.columns = ['name', 'region_NRM', 'data']
        df_region_wide['type'] = 'column'
        
        if col == 'Landuse':
            df_region_wide['color'] = df_region_wide.apply(lambda x: COLORS_LU[x['name']], axis=1)
            df_region_wide['name_order'] = df_region_wide['name'].apply(lambda x: LANDUSE_ALL_RENAMED.index(x))
            df_region_wide = df_region_wide.sort_values('name_order').drop(columns=['name_order'])
        elif col == 'Water Supply':
            df_region_wide['color'] = df_region_wide.apply(lambda x: COLORS_LM[x['name']], axis=1)
        elif col.lower() == 'Agri-Management':
            df_region_wide['color'] = df_region_wide.apply(lambda x: COLORS_AM_NONAG[x['name']], axis=1)
            df_region_wide['name_order'] = df_region_wide['name'].apply(lambda x: RENAME_AM_NON_AG.index(x))
            df_region_wide = df_region_wide.sort_values('name_order').drop(columns=['name_order'])
        
        out_dict = {}
        for region, df in df_region_wide.groupby('region_NRM'):
            df = df.drop(['region_NRM'], axis=1)
            out_dict[region] = df.to_dict(orient='records')
            
        filename = f'Water_split_Am_NRM_region_{idx+1}_{col.replace(" ", "_")}'
        with open(f'{SAVE_DIR}/{filename}.js', 'w') as f:
            f.write(f'window["{filename}"] = ')
            json.dump(out_dict, f, separators=(',', ':'), indent=2)
            f.write(';\n')
            
            
    # -------------------- Water yield for non-agricultural landuse by NRM region --------------------
    water_nonag = water_net_yield_NRM_region.query('Type == "Non-Agricultural Landuse"').copy()
    group_cols = ['Landuse']
    
    for idx, col in enumerate(group_cols):

        df_region = water_nonag\
            .groupby(['Year', 'region_NRM', col])\
            .sum()\
            .reset_index()\
            .round({'Value (ML)': 2})
        df_region_wide = df_region.groupby([col, 'region_NRM'])[['Year','Value (ML)']]\
            .apply(lambda x: x[['Year', 'Value (ML)']].values.tolist())\
            .reset_index()
        df_region_wide.columns = ['name', 'region_NRM', 'data']
        df_region_wide['type'] = 'column'
        
        if col == 'Landuse':
            df_region_wide['color'] = df_region_wide.apply(lambda x: COLORS_AM_NONAG[x['name']], axis=1)
            df_region_wide['name_order'] = df_region_wide['name'].apply(lambda x: LANDUSE_ALL_RENAMED.index(x))
            df_region_wide = df_region_wide.sort_values('name_order').drop(columns=['name_order'])

        out_dict = {}
        for region, df in df_region_wide.groupby('region_NRM'):
            df = df.drop(['region_NRM'], axis=1)
            out_dict[region] = df.to_dict(orient='records')
            
        filename = f'Water_split_NonAg_NRM_region_{idx+1}_{col.replace(" ", "_")}'
        with open(f'{SAVE_DIR}/{filename}.js', 'w') as f:
            f.write(f'window["{filename}"] = ')
            json.dump(out_dict, f, separators=(',', ':'), indent=2)
            f.write(';\n')
        



    #########################################################
    #                   6) Biodiversity                     #
    #########################################################

    filter_str = '''
        category == "biodiversity"
       
        and base_name == "biodiversity_overall_priority_scores"
    '''.strip().replace('\n','')
    
    bio_paths = files.query(filter_str).reset_index(drop=True)
    bio_df = pd.concat([pd.read_csv(path) for path in bio_paths['path']])\
        .replace(RENAME_AM_NON_AG)\
        .rename(columns={'Contribution Relative to Base Year Level (%)': 'Value (%)'})\
        .query('abs(`Value (%)`) > 1e-6')\
        .round({'Value (%)': 6})
        
        
        
    # ---------------- Biodiversity ranking ----------------
    bio_rank_type_region = bio_df\
        .query('abs(`Value (%)`) > 1e-6')\
        .groupby(['Year', 'region', 'Type'])\
        .sum(numeric_only=True)\
        .reset_index()\
        .sort_values(['Year', 'Type', 'Value (%)'], ascending=[True, True, False])\
        .assign(Rank=lambda x: x.groupby(['Year', 'Type']).cumcount() + 1)\
        .assign(Percent=lambda x: x['Value (%)'] / x.groupby(['Year', 'Type'])['Value (%)'].transform('sum') * 100)\
        .assign(color=lambda x: x['Rank'].map(get_rank_color))\
        .round({'Percent': 2, 'Area Weighted Score (ha)': 2})
    bio_rank_type_AUS = bio_df\
        .query('abs(`Value (%)`) > 1e-6')\
        .groupby(['Year', 'Type'])\
        .sum(numeric_only=True)\
        .reset_index()\
        .sort_values(['Year', 'Type', 'Value (%)'], ascending=[True, True, False])\
        .assign(Rank='N.A.', Percent=100, region='AUSTRALIA')\
        .round({'Percent': 2, 'Area Weighted Score (ha)': 2})
        
    bio_rank_total_region = bio_df\
        .query('abs(`Value (%)`) > 1e-6')\
        .groupby(['Year', 'region'])\
        .sum(numeric_only=True)\
        .reset_index()\
        .sort_values(['Year', 'Value (%)'], ascending=[True, False])\
        .assign(Rank=lambda x: x.groupby(['Year']).cumcount() + 1)\
        .assign(Percent=lambda x: x['Value (%)'] / x.groupby(['Year'])['Value (%)'].transform('sum') * 100)\
        .assign(Type='Total')\
        .round({'Percent': 2, 'Area Weighted Score (ha)': 2})
    bio_rank_total_AUS = bio_df\
        .query('abs(`Value (%)`) > 1e-6')\
        .groupby(['Year'])\
        .sum(numeric_only=True)\
        .reset_index()\
        .sort_values(['Year', 'Value (%)'], ascending=[True, False])\
        .assign(Rank='N.A.', Percent=100, Type='Total', region='AUSTRALIA')\
        .round({'Percent': 2, 'Area Weighted Score (ha)': 2})


    bio_rank = pd.concat([
        bio_rank_type_region,
        bio_rank_total_region,
        bio_rank_type_AUS,
        bio_rank_total_AUS], axis=0, ignore_index=True).reset_index(drop=True)
    bio_rank = bio_rank\
        .set_index(['region', 'Year', 'Type'])\
        .reindex(
            index=pd.MultiIndex.from_product(
                [bio_rank['region'].unique(), bio_rank['Year'].unique(), bio_rank['Type'].unique()],
                names=['region', 'Year', 'Type']),fill_value=None)\
        .reset_index()\
        .assign(color=lambda x: x['Rank'].map(get_rank_color))

            
    out_dict = {}
    for (region, b_type), df in bio_rank.groupby(['region', 'Type']):
        if region not in out_dict:
            out_dict[region] = {}
        if b_type not in out_dict[region]:
            out_dict[region][b_type] = {}

        df = df.drop(columns='region')
        out_dict[region][b_type]['Rank'] = df.set_index('Year')['Rank'].replace({np.nan: None}).to_dict()
        out_dict[region][b_type]['Percent'] = df.set_index('Year')['Percent'].replace({np.nan: 0}).to_dict()
        out_dict[region][b_type]['color'] = df.set_index('Year')['color'].replace({np.nan: None}).to_dict()
        out_dict[region][b_type]['value'] = df.set_index('Year')['Area Weighted Score (ha)'].apply( lambda x: format_with_suffix(x)).to_dict()

        
    filename = 'Biodiversity_ranking'
    with open(f'{SAVE_DIR}/{filename}.js', 'w') as f:
        f.write(f'window["{filename}"] = ')
        json.dump(out_dict, f, separators=(',', ':'), indent=2)
        f.write(';\n')



    # ---------------- Biodiversity quality overview  ----------------
    group_cols = ['Type']
    for idx, col in enumerate(group_cols):
        df_AUS = bio_df\
            .groupby(['Year', col])[['Value (%)']]\
            .sum()\
            .reset_index()
        df_AUS_wide = df_AUS.groupby([col])[['Year','Value (%)']]\
            .apply(lambda x: x[['Year', 'Value (%)']].values.tolist())\
            .reset_index()\
            .assign(region='AUSTRALIA')
        df_AUS_wide.columns = ['name', 'data','region']
        df_AUS_wide['type'] = 'column'

        df_region = bio_df\
            .groupby(['Year', 'region', col])\
            .sum()\
            .reset_index()\
            .query('abs(`Value (%)`) > 1e-6')
        df_region_wide = df_region.groupby([col, 'region'])[['Year','Value (%)']]\
            .apply(lambda x: x[['Year', 'Value (%)']].values.tolist())\
            .reset_index()
        df_region_wide.columns = ['name', 'region', 'data']
        df_region_wide['type'] = 'column'
        
        
        df_wide = pd.concat([df_AUS_wide, df_region_wide], axis=0, ignore_index=True)
        
        if col == "Landuse":
            df_wide['color'] = df_wide.apply(lambda x: COLORS_LU[x['name']], axis=1)
            df_wide['name_order'] = df_wide['name'].apply(lambda x: LANDUSE_ALL_RENAMED.index(x))
            df_wide = df_wide.sort_values('name_order').drop(columns=['name_order'])
        elif col == 'Water_supply':
            df_wide['color'] = df_wide.apply(lambda x: COLORS_LM[x['name']], axis=1)
        elif col.lower() == 'commodity':
            df_wide['color'] = df_wide.apply(lambda x: COLORS_COMMODITIES[x['name']], axis=1)
            df_wide['name_order'] = df_wide['name'].apply(lambda x: COMMODITIES_ALL.index(x))
            df_wide = df_wide.sort_values('name_order').drop(columns=['name_order'])
        elif col == 'Agricultural Management Type':
            df_wide['color'] = df_wide.apply(lambda x: COLORS_AM_NONAG[x['name']], axis=1)
        
        
        out_dict = {}
        for region, df in df_wide.groupby('region'):
            df = df.drop(['region'], axis=1)
            out_dict[region] = df.to_dict(orient='records')

        filename = f'BIO_quality_overview_{idx+1}_{col.replace(" ", "_")}'
        with open(f'{SAVE_DIR}/{filename}.js', 'w') as f:
            f.write(f'window["{filename}"] = ')
            json.dump(out_dict, f, separators=(',', ':'), indent=2)
            f.write(';\n')
    
    
    
    # ---------------- Biodiversity quality by Agricultural Landuse  ----------------
    bio_df_ag = bio_df.query('Type == "Agricultural Landuse"').copy()
    group_cols = ['Landuse']
    for idx, col in enumerate(group_cols):
        df_AUS = bio_df_ag\
            .groupby(['Year', col])[['Value (%)']]\
            .sum()\
            .reset_index()
        df_AUS_wide = df_AUS.groupby([col])[['Year','Value (%)']]\
            .apply(lambda x: x[['Year', 'Value (%)']].values.tolist())\
            .reset_index()\
            .assign(region='AUSTRALIA')
        df_AUS_wide.columns = ['name', 'data','region']
        df_AUS_wide['type'] = 'column'

        df_region = bio_df_ag\
            .groupby(['Year', 'region', col])\
            .sum()\
            .reset_index()\
            .query('abs(`Value (%)`) > 1e-6')
        df_region_wide = df_region.groupby([col, 'region'])[['Year','Value (%)']]\
            .apply(lambda x: x[['Year', 'Value (%)']].values.tolist())\
            .reset_index()
        df_region_wide.columns = ['name', 'region', 'data']
        df_region_wide['type'] = 'column'
        
        
        df_wide = pd.concat([df_AUS_wide, df_region_wide], axis=0, ignore_index=True)
        
        if col == "Landuse":
            df_wide['color'] = df_wide.apply(lambda x: COLORS_LU[x['name']], axis=1)
            df_wide['name_order'] = df_wide['name'].apply(lambda x: LANDUSE_ALL_RENAMED.index(x))
            df_wide = df_wide.sort_values('name_order').drop(columns=['name_order'])
        elif col == 'Water_supply':
            df_wide['color'] = df_wide.apply(lambda x: COLORS_LM[x['name']], axis=1)
        elif col.lower() == 'commodity':
            df_wide['color'] = df_wide.apply(lambda x: COLORS_COMMODITIES[x['name']], axis=1)
            df_wide['name_order'] = df_wide['name'].apply(lambda x: COMMODITIES_ALL.index(x))
            df_wide = df_wide.sort_values('name_order').drop(columns=['name_order'])
        elif col == 'Agricultural Management Type':
            df_wide['color'] = df_wide.apply(lambda x: COLORS_AM_NONAG[x['name']], axis=1)
        
        
        out_dict = {}
        for region, df in df_wide.groupby('region'):
            df = df.drop(['region'], axis=1)
            out_dict[region] = df.to_dict(orient='records')
            
        filename = f'BIO_quality_split_Ag_{idx+1}_{col.replace(" ", "_")}'
        with open(f'{SAVE_DIR}/{filename}.js', 'w') as f:
            f.write(f'window["{filename}"] = ')
            json.dump(out_dict, f, separators=(',', ':'), indent=2)
            f.write(';\n')
            
    # ---------------- Biodiversity quality by Agricultural Management  ----------------
    bio_df_am = bio_df.query('Type == "Agricultural Management"').copy()
    group_cols = ['Landuse','Agri-Management']
    for idx, col in enumerate(group_cols):
        df_AUS = bio_df_am\
            .groupby(['Year', col])[['Value (%)']]\
            .sum()\
            .reset_index()
        df_AUS_wide = df_AUS.groupby([col])[['Year','Value (%)']]\
            .apply(lambda x: x[['Year', 'Value (%)']].values.tolist())\
            .reset_index()\
            .assign(region='AUSTRALIA')
        df_AUS_wide.columns = ['name', 'data','region']
        df_AUS_wide['type'] = 'column'

        df_region = bio_df_am\
            .groupby(['Year', 'region', col])\
            .sum()\
            .reset_index()\
            .query('abs(`Value (%)`) > 1e-6')
        df_region_wide = df_region.groupby([col, 'region'])[['Year','Value (%)']]\
            .apply(lambda x: x[['Year', 'Value (%)']].values.tolist())\
            .reset_index()
        df_region_wide.columns = ['name', 'region', 'data']
        df_region_wide['type'] = 'column'
        
        
        df_wide = pd.concat([df_AUS_wide, df_region_wide], axis=0, ignore_index=True)
        
        if col == "Landuse":
            df_wide['color'] = df_wide.apply(lambda x: COLORS_LU[x['name']], axis=1)
            df_wide['name_order'] = df_wide['name'].apply(lambda x: LANDUSE_ALL_RENAMED.index(x))
            df_wide = df_wide.sort_values('name_order').drop(columns=['name_order'])
        elif col == 'Water_supply':
            df_wide['color'] = df_wide.apply(lambda x: COLORS_LM[x['name']], axis=1)
        elif col.lower() == 'commodity':
            df_wide['color'] = df_wide.apply(lambda x: COLORS_COMMODITIES[x['name']], axis=1)
            df_wide['name_order'] = df_wide['name'].apply(lambda x: COMMODITIES_ALL.index(x))
            df_wide = df_wide.sort_values('name_order').drop(columns=['name_order'])
        elif col == 'Agricultural Management Type':
            df_wide['color'] = df_wide.apply(lambda x: COLORS_AM_NONAG[x['name']], axis=1)
        
        
        out_dict = {}
        for region, df in df_wide.groupby('region'):
            df = df.drop(['region'], axis=1)
            out_dict[region] = df.to_dict(orient='records')
            
        filename = f'BIO_quality_split_Am_{idx+1}_{col.replace(" ", "_")}'
        with open(f'{SAVE_DIR}/{filename}.js', 'w') as f:
            f.write(f'window["{filename}"] = ')
            json.dump(out_dict, f, separators=(',', ':'), indent=2)
            f.write(';\n')


    # ---------------- Biodiversity quality by Non-Agricultural  ----------------
    bio_df_nonag = bio_df.query('Type == "Non-Agricultural land-use"').copy()
    group_cols = ['Landuse']
    for idx, col in enumerate(group_cols):
        df_AUS = bio_df_nonag\
            .groupby(['Year', col])[['Value (%)']]\
            .sum()\
            .reset_index()
        df_AUS_wide = df_AUS.groupby([col])[['Year','Value (%)']]\
            .apply(lambda x: x[['Year', 'Value (%)']].values.tolist())\
            .reset_index()\
            .assign(region='AUSTRALIA')
        df_AUS_wide.columns = ['name', 'data','region']
        df_AUS_wide['type'] = 'column'

        df_region = bio_df_nonag\
            .groupby(['Year', 'region', col])\
            .sum()\
            .reset_index()\
            .query('abs(`Value (%)`) > 1e-6')
        df_region_wide = df_region.groupby([col, 'region'])[['Year','Value (%)']]\
            .apply(lambda x: x[['Year', 'Value (%)']].values.tolist())\
            .reset_index()
        df_region_wide.columns = ['name', 'region', 'data']
        df_region_wide['type'] = 'column'
        
        
        df_wide = pd.concat([df_AUS_wide, df_region_wide], axis=0, ignore_index=True)
        
        if col == "Landuse":
            df_wide['color'] = df_wide.apply(lambda x: COLORS_LU[x['name']], axis=1)
            df_wide['name_order'] = df_wide['name'].apply(lambda x: LANDUSE_ALL_RENAMED.index(x))
            df_wide = df_wide.sort_values('name_order').drop(columns=['name_order'])
        elif col == 'Water_supply':
            df_wide['color'] = df_wide.apply(lambda x: COLORS_LM[x['name']], axis=1)
        elif col.lower() == 'commodity':
            df_wide['color'] = df_wide.apply(lambda x: COLORS_COMMODITIES[x['name']], axis=1)
            df_wide['name_order'] = df_wide['name'].apply(lambda x: COMMODITIES_ALL.index(x))
            df_wide = df_wide.sort_values('name_order').drop(columns=['name_order'])
        elif col == 'Agricultural Management Type':
            df_wide['color'] = df_wide.apply(lambda x: COLORS_AM_NONAG[x['name']], axis=1)
        
        
        out_dict = {}
        for region, df in df_wide.groupby('region'):
            df = df.drop(['region'], axis=1)
            out_dict[region] = df.to_dict(orient='records')
            
        filename = f'BIO_quality_split_NonAg_{idx+1}_{col.replace(" ", "_")}'
        with open(f'{SAVE_DIR}/{filename}.js', 'w') as f:
            f.write(f'window["{filename}"] = ')
            json.dump(out_dict, f, separators=(',', ':'), indent=2)
            f.write(';\n')
    
    
        
    
    if settings.BIODIVERSITY_TARGET_GBF_2 != 'off':

        filter_str = '''
            category == "biodiversity" 
            
            and base_name == "biodiversity_GBF2_priority_scores"
        '''.strip('').replace('\n','')
        
        bio_paths = files.query(filter_str).reset_index(drop=True)
        bio_df = pd.concat([pd.read_csv(path) for path in bio_paths['path']])
        bio_df = bio_df.replace(RENAME_AM_NON_AG)\
            .rename(columns={'Contribution Relative to Pre-1750 Level (%)': 'Value (%)'})\
            .query('abs(`Value (%)`) > 1e-6')\
            .round(6)
        

        # ---------------- (GBF2) overview  ----------------
        bio_df_target = bio_df.groupby(['Year'])[['Priority Target (%)']].agg('first').reset_index()
        bio_df_target = bio_df_target[['Year','Priority Target (%)']].values.tolist()

        group_cols = ['Type']
        for idx, col in enumerate(group_cols):
            df_AUS = bio_df\
                .groupby(['Year', col])[['Value (%)']]\
                .sum()\
                .reset_index()
            df_AUS_wide = df_AUS.groupby([col])[['Year','Value (%)']]\
                .apply(lambda x: x[['Year', 'Value (%)']].values.tolist())\
                .reset_index()\
                .assign(region='AUSTRALIA')
            df_AUS_wide.columns = ['name', 'data','region']
            df_AUS_wide['type'] = 'column'
            df_AUS_wide.loc[len(df_AUS_wide)] = ['Target (%)', bio_df_target, 'line', None]

            df_region = bio_df\
                .groupby(['Year', 'region', col])\
                .sum()\
                .reset_index()\
                .query('abs(`Value (%)`) > 1e-6')
            df_region_wide = df_region.groupby([col, 'region'])[['Year','Value (%)']]\
                .apply(lambda x: x[['Year', 'Value (%)']].values.tolist())\
                .reset_index()
            df_region_wide.columns = ['name', 'region', 'data']
            df_region_wide['type'] = 'column'
            
            
            df_wide = pd.concat([df_AUS_wide, df_region_wide], axis=0, ignore_index=True)
            
            if col == "Landuse":
                df_wide['color'] = df_wide.apply(lambda x: COLORS_LU[x['name']], axis=1)
                df_wide['name_order'] = df_wide['name'].apply(lambda x: LANDUSE_ALL_RENAMED.index(x))
                df_wide = df_wide.sort_values('name_order').drop(columns=['name_order'])
            elif col == 'Water_supply':
                df_wide['color'] = df_wide.apply(lambda x: COLORS_LM[x['name']], axis=1)
            elif col.lower() == 'commodity':
                df_wide['color'] = df_wide.apply(lambda x: COLORS_COMMODITIES[x['name']], axis=1)
                df_wide['name_order'] = df_wide['name'].apply(lambda x: COMMODITIES_ALL.index(x))
                df_wide = df_wide.sort_values('name_order').drop(columns=['name_order'])
            elif col == 'Agricultural Management Type':
                df_wide['color'] = df_wide.apply(lambda x: COLORS_AM_NONAG[x['name']], axis=1)
            
            
            out_dict = {}
            for region, df in df_wide.groupby('region'):
                df = df.drop(['region'], axis=1)
                out_dict[region] = df.to_dict(orient='records')

            filename = f'BIO_GBF2_overview_{idx+1}_{col.replace(" ", "_")}'
            with open(f'{SAVE_DIR}/{filename}.js', 'w') as f:
                f.write(f'window["{filename}"] = ')
                json.dump(out_dict, f, separators=(',', ':'), indent=2)
                f.write(';\n')


        # ---------------- (GBF2) Agricultural Landuse  ----------------
        bio_df_ag = bio_df.query('Type == "Agricultural Landuse"').copy()

        group_cols = ['Landuse']
        for idx, col in enumerate(group_cols):
            df_AUS = bio_df_ag\
                .groupby(['Year', col])[['Value (%)']]\
                .sum()\
                .reset_index()
            df_AUS_wide = df_AUS.groupby([col])[['Year','Value (%)']]\
                .apply(lambda x: x[['Year', 'Value (%)']].values.tolist())\
                .reset_index()\
                .assign(region='AUSTRALIA')
            df_AUS_wide.columns = ['name', 'data','region']
            df_AUS_wide['type'] = 'column'

            df_region = bio_df_ag\
                .groupby(['Year', 'region', col])\
                .sum()\
                .reset_index()\
                .query('abs(`Value (%)`) > 1e-6')
            df_region_wide = df_region.groupby([col, 'region'])[['Year','Value (%)']]\
                .apply(lambda x: x[['Year', 'Value (%)']].values.tolist())\
                .reset_index()
            df_region_wide.columns = ['name', 'region', 'data']
            df_region_wide['type'] = 'column'
            
            
            df_wide = pd.concat([df_AUS_wide, df_region_wide], axis=0, ignore_index=True)
            
            if col == "Landuse":
                df_wide['color'] = df_wide.apply(lambda x: COLORS_LU[x['name']], axis=1)
                df_wide['name_order'] = df_wide['name'].apply(lambda x: LANDUSE_ALL_RENAMED.index(x))
                df_wide = df_wide.sort_values('name_order').drop(columns=['name_order'])
            elif col == 'Water_supply':
                df_wide['color'] = df_wide.apply(lambda x: COLORS_LM[x['name']], axis=1)
            elif col.lower() == 'commodity':
                df_wide['color'] = df_wide.apply(lambda x: COLORS_COMMODITIES[x['name']], axis=1)
                df_wide['name_order'] = df_wide['name'].apply(lambda x: COMMODITIES_ALL.index(x))
                df_wide = df_wide.sort_values('name_order').drop(columns=['name_order'])
            elif col == 'Agricultural Management Type':
                df_wide['color'] = df_wide.apply(lambda x: COLORS_AM_NONAG[x['name']], axis=1)
            
            
            out_dict = {}
            for region, df in df_wide.groupby('region'):
                df = df.drop(['region'], axis=1)
                out_dict[region] = df.to_dict(orient='records')

            filename = f'BIO_GBF2_split_Ag_{idx+1}_{col.replace(" ", "_")}'
            with open(f'{SAVE_DIR}/{filename}.js', 'w') as f:
                f.write(f'window["{filename}"] = ')
                json.dump(out_dict, f, separators=(',', ':'), indent=2)
                f.write(';\n')
                
        # ---------------- (GBF2) Agricultural Management  ----------------
        bio_df_am = bio_df.query('Type == "Agricultural Management"').copy()

        group_cols = ['Landuse', 'Agri-Management']
        for idx, col in enumerate(group_cols):
            df_AUS = bio_df_am\
                .groupby(['Year', col])[['Value (%)']]\
                .sum()\
                .reset_index()
            df_AUS_wide = df_AUS.groupby([col])[['Year','Value (%)']]\
                .apply(lambda x: x[['Year', 'Value (%)']].values.tolist())\
                .reset_index()\
                .assign(region='AUSTRALIA')
            df_AUS_wide.columns = ['name', 'data','region']
            df_AUS_wide['type'] = 'column'

            df_region = bio_df_am\
                .groupby(['Year', 'region', col])\
                .sum()\
                .reset_index()\
                .query('abs(`Value (%)`) > 1e-6')
            df_region_wide = df_region.groupby([col, 'region'])[['Year','Value (%)']]\
                .apply(lambda x: x[['Year', 'Value (%)']].values.tolist())\
                .reset_index()
            df_region_wide.columns = ['name', 'region', 'data']
            df_region_wide['type'] = 'column'
            
            
            df_wide = pd.concat([df_AUS_wide, df_region_wide], axis=0, ignore_index=True)
            
            if col == "Landuse":
                df_wide['color'] = df_wide.apply(lambda x: COLORS_LU[x['name']], axis=1)
                df_wide['name_order'] = df_wide['name'].apply(lambda x: LANDUSE_ALL_RENAMED.index(x))
                df_wide = df_wide.sort_values('name_order').drop(columns=['name_order'])
            elif col == 'Water_supply':
                df_wide['color'] = df_wide.apply(lambda x: COLORS_LM[x['name']], axis=1)
            elif col.lower() == 'commodity':
                df_wide['color'] = df_wide.apply(lambda x: COLORS_COMMODITIES[x['name']], axis=1)
                df_wide['name_order'] = df_wide['name'].apply(lambda x: COMMODITIES_ALL.index(x))
                df_wide = df_wide.sort_values('name_order').drop(columns=['name_order'])
            elif col == 'Agricultural Management Type':
                df_wide['color'] = df_wide.apply(lambda x: COLORS_AM_NONAG[x['name']], axis=1)
            
            
            out_dict = {}
            for region, df in df_wide.groupby('region'):
                df = df.drop(['region'], axis=1)
                out_dict[region] = df.to_dict(orient='records')

            filename = f'BIO_GBF2_split_Am_{idx+1}_{col.replace(" ", "_")}'
            with open(f'{SAVE_DIR}/{filename}.js', 'w') as f:
                f.write(f'window["{filename}"] = ')
                json.dump(out_dict, f, separators=(',', ':'), indent=2)
                f.write(';\n')
                
                
        # ---------------- (GBF2) Agricultural Management  ----------------
        bio_df_nonag = bio_df.query('Type == "Non-Agricultural land-use"').copy()

        group_cols = ['Landuse']
        for idx, col in enumerate(group_cols):
            df_AUS = bio_df_nonag\
                .groupby(['Year', col])[['Value (%)']]\
                .sum()\
                .reset_index()
            df_AUS_wide = df_AUS.groupby([col])[['Year','Value (%)']]\
                .apply(lambda x: x[['Year', 'Value (%)']].values.tolist())\
                .reset_index()\
                .assign(region='AUSTRALIA')
            df_AUS_wide.columns = ['name', 'data','region']
            df_AUS_wide['type'] = 'column'

            df_region = bio_df_nonag\
                .groupby(['Year', 'region', col])\
                .sum()\
                .reset_index()\
                .query('abs(`Value (%)`) > 1e-6')
            df_region_wide = df_region.groupby([col, 'region'])[['Year','Value (%)']]\
                .apply(lambda x: x[['Year', 'Value (%)']].values.tolist())\
                .reset_index()
            df_region_wide.columns = ['name', 'region', 'data']
            df_region_wide['type'] = 'column'
            
            
            df_wide = pd.concat([df_AUS_wide, df_region_wide], axis=0, ignore_index=True)
            
            if col == "Landuse":
                df_wide['color'] = df_wide.apply(lambda x: COLORS_LU[x['name']], axis=1)
                df_wide['name_order'] = df_wide['name'].apply(lambda x: LANDUSE_ALL_RENAMED.index(x))
                df_wide = df_wide.sort_values('name_order').drop(columns=['name_order'])
            elif col == 'Water_supply':
                df_wide['color'] = df_wide.apply(lambda x: COLORS_LM[x['name']], axis=1)
            elif col.lower() == 'commodity':
                df_wide['color'] = df_wide.apply(lambda x: COLORS_COMMODITIES[x['name']], axis=1)
                df_wide['name_order'] = df_wide['name'].apply(lambda x: COMMODITIES_ALL.index(x))
                df_wide = df_wide.sort_values('name_order').drop(columns=['name_order'])
            elif col == 'Agricultural Management Type':
                df_wide['color'] = df_wide.apply(lambda x: COLORS_AM_NONAG[x['name']], axis=1)
            
            
            out_dict = {}
            for region, df in df_wide.groupby('region'):
                df = df.drop(['region'], axis=1)
                out_dict[region] = df.to_dict(orient='records')

            filename = f'BIO_GBF2_split_NonAg_{idx+1}_{col.replace(" ", "_")}'
            with open(f'{SAVE_DIR}/{filename}.js', 'w') as f:
                f.write(f'window["{filename}"] = ')
                json.dump(out_dict, f, separators=(',', ':'), indent=2)
                f.write(';\n')
        
   
            
    
    if settings.BIODIVERSITY_TARGET_GBF_3 != 'off':
        filter_str = '''
            category == "biodiversity" 
            
            and base_name.str.contains("biodiversity_GBF3")
        '''.strip().replace('\n','')
        
        bio_paths = files.query(filter_str).reset_index(drop=True)
        bio_df = pd.concat([pd.read_csv(path, low_memory=False) for path in bio_paths['path']])
        bio_df = bio_df.replace(RENAME_AM_NON_AG)\
            .rename(columns={'Contribution Relative to Pre-1750 Level (%)': 'Value (%)', 'Vegetation Group': 'species'})\
            .query('abs(`Value (%)`) > 1e-6')\
            .round(6)
        
        
        # ---------------- (GBF3) Overview  ----------------
        bio_df_target = bio_df.groupby(['Year', 'species'])[['Target_by_Percent']].agg('first').reset_index()

        group_cols = ['Type']
        for idx, col in enumerate(group_cols):
            out_dict = {region: {} for region in bio_df['region'].unique()}
            out_dict['AUSTRALIA'] = {}
            for species in bio_df['species'].unique():
                target_species = bio_df_target.query('species == @species')[['Year', 'Target_by_Percent']].values.tolist()
                scores_species = bio_df.query('species == @species')
                
                df_AUS = scores_species\
                    .groupby(['Year', col])[['Value (%)']]\
                    .sum()\
                    .reset_index()
                df_AUS_wide = df_AUS.groupby([col])[['Year','Value (%)']]\
                    .apply(lambda x: x[['Year', 'Value (%)']].values.tolist())\
                    .reset_index()\
                    .assign(region='AUSTRALIA')
                df_AUS_wide.columns = ['name', 'data','region']
                df_AUS_wide['type'] = 'column'
                df_AUS_wide.loc[len(df_AUS_wide)] = ['Target (%)', target_species, 'AUSTRALIA',  'line']

                df_region = scores_species\
                    .groupby(['Year', 'region', col])\
                    .sum()\
                    .reset_index()\
                    .query('abs(`Value (%)`) > 1e-6')
                df_region_wide = df_region.groupby([col, 'region'])[['Year','Value (%)']]\
                    .apply(lambda x: x[['Year', 'Value (%)']].values.tolist())\
                    .reset_index()
                df_region_wide.columns = ['name', 'region', 'data']
                df_region_wide['type'] = 'column'
                
                
                df_wide = pd.concat([df_AUS_wide, df_region_wide], axis=0, ignore_index=True)
                
                if col == "Landuse":
                    df_wide['color'] = df_wide.apply(lambda x: COLORS_LU[x['name']], axis=1)
                    df_wide['name_order'] = df_wide['name'].apply(lambda x: LANDUSE_ALL_RENAMED.index(x))
                    df_wide = df_wide.sort_values('name_order').drop(columns=['name_order'])
                elif col == 'Water_supply':
                    df_wide['color'] = df_wide.apply(lambda x: COLORS_LM[x['name']], axis=1)
                elif col.lower() == 'commodity':
                    df_wide['color'] = df_wide.apply(lambda x: COLORS_COMMODITIES[x['name']], axis=1)
                    df_wide['name_order'] = df_wide['name'].apply(lambda x: COMMODITIES_ALL.index(x))
                    df_wide = df_wide.sort_values('name_order').drop(columns=['name_order'])
                elif col == 'Agricultural Management Type':
                    df_wide['color'] = df_wide.apply(lambda x: COLORS_AM_NONAG[x['name']], axis=1)

                for region, df in df_wide.groupby('region'):
                    df = df.drop(['region'], axis=1)
                    out_dict[region][species] = df.to_dict(orient='records')

            filename = f'BIO_GBF3_overview_{idx+1}_{col.replace(" ", "_")}'
            with open(f'{SAVE_DIR}/{filename}.js', 'w') as f:
                f.write(f'window["{filename}"] = ')
                json.dump(out_dict, f, separators=(',', ':'), indent=2)
                f.write(';\n')
                
                
                
        # ---------------- (GBF3) Agricultural Landuse  ----------------
        bio_df_ag = bio_df.query('Type == "Agricultural Landuse"').copy()
        
        group_cols = ['Landuse']
        for idx, col in enumerate(group_cols):
            out_dict = {region: {} for region in bio_df['region'].unique()}
            out_dict['AUSTRALIA'] = {}
            for species in bio_df_ag['species'].unique():
                scores_species = bio_df_ag.query('species == @species')
                
                
                df_AUS = scores_species\
                    .groupby(['Year', col])[['Value (%)']]\
                    .sum()\
                    .reset_index()
                df_AUS_wide = df_AUS.groupby([col])[['Year','Value (%)']]\
                    .apply(lambda x: x[['Year', 'Value (%)']].values.tolist())\
                    .reset_index()\
                    .assign(region='AUSTRALIA')
                df_AUS_wide.columns = ['name', 'data','region']
                df_AUS_wide['type'] = 'column'

                df_region = scores_species\
                    .groupby(['Year', 'region', col])\
                    .sum()\
                    .reset_index()\
                    .query('abs(`Value (%)`) > 1e-6')
                df_region_wide = df_region.groupby([col, 'region'])[['Year','Value (%)']]\
                    .apply(lambda x: x[['Year', 'Value (%)']].values.tolist())\
                    .reset_index()
                df_region_wide.columns = ['name', 'region', 'data']
                df_region_wide['type'] = 'column'
                
                
                df_wide = pd.concat([df_AUS_wide, df_region_wide], axis=0, ignore_index=True)
                
                if col == "Landuse":
                    df_wide['color'] = df_wide.apply(lambda x: COLORS_LU[x['name']], axis=1)
                    df_wide['name_order'] = df_wide['name'].apply(lambda x: LANDUSE_ALL_RENAMED.index(x))
                    df_wide = df_wide.sort_values('name_order').drop(columns=['name_order'])
                elif col == 'Water_supply':
                    df_wide['color'] = df_wide.apply(lambda x: COLORS_LM[x['name']], axis=1)
                elif col.lower() == 'commodity':
                    df_wide['color'] = df_wide.apply(lambda x: COLORS_COMMODITIES[x['name']], axis=1)
                    df_wide['name_order'] = df_wide['name'].apply(lambda x: COMMODITIES_ALL.index(x))
                    df_wide = df_wide.sort_values('name_order').drop(columns=['name_order'])
                elif col == 'Agricultural Management Type':
                    df_wide['color'] = df_wide.apply(lambda x: COLORS_AM_NONAG[x['name']], axis=1)

                for region, df in df_wide.groupby('region'):
                    df = df.drop(['region'], axis=1)
                    out_dict[region][species] = df.to_dict(orient='records')

            filename = f'BIO_GBF3_split_Ag_{idx+1}_{col.replace(" ", "_")}'
            with open(f'{SAVE_DIR}/{filename}.js', 'w') as f:
                f.write(f'window["{filename}"] = ')
                json.dump(out_dict, f, separators=(',', ':'), indent=2)
                f.write(';\n')


        # ---------------- (GBF3) Agricultural Management  ----------------
        bio_df_am = bio_df.query('Type == "Agricultural Management"').copy()

        group_cols = ['Landuse', 'Agri-Management']
        for idx, col in enumerate(group_cols):
            out_dict = {region: {} for region in bio_df['region'].unique()}
            out_dict['AUSTRALIA'] = {}
            for species in bio_df_am['species'].unique():
                scores_species = bio_df_am.query('species == @species')
                
                
                df_AUS = scores_species\
                    .groupby(['Year', col])[['Value (%)']]\
                    .sum()\
                    .reset_index()
                df_AUS_wide = df_AUS.groupby([col])[['Year','Value (%)']]\
                    .apply(lambda x: x[['Year', 'Value (%)']].values.tolist())\
                    .reset_index()\
                    .assign(region='AUSTRALIA')
                df_AUS_wide.columns = ['name', 'data','region']
                df_AUS_wide['type'] = 'column'

                df_region = scores_species\
                    .groupby(['Year', 'region', col])\
                    .sum()\
                    .reset_index()\
                    .query('abs(`Value (%)`) > 1e-6')
                df_region_wide = df_region.groupby([col, 'region'])[['Year','Value (%)']]\
                    .apply(lambda x: x[['Year', 'Value (%)']].values.tolist())\
                    .reset_index()
                df_region_wide.columns = ['name', 'region', 'data']
                df_region_wide['type'] = 'column'
                
                
                df_wide = pd.concat([df_AUS_wide, df_region_wide], axis=0, ignore_index=True)
                
                if col == "Landuse":
                    df_wide['color'] = df_wide.apply(lambda x: COLORS_LU[x['name']], axis=1)
                    df_wide['name_order'] = df_wide['name'].apply(lambda x: LANDUSE_ALL_RENAMED.index(x))
                    df_wide = df_wide.sort_values('name_order').drop(columns=['name_order'])
                elif col == 'Water_supply':
                    df_wide['color'] = df_wide.apply(lambda x: COLORS_LM[x['name']], axis=1)
                elif col.lower() == 'commodity':
                    df_wide['color'] = df_wide.apply(lambda x: COLORS_COMMODITIES[x['name']], axis=1)
                    df_wide['name_order'] = df_wide['name'].apply(lambda x: COMMODITIES_ALL.index(x))
                    df_wide = df_wide.sort_values('name_order').drop(columns=['name_order'])
                elif col == 'Agricultural Management Type':
                    df_wide['color'] = df_wide.apply(lambda x: COLORS_AM_NONAG[x['name']], axis=1)

                for region, df in df_wide.groupby('region'):
                    df = df.drop(['region'], axis=1)
                    out_dict[region][species] = df.to_dict(orient='records')

            filename = f'BIO_GBF3_split_Am_{idx+1}_{col.replace(" ", "_")}'
            with open(f'{SAVE_DIR}/{filename}.js', 'w') as f:
                f.write(f'window["{filename}"] = ')
                json.dump(out_dict, f, separators=(',', ':'), indent=2)
                f.write(';\n')


        # ---------------- (GBF3) Non-agricultural management  ----------------
        bio_df_nonag = bio_df.query('Type == "Non-Agricultural land-use"').copy()

        group_cols = ['Landuse']
        for idx, col in enumerate(group_cols):
            out_dict = {region: {} for region in bio_df['region'].unique()}
            out_dict['AUSTRALIA'] = {}
            for species in bio_df_nonag['species'].unique():
                scores_species = bio_df_nonag.query('species == @species')
                
                
                df_AUS = scores_species\
                    .groupby(['Year', col])[['Value (%)']]\
                    .sum()\
                    .reset_index()
                df_AUS_wide = df_AUS.groupby([col])[['Year','Value (%)']]\
                    .apply(lambda x: x[['Year', 'Value (%)']].values.tolist())\
                    .reset_index()\
                    .assign(region='AUSTRALIA')
                df_AUS_wide.columns = ['name', 'data','region']
                df_AUS_wide['type'] = 'column'

                df_region = scores_species\
                    .groupby(['Year', 'region', col])\
                    .sum()\
                    .reset_index()\
                    .query('abs(`Value (%)`) > 1e-6')
                df_region_wide = df_region.groupby([col, 'region'])[['Year','Value (%)']]\
                    .apply(lambda x: x[['Year', 'Value (%)']].values.tolist())\
                    .reset_index()
                df_region_wide.columns = ['name', 'region', 'data']
                df_region_wide['type'] = 'column'
                
                
                df_wide = pd.concat([df_AUS_wide, df_region_wide], axis=0, ignore_index=True)
                
                if col == "Landuse":
                    df_wide['color'] = df_wide.apply(lambda x: COLORS_LU[x['name']], axis=1)
                    df_wide['name_order'] = df_wide['name'].apply(lambda x: LANDUSE_ALL_RENAMED.index(x))
                    df_wide = df_wide.sort_values('name_order').drop(columns=['name_order'])
                elif col == 'Water_supply':
                    df_wide['color'] = df_wide.apply(lambda x: COLORS_LM[x['name']], axis=1)
                elif col.lower() == 'commodity':
                    df_wide['color'] = df_wide.apply(lambda x: COLORS_COMMODITIES[x['name']], axis=1)
                    df_wide['name_order'] = df_wide['name'].apply(lambda x: COMMODITIES_ALL.index(x))
                    df_wide = df_wide.sort_values('name_order').drop(columns=['name_order'])
                elif col == 'Agricultural Management Type':
                    df_wide['color'] = df_wide.apply(lambda x: COLORS_AM_NONAG[x['name']], axis=1)

                for region, df in df_wide.groupby('region'):
                    df = df.drop(['region'], axis=1)
                    out_dict[region][species] = df.to_dict(orient='records')

            filename = f'BIO_GBF3_split_NonAg_{idx+1}_{col.replace(" ", "_")}'
            with open(f'{SAVE_DIR}/{filename}.js', 'w') as f:
                f.write(f'window["{filename}"] = ')
                json.dump(out_dict, f, separators=(',', ':'), indent=2)
                f.write(';\n')
            
            
            
            
    
    if settings.BIODIVERSITY_TARGET_GBF_4_SNES == 'on':
        
        # -------------------- Get biodiversity dataframe --------------------
        filter_str = '''
            category == "biodiversity" 
            
            and base_name.str.contains("biodiversity_GBF4_SNES_scores")
        '''.strip().replace('\n', '')
        
        bio_paths = files.query(filter_str).reset_index(drop=True)
        bio_df = pd.concat([pd.read_csv(path) for path in bio_paths['path']])
        bio_df = bio_df.replace(RENAME_AM_NON_AG)\
            .rename(columns={'Contribution Relative to Pre-1750 Level (%)': 'Value (%)'})\
            .query('abs(`Value (%)`) > 1e-6')\
            .round(6)
        
        # ---------------- (GBF4 SNES) Overview  ----------------
        bio_df_target = bio_df.groupby(['Year', 'species'])[['Target by Percent (%)']].agg('first').reset_index()

        group_cols = ['Type']
        for idx, col in enumerate(group_cols):
            out_dict = {region: {} for region in bio_df['region'].unique()}
            out_dict['AUSTRALIA'] = {}
            for species in bio_df['species'].unique():
                target_species = bio_df_target.query('species == @species')[['Year', 'Target by Percent (%)']].values.tolist()
                scores_species = bio_df.query('species == @species')                
                df_AUS = scores_species\
                    .groupby(['Year', col])[['Value (%)']]\
                    .sum()\
                    .reset_index()
                df_AUS_wide = df_AUS.groupby([col])[['Year','Value (%)']]\
                    .apply(lambda x: x[['Year', 'Value (%)']].values.tolist())\
                    .reset_index()\
                    .assign(region='AUSTRALIA')
                df_AUS_wide.columns = ['name', 'data','region']
                df_AUS_wide['type'] = 'column'
                df_AUS_wide.loc[len(df_AUS_wide)] = ['Target (%)', target_species, 'AUSTRALIA',  'line']

                df_region = scores_species\
                    .groupby(['Year', 'region', col])\
                    .sum()\
                    .reset_index()\
                    .query('abs(`Value (%)`) > 1e-6')
                df_region_wide = df_region.groupby([col, 'region'])[['Year','Value (%)']]\
                    .apply(lambda x: x[['Year', 'Value (%)']].values.tolist())\
                    .reset_index()
                df_region_wide.columns = ['name', 'region', 'data']
                df_region_wide['type'] = 'column'
                
                
                df_wide = pd.concat([df_AUS_wide, df_region_wide], axis=0, ignore_index=True)
                
                if col == "Landuse":
                    df_wide['color'] = df_wide.apply(lambda x: COLORS_LU[x['name']], axis=1)
                    df_wide['name_order'] = df_wide['name'].apply(lambda x: LANDUSE_ALL_RENAMED.index(x))
                    df_wide = df_wide.sort_values('name_order').drop(columns=['name_order'])
                elif col == 'Water_supply':
                    df_wide['color'] = df_wide.apply(lambda x: COLORS_LM[x['name']], axis=1)
                elif col.lower() == 'commodity':
                    df_wide['color'] = df_wide.apply(lambda x: COLORS_COMMODITIES[x['name']], axis=1)
                    df_wide['name_order'] = df_wide['name'].apply(lambda x: COMMODITIES_ALL.index(x))
                    df_wide = df_wide.sort_values('name_order').drop(columns=['name_order'])
                elif col == 'Agricultural Management Type':
                    df_wide['color'] = df_wide.apply(lambda x: COLORS_AM_NONAG[x['name']], axis=1)

                for region, df in df_wide.groupby('region'):
                    df = df.drop(['region'], axis=1)
                    out_dict[region][species] = df.to_dict(orient='records')

            filename = f'BIO_GBF4_SNES_overview_{idx+1}_{col.replace(" ", "_")}'
            with open(f'{SAVE_DIR}/{filename}.js', 'w') as f:
                f.write(f'window["{filename}"] = ')
                json.dump(out_dict, f, separators=(',', ':'), indent=2)
                f.write(';\n')
                
                
                
        # ---------------- (GBF4 SNES) Agricultural Landuse  ----------------
        bio_df_ag = bio_df.query('Type == "Agricultural Landuse"').copy()
        
        group_cols = ['Landuse']
        for idx, col in enumerate(group_cols):
            out_dict = {region: {} for region in bio_df['region'].unique()}
            out_dict['AUSTRALIA'] = {}
            for species in bio_df_ag['species'].unique():
                scores_species = bio_df_ag.query('species == @species')
                
                
                df_AUS = scores_species\
                    .groupby(['Year', col])[['Value (%)']]\
                    .sum()\
                    .reset_index()
                df_AUS_wide = df_AUS.groupby([col])[['Year','Value (%)']]\
                    .apply(lambda x: x[['Year', 'Value (%)']].values.tolist())\
                    .reset_index()\
                    .assign(region='AUSTRALIA')
                df_AUS_wide.columns = ['name', 'data','region']
                df_AUS_wide['type'] = 'column'

                df_region = scores_species\
                    .groupby(['Year', 'region', col])\
                    .sum()\
                    .reset_index()\
                    .query('abs(`Value (%)`) > 1e-6')
                df_region_wide = df_region.groupby([col, 'region'])[['Year','Value (%)']]\
                    .apply(lambda x: x[['Year', 'Value (%)']].values.tolist())\
                    .reset_index()
                df_region_wide.columns = ['name', 'region', 'data']
                df_region_wide['type'] = 'column'
                
                
                df_wide = pd.concat([df_AUS_wide, df_region_wide], axis=0, ignore_index=True)
                
                if col == "Landuse":
                    df_wide['color'] = df_wide.apply(lambda x: COLORS_LU[x['name']], axis=1)
                    df_wide['name_order'] = df_wide['name'].apply(lambda x: LANDUSE_ALL_RENAMED.index(x))
                    df_wide = df_wide.sort_values('name_order').drop(columns=['name_order'])
                elif col == 'Water_supply':
                    df_wide['color'] = df_wide.apply(lambda x: COLORS_LM[x['name']], axis=1)
                elif col.lower() == 'commodity':
                    df_wide['color'] = df_wide.apply(lambda x: COLORS_COMMODITIES[x['name']], axis=1)
                    df_wide['name_order'] = df_wide['name'].apply(lambda x: COMMODITIES_ALL.index(x))
                    df_wide = df_wide.sort_values('name_order').drop(columns=['name_order'])
                elif col == 'Agricultural Management Type':
                    df_wide['color'] = df_wide.apply(lambda x: COLORS_AM_NONAG[x['name']], axis=1)

                for region, df in df_wide.groupby('region'):
                    df = df.drop(['region'], axis=1)
                    out_dict[region][species] = df.to_dict(orient='records')

            filename = f'BIO_GBF4_SNES_split_Ag_{idx+1}_{col.replace(" ", "_")}'
            with open(f'{SAVE_DIR}/{filename}.js', 'w') as f:
                f.write(f'window["{filename}"] = ')
                json.dump(out_dict, f, separators=(',', ':'), indent=2)
                f.write(';\n')


        # ---------------- (GBF4 SNES) Agricultural Management  ----------------
        bio_df_am = bio_df.query('Type == "Agricultural Management"').copy()

        group_cols = ['Landuse', 'Agri-Management']
        for idx, col in enumerate(group_cols):
            out_dict = {region: {} for region in bio_df['region'].unique()}
            out_dict['AUSTRALIA'] = {}
            for species in bio_df_am['species'].unique():
                scores_species = bio_df_am.query('species == @species')
                
                
                df_AUS = scores_species\
                    .groupby(['Year', col])[['Value (%)']]\
                    .sum()\
                    .reset_index()
                df_AUS_wide = df_AUS.groupby([col])[['Year','Value (%)']]\
                    .apply(lambda x: x[['Year', 'Value (%)']].values.tolist())\
                    .reset_index()\
                    .assign(region='AUSTRALIA')
                df_AUS_wide.columns = ['name', 'data','region']
                df_AUS_wide['type'] = 'column'

                df_region = scores_species\
                    .groupby(['Year', 'region', col])\
                    .sum()\
                    .reset_index()\
                    .query('abs(`Value (%)`) > 1e-6')
                df_region_wide = df_region.groupby([col, 'region'])[['Year','Value (%)']]\
                    .apply(lambda x: x[['Year', 'Value (%)']].values.tolist())\
                    .reset_index()
                df_region_wide.columns = ['name', 'region', 'data']
                df_region_wide['type'] = 'column'
                
                
                df_wide = pd.concat([df_AUS_wide, df_region_wide], axis=0, ignore_index=True)
                
                if col == "Landuse":
                    df_wide['color'] = df_wide.apply(lambda x: COLORS_LU[x['name']], axis=1)
                    df_wide['name_order'] = df_wide['name'].apply(lambda x: LANDUSE_ALL_RENAMED.index(x))
                    df_wide = df_wide.sort_values('name_order').drop(columns=['name_order'])
                elif col == 'Water_supply':
                    df_wide['color'] = df_wide.apply(lambda x: COLORS_LM[x['name']], axis=1)
                elif col.lower() == 'commodity':
                    df_wide['color'] = df_wide.apply(lambda x: COLORS_COMMODITIES[x['name']], axis=1)
                    df_wide['name_order'] = df_wide['name'].apply(lambda x: COMMODITIES_ALL.index(x))
                    df_wide = df_wide.sort_values('name_order').drop(columns=['name_order'])
                elif col == 'Agricultural Management Type':
                    df_wide['color'] = df_wide.apply(lambda x: COLORS_AM_NONAG[x['name']], axis=1)

                for region, df in df_wide.groupby('region'):
                    df = df.drop(['region'], axis=1)
                    out_dict[region][species] = df.to_dict(orient='records')

            filename = f'BIO_GBF4_SNES_split_Am_{idx+1}_{col.replace(" ", "_")}'
            with open(f'{SAVE_DIR}/{filename}.js', 'w') as f:
                f.write(f'window["{filename}"] = ')
                json.dump(out_dict, f, separators=(',', ':'), indent=2)
                f.write(';\n')

        # ---------------- (GBF4 SNES) Non-agricultural management  ----------------
        bio_df_nonag = bio_df.query('Type == "Non-Agricultural land-use"').copy()

        group_cols = ['Landuse']
        for idx, col in enumerate(group_cols):
            out_dict = {region: {} for region in bio_df['region'].unique()}
            out_dict['AUSTRALIA'] = {}
            for species in bio_df_nonag['species'].unique():
                scores_species = bio_df_nonag.query('species == @species')
                
                
                df_AUS = scores_species\
                    .groupby(['Year', col])[['Value (%)']]\
                    .sum()\
                    .reset_index()
                df_AUS_wide = df_AUS.groupby([col])[['Year','Value (%)']]\
                    .apply(lambda x: x[['Year', 'Value (%)']].values.tolist())\
                    .reset_index()\
                    .assign(region='AUSTRALIA')
                df_AUS_wide.columns = ['name', 'data','region']
                df_AUS_wide['type'] = 'column'

                df_region = scores_species\
                    .groupby(['Year', 'region', col])\
                    .sum()\
                    .reset_index()\
                    .query('abs(`Value (%)`) > 1e-6')
                df_region_wide = df_region.groupby([col, 'region'])[['Year','Value (%)']]\
                    .apply(lambda x: x[['Year', 'Value (%)']].values.tolist())\
                    .reset_index()
                df_region_wide.columns = ['name', 'region', 'data']
                df_region_wide['type'] = 'column'
                
                
                df_wide = pd.concat([df_AUS_wide, df_region_wide], axis=0, ignore_index=True)
                
                if col == "Landuse":
                    df_wide['color'] = df_wide.apply(lambda x: COLORS_LU[x['name']], axis=1)
                    df_wide['name_order'] = df_wide['name'].apply(lambda x: LANDUSE_ALL_RENAMED.index(x))
                    df_wide = df_wide.sort_values('name_order').drop(columns=['name_order'])
                elif col == 'Water_supply':
                    df_wide['color'] = df_wide.apply(lambda x: COLORS_LM[x['name']], axis=1)
                elif col.lower() == 'commodity':
                    df_wide['color'] = df_wide.apply(lambda x: COLORS_COMMODITIES[x['name']], axis=1)
                    df_wide['name_order'] = df_wide['name'].apply(lambda x: COMMODITIES_ALL.index(x))
                    df_wide = df_wide.sort_values('name_order').drop(columns=['name_order'])
                elif col == 'Agricultural Management Type':
                    df_wide['color'] = df_wide.apply(lambda x: COLORS_AM_NONAG[x['name']], axis=1)

                for region, df in df_wide.groupby('region'):
                    df = df.drop(['region'], axis=1)
                    out_dict[region][species] = df.to_dict(orient='records')

            filename = f'BIO_GBF4_SNES_split_NonAg_{idx+1}_{col.replace(" ", "_")}'
            with open(f'{SAVE_DIR}/{filename}.js', 'w') as f:
                f.write(f'window["{filename}"] = ')
                json.dump(out_dict, f, separators=(',', ':'), indent=2)
                f.write(';\n')
            
            
            
    if settings.BIODIVERSITY_TARGET_GBF_4_ECNES == 'on':
        # -------------------- Get biodiversity dataframe --------------------
        filter_str = '''
            category == "biodiversity" 
            
            and base_name.str.contains("biodiversity_GBF4_ECNES_scores")
        '''.strip().replace('\n', '')
        
        bio_paths = files.query(filter_str).reset_index(drop=True)
        bio_df = pd.concat([pd.read_csv(path) for path in bio_paths['path']])
        bio_df = bio_df.replace(RENAME_AM_NON_AG)\
            .rename(columns={'Contribution Relative to Pre-1750 Level (%)': 'Value (%)'})\
            .query('abs(`Value (%)`) > 1e-6')\
            .round(6)
        
        
        # ---------------- (GBF4 ECNES) Overview  ----------------
        bio_df_target = bio_df.groupby(['Year', 'species'])[['Target by Percent (%)']].agg('first').reset_index()

        group_cols = ['Type']
        for idx, col in enumerate(group_cols):
            out_dict = {region: {} for region in bio_df['region'].unique()}
            out_dict['AUSTRALIA'] = {}
            for species in bio_df['species'].unique():
                target_species = bio_df_target.query('species == @species')[['Year', 'Target by Percent (%)']].values.tolist()
                scores_species = bio_df.query('species == @species')
                
                
                df_AUS = scores_species\
                    .groupby(['Year', col])[['Value (%)']]\
                    .sum()\
                    .reset_index()
                df_AUS_wide = df_AUS.groupby([col])[['Year','Value (%)']]\
                    .apply(lambda x: x[['Year', 'Value (%)']].values.tolist())\
                    .reset_index()\
                    .assign(region='AUSTRALIA')
                df_AUS_wide.columns = ['name', 'data','region']
                df_AUS_wide['type'] = 'column'
                df_AUS_wide.loc[len(df_AUS_wide)] = ['Target (%)', target_species, 'AUSTRALIA',  'line']

                df_region = scores_species\
                    .groupby(['Year', 'region', col])\
                    .sum()\
                    .reset_index()\
                    .query('abs(`Value (%)`) > 1e-6')
                df_region_wide = df_region.groupby([col, 'region'])[['Year','Value (%)']]\
                    .apply(lambda x: x[['Year', 'Value (%)']].values.tolist())\
                    .reset_index()
                df_region_wide.columns = ['name', 'region', 'data']
                df_region_wide['type'] = 'column'
                
                
                df_wide = pd.concat([df_AUS_wide, df_region_wide], axis=0, ignore_index=True)
                
                if col == "Landuse":
                    df_wide['color'] = df_wide.apply(lambda x: COLORS_LU[x['name']], axis=1)
                    df_wide['name_order'] = df_wide['name'].apply(lambda x: LANDUSE_ALL_RENAMED.index(x))
                    df_wide = df_wide.sort_values('name_order').drop(columns=['name_order'])
                elif col == 'Water_supply':
                    df_wide['color'] = df_wide.apply(lambda x: COLORS_LM[x['name']], axis=1)
                elif col.lower() == 'commodity':
                    df_wide['color'] = df_wide.apply(lambda x: COLORS_COMMODITIES[x['name']], axis=1)
                    df_wide['name_order'] = df_wide['name'].apply(lambda x: COMMODITIES_ALL.index(x))
                    df_wide = df_wide.sort_values('name_order').drop(columns=['name_order'])
                elif col == 'Agricultural Management Type':
                    df_wide['color'] = df_wide.apply(lambda x: COLORS_AM_NONAG[x['name']], axis=1)

                for region, df in df_wide.groupby('region'):
                    df = df.drop(['region'], axis=1)
                    out_dict[region][species] = df.to_dict(orient='records')

            filename = f'BIO_GBF4_ECNES_overview_{idx+1}_{col.replace(" ", "_")}'
            with open(f'{SAVE_DIR}/{filename}.js', 'w') as f:
                f.write(f'window["{filename}"] = ')
                json.dump(out_dict, f, separators=(',', ':'), indent=2)
                f.write(';\n')
                
                
                
        # ---------------- (GBF4 ECNES) Agricultural Landuse  ----------------
        bio_df_ag = bio_df.query('Type == "Agricultural Landuse"').copy()
        
        group_cols = ['Landuse']
        for idx, col in enumerate(group_cols):
            out_dict = {region: {} for region in bio_df['region'].unique()}
            out_dict['AUSTRALIA'] = {}
            for species in bio_df_ag['species'].unique():
                scores_species = bio_df_ag.query('species == @species')
                
                
                df_AUS = scores_species\
                    .groupby(['Year', col])[['Value (%)']]\
                    .sum()\
                    .reset_index()
                df_AUS_wide = df_AUS.groupby([col])[['Year','Value (%)']]\
                    .apply(lambda x: x[['Year', 'Value (%)']].values.tolist())\
                    .reset_index()\
                    .assign(region='AUSTRALIA')
                df_AUS_wide.columns = ['name', 'data','region']
                df_AUS_wide['type'] = 'column'

                df_region = scores_species\
                    .groupby(['Year', 'region', col])\
                    .sum()\
                    .reset_index()\
                    .query('abs(`Value (%)`) > 1e-6')
                df_region_wide = df_region.groupby([col, 'region'])[['Year','Value (%)']]\
                    .apply(lambda x: x[['Year', 'Value (%)']].values.tolist())\
                    .reset_index()
                df_region_wide.columns = ['name', 'region', 'data']
                df_region_wide['type'] = 'column'
                
                
                df_wide = pd.concat([df_AUS_wide, df_region_wide], axis=0, ignore_index=True)
                
                if col == "Landuse":
                    df_wide['color'] = df_wide.apply(lambda x: COLORS_LU[x['name']], axis=1)
                    df_wide['name_order'] = df_wide['name'].apply(lambda x: LANDUSE_ALL_RENAMED.index(x))
                    df_wide = df_wide.sort_values('name_order').drop(columns=['name_order'])
                elif col == 'Water_supply':
                    df_wide['color'] = df_wide.apply(lambda x: COLORS_LM[x['name']], axis=1)
                elif col.lower() == 'commodity':
                    df_wide['color'] = df_wide.apply(lambda x: COLORS_COMMODITIES[x['name']], axis=1)
                    df_wide['name_order'] = df_wide['name'].apply(lambda x: COMMODITIES_ALL.index(x))
                    df_wide = df_wide.sort_values('name_order').drop(columns=['name_order'])
                elif col == 'Agricultural Management Type':
                    df_wide['color'] = df_wide.apply(lambda x: COLORS_AM_NONAG[x['name']], axis=1)

                for region, df in df_wide.groupby('region'):
                    df = df.drop(['region'], axis=1)
                    out_dict[region][species] = df.to_dict(orient='records')

            filename = f'BIO_GBF4_ECNES_split_Ag_{idx+1}_{col.replace(" ", "_")}'
            with open(f'{SAVE_DIR}/{filename}.js', 'w') as f:
                f.write(f'window["{filename}"] = ')
                json.dump(out_dict, f, separators=(',', ':'), indent=2)
                f.write(';\n')


        # ---------------- (GBF4 ECNES) Agricultural Management  ----------------
        bio_df_am = bio_df.query('Type == "Agricultural Management"').copy()

        group_cols = ['Landuse', 'Agri-Management']
        for idx, col in enumerate(group_cols):
            out_dict = {region: {} for region in bio_df['region'].unique()}
            out_dict['AUSTRALIA'] = {}
            for species in bio_df_am['species'].unique():
                scores_species = bio_df_am.query('species == @species')
                
                
                df_AUS = scores_species\
                    .groupby(['Year', col])[['Value (%)']]\
                    .sum()\
                    .reset_index()
                df_AUS_wide = df_AUS.groupby([col])[['Year','Value (%)']]\
                    .apply(lambda x: x[['Year', 'Value (%)']].values.tolist())\
                    .reset_index()\
                    .assign(region='AUSTRALIA')
                df_AUS_wide.columns = ['name', 'data','region']
                df_AUS_wide['type'] = 'column'

                df_region = scores_species\
                    .groupby(['Year', 'region', col])\
                    .sum()\
                    .reset_index()\
                    .query('abs(`Value (%)`) > 1e-6')
                df_region_wide = df_region.groupby([col, 'region'])[['Year','Value (%)']]\
                    .apply(lambda x: x[['Year', 'Value (%)']].values.tolist())\
                    .reset_index()
                df_region_wide.columns = ['name', 'region', 'data']
                df_region_wide['type'] = 'column'
                
                
                df_wide = pd.concat([df_AUS_wide, df_region_wide], axis=0, ignore_index=True)
                
                if col == "Landuse":
                    df_wide['color'] = df_wide.apply(lambda x: COLORS_LU[x['name']], axis=1)
                    df_wide['name_order'] = df_wide['name'].apply(lambda x: LANDUSE_ALL_RENAMED.index(x))
                    df_wide = df_wide.sort_values('name_order').drop(columns=['name_order'])
                elif col == 'Water_supply':
                    df_wide['color'] = df_wide.apply(lambda x: COLORS_LM[x['name']], axis=1)
                elif col.lower() == 'commodity':
                    df_wide['color'] = df_wide.apply(lambda x: COLORS_COMMODITIES[x['name']], axis=1)
                    df_wide['name_order'] = df_wide['name'].apply(lambda x: COMMODITIES_ALL.index(x))
                    df_wide = df_wide.sort_values('name_order').drop(columns=['name_order'])
                elif col == 'Agricultural Management Type':
                    df_wide['color'] = df_wide.apply(lambda x: COLORS_AM_NONAG[x['name']], axis=1)

                for region, df in df_wide.groupby('region'):
                    df = df.drop(['region'], axis=1)
                    out_dict[region][species] = df.to_dict(orient='records')

            filename = f'BIO_GBF4_ECNES_split_Am_{idx+1}_{col.replace(" ", "_")}'
            with open(f'{SAVE_DIR}/{filename}.js', 'w') as f:
                f.write(f'window["{filename}"] = ')
                json.dump(out_dict, f, separators=(',', ':'), indent=2)
                f.write(';\n')

        # ---------------- (GBF4 ECNES) Non-agricultural management  ----------------
        bio_df_nonag = bio_df.query('Type == "Non-Agricultural land-use"').copy()

        group_cols = ['Landuse']
        for idx, col in enumerate(group_cols):
            out_dict = {region: {} for region in bio_df['region'].unique()}
            out_dict['AUSTRALIA'] = {}
            for species in bio_df_nonag['species'].unique():
                scores_species = bio_df_nonag.query('species == @species')
                
                
                df_AUS = scores_species\
                    .groupby(['Year', col])[['Value (%)']]\
                    .sum()\
                    .reset_index()
                df_AUS_wide = df_AUS.groupby([col])[['Year','Value (%)']]\
                    .apply(lambda x: x[['Year', 'Value (%)']].values.tolist())\
                    .reset_index()\
                    .assign(region='AUSTRALIA')
                df_AUS_wide.columns = ['name', 'data','region']
                df_AUS_wide['type'] = 'column'

                df_region = scores_species\
                    .groupby(['Year', 'region', col])\
                    .sum()\
                    .reset_index()\
                    .query('abs(`Value (%)`) > 1e-6')
                df_region_wide = df_region.groupby([col, 'region'])[['Year','Value (%)']]\
                    .apply(lambda x: x[['Year', 'Value (%)']].values.tolist())\
                    .reset_index()
                df_region_wide.columns = ['name', 'region', 'data']
                df_region_wide['type'] = 'column'
                
                
                df_wide = pd.concat([df_AUS_wide, df_region_wide], axis=0, ignore_index=True)
                
                if col == "Landuse":
                    df_wide['color'] = df_wide.apply(lambda x: COLORS_LU[x['name']], axis=1)
                    df_wide['name_order'] = df_wide['name'].apply(lambda x: LANDUSE_ALL_RENAMED.index(x))
                    df_wide = df_wide.sort_values('name_order').drop(columns=['name_order'])
                elif col == 'Water_supply':
                    df_wide['color'] = df_wide.apply(lambda x: COLORS_LM[x['name']], axis=1)
                elif col.lower() == 'commodity':
                    df_wide['color'] = df_wide.apply(lambda x: COLORS_COMMODITIES[x['name']], axis=1)
                    df_wide['name_order'] = df_wide['name'].apply(lambda x: COMMODITIES_ALL.index(x))
                    df_wide = df_wide.sort_values('name_order').drop(columns=['name_order'])
                elif col == 'Agricultural Management Type':
                    df_wide['color'] = df_wide.apply(lambda x: COLORS_AM_NONAG[x['name']], axis=1)

                for region, df in df_wide.groupby('region'):
                    df = df.drop(['region'], axis=1)
                    out_dict[region][species] = df.to_dict(orient='records')

            filename = f'BIO_GBF4_ECNES_split_NonAg_{idx+1}_{col.replace(" ", "_")}'
            with open(f'{SAVE_DIR}/{filename}.js', 'w') as f:
                f.write(f'window["{filename}"] = ')
                json.dump(out_dict, f, separators=(',', ':'), indent=2)
                f.write(';\n')
        
        
        

    if settings.BIODIVERSITY_TARGET_GBF_8 == 'on':
        
        filter_str = '''
            category == "biodiversity" 
            
            and base_name.str.contains("biodiversity_GBF8_species_scores")
        '''.strip().replace('\n','')
        
        bio_paths = files.query(filter_str).reset_index(drop=True)
        bio_df = pd.concat([pd.read_csv(path) for path in bio_paths['path']])
        bio_df = bio_df.replace(RENAME_AM_NON_AG)\
            .rename(columns={'Contribution Relative to Pre-1750 Level (%)': 'Value (%)', 'Species':'species'})\
            .query('abs(`Value (%)`) > 1e-6')\
            .round(6)
        
        # ---------------- (GBF8 SPECIES) Overview  ----------------
        bio_df_target = bio_df.groupby(['Year', 'species'])[['Target_by_Percent']].agg('first').reset_index()

        group_cols = ['Type']
        for idx, col in enumerate(group_cols):
            out_dict = {region: {} for region in bio_df['region'].unique()}
            out_dict['AUSTRALIA'] = {}
            for species in bio_df['species'].unique():
                target_species = bio_df_target.query('species == @species')[['Year', 'Target_by_Percent']].values.tolist()
                scores_species = bio_df.query('species == @species')
                
                
                df_AUS = scores_species\
                    .groupby(['Year', col])[['Value (%)']]\
                    .sum()\
                    .reset_index()
                df_AUS_wide = df_AUS.groupby([col])[['Year','Value (%)']]\
                    .apply(lambda x: x[['Year', 'Value (%)']].values.tolist())\
                    .reset_index()\
                    .assign(region='AUSTRALIA')
                df_AUS_wide.columns = ['name', 'data','region']
                df_AUS_wide['type'] = 'column'
                df_AUS_wide.loc[len(df_AUS_wide)] = ['Target (%)', target_species, 'AUSTRALIA',  'line']

                df_region = scores_species\
                    .groupby(['Year', 'region', col])\
                    .sum()\
                    .reset_index()\
                    .query('abs(`Value (%)`) > 1e-6')
                df_region_wide = df_region.groupby([col, 'region'])[['Year','Value (%)']]\
                    .apply(lambda x: x[['Year', 'Value (%)']].values.tolist())\
                    .reset_index()
                df_region_wide.columns = ['name', 'region', 'data']
                df_region_wide['type'] = 'column'
                
                
                df_wide = pd.concat([df_AUS_wide, df_region_wide], axis=0, ignore_index=True)
                
                if col == "Landuse":
                    df_wide['color'] = df_wide.apply(lambda x: COLORS_LU[x['name']], axis=1)
                    df_wide['name_order'] = df_wide['name'].apply(lambda x: LANDUSE_ALL_RENAMED.index(x))
                    df_wide = df_wide.sort_values('name_order').drop(columns=['name_order'])
                elif col == 'Water_supply':
                    df_wide['color'] = df_wide.apply(lambda x: COLORS_LM[x['name']], axis=1)
                elif col.lower() == 'commodity':
                    df_wide['color'] = df_wide.apply(lambda x: COLORS_COMMODITIES[x['name']], axis=1)
                    df_wide['name_order'] = df_wide['name'].apply(lambda x: COMMODITIES_ALL.index(x))
                    df_wide = df_wide.sort_values('name_order').drop(columns=['name_order'])
                elif col == 'Agricultural Management Type':
                    df_wide['color'] = df_wide.apply(lambda x: COLORS_AM_NONAG[x['name']], axis=1)

                for region, df in df_wide.groupby('region'):
                    df = df.drop(['region'], axis=1)
                    out_dict[region][species] = df.to_dict(orient='records')

            filename = f'BIO_GBF8_SPECIES_overview_{idx+1}_{col.replace(" ", "_")}'
            with open(f'{SAVE_DIR}/{filename}.js', 'w') as f:
                f.write(f'window["{filename}"] = ')
                json.dump(out_dict, f, separators=(',', ':'), indent=2)
                f.write(';\n')
                
                
                
        # ---------------- (GBF8 SPECIES) Agricultural Landuse  ----------------
        bio_df_ag = bio_df.query('Type == "Agricultural Landuse"').copy()
        
        group_cols = ['Landuse']
        for idx, col in enumerate(group_cols):
            out_dict = {region: {} for region in bio_df['region'].unique()}
            out_dict['AUSTRALIA'] = {}
            for species in bio_df_ag['species'].unique():
                scores_species = bio_df_ag.query('species == @species')
                
                
                df_AUS = scores_species\
                    .groupby(['Year', col])[['Value (%)']]\
                    .sum()\
                    .reset_index()
                df_AUS_wide = df_AUS.groupby([col])[['Year','Value (%)']]\
                    .apply(lambda x: x[['Year', 'Value (%)']].values.tolist())\
                    .reset_index()\
                    .assign(region='AUSTRALIA')
                df_AUS_wide.columns = ['name', 'data','region']
                df_AUS_wide['type'] = 'column'

                df_region = scores_species\
                    .groupby(['Year', 'region', col])\
                    .sum()\
                    .reset_index()\
                    .query('abs(`Value (%)`) > 1e-6')
                df_region_wide = df_region.groupby([col, 'region'])[['Year','Value (%)']]\
                    .apply(lambda x: x[['Year', 'Value (%)']].values.tolist())\
                    .reset_index()
                df_region_wide.columns = ['name', 'region', 'data']
                df_region_wide['type'] = 'column'
                
                
                df_wide = pd.concat([df_AUS_wide, df_region_wide], axis=0, ignore_index=True)
                
                if col == "Landuse":
                    df_wide['color'] = df_wide.apply(lambda x: COLORS_LU[x['name']], axis=1)
                    df_wide['name_order'] = df_wide['name'].apply(lambda x: LANDUSE_ALL_RENAMED.index(x))
                    df_wide = df_wide.sort_values('name_order').drop(columns=['name_order'])
                elif col == 'Water_supply':
                    df_wide['color'] = df_wide.apply(lambda x: COLORS_LM[x['name']], axis=1)
                elif col.lower() == 'commodity':
                    df_wide['color'] = df_wide.apply(lambda x: COLORS_COMMODITIES[x['name']], axis=1)
                    df_wide['name_order'] = df_wide['name'].apply(lambda x: COMMODITIES_ALL.index(x))
                    df_wide = df_wide.sort_values('name_order').drop(columns=['name_order'])
                elif col == 'Agricultural Management Type':
                    df_wide['color'] = df_wide.apply(lambda x: COLORS_AM_NONAG[x['name']], axis=1)

                for region, df in df_wide.groupby('region'):
                    df = df.drop(['region'], axis=1)
                    out_dict[region][species] = df.to_dict(orient='records')

            filename = f'BIO_GBF8_SPECIES_split_Ag_{idx+1}_{col.replace(" ", "_")}'
            with open(f'{SAVE_DIR}/{filename}.js', 'w') as f:
                f.write(f'window["{filename}"] = ')
                json.dump(out_dict, f, separators=(',', ':'), indent=2)
                f.write(';\n')


        # ---------------- (GBF8 SPECIES) Agricultural Management  ----------------
        bio_df_am = bio_df.query('Type == "Agricultural Management"').copy()

        group_cols = ['Landuse', 'Agri-Management']
        for idx, col in enumerate(group_cols):
            out_dict = {region: {} for region in bio_df['region'].unique()}
            out_dict['AUSTRALIA'] = {}
            for species in bio_df_am['species'].unique():
                scores_species = bio_df_am.query('species == @species')
                
                
                df_AUS = scores_species\
                    .groupby(['Year', col])[['Value (%)']]\
                    .sum()\
                    .reset_index()
                df_AUS_wide = df_AUS.groupby([col])[['Year','Value (%)']]\
                    .apply(lambda x: x[['Year', 'Value (%)']].values.tolist())\
                    .reset_index()\
                    .assign(region='AUSTRALIA')
                df_AUS_wide.columns = ['name', 'data','region']
                df_AUS_wide['type'] = 'column'

                df_region = scores_species\
                    .groupby(['Year', 'region', col])\
                    .sum()\
                    .reset_index()\
                    .query('abs(`Value (%)`) > 1e-6')
                df_region_wide = df_region.groupby([col, 'region'])[['Year','Value (%)']]\
                    .apply(lambda x: x[['Year', 'Value (%)']].values.tolist())\
                    .reset_index()
                df_region_wide.columns = ['name', 'region', 'data']
                df_region_wide['type'] = 'column'
                
                
                df_wide = pd.concat([df_AUS_wide, df_region_wide], axis=0, ignore_index=True)
                
                if col == "Landuse":
                    df_wide['color'] = df_wide.apply(lambda x: COLORS_LU[x['name']], axis=1)
                    df_wide['name_order'] = df_wide['name'].apply(lambda x: LANDUSE_ALL_RENAMED.index(x))
                    df_wide = df_wide.sort_values('name_order').drop(columns=['name_order'])
                elif col == 'Water_supply':
                    df_wide['color'] = df_wide.apply(lambda x: COLORS_LM[x['name']], axis=1)
                elif col.lower() == 'commodity':
                    df_wide['color'] = df_wide.apply(lambda x: COLORS_COMMODITIES[x['name']], axis=1)
                    df_wide['name_order'] = df_wide['name'].apply(lambda x: COMMODITIES_ALL.index(x))
                    df_wide = df_wide.sort_values('name_order').drop(columns=['name_order'])
                elif col == 'Agricultural Management Type':
                    df_wide['color'] = df_wide.apply(lambda x: COLORS_AM_NONAG[x['name']], axis=1)

                for region, df in df_wide.groupby('region'):
                    df = df.drop(['region'], axis=1)
                    out_dict[region][species] = df.to_dict(orient='records')

            filename = f'BIO_GBF8_SPECIES_split_Am_{idx+1}_{col.replace(" ", "_")}'
            with open(f'{SAVE_DIR}/{filename}.js', 'w') as f:
                f.write(f'window["{filename}"] = ')
                json.dump(out_dict, f, separators=(',', ':'), indent=2)
                f.write(';\n')

        # ---------------- (GBF8 SPECIES) Non-agricultural management  ----------------
        bio_df_nonag = bio_df.query('Type == "Non-Agricultural land-use"').copy()

        group_cols = ['Landuse']
        for idx, col in enumerate(group_cols):
            out_dict = {region: {} for region in bio_df['region'].unique()}
            out_dict['AUSTRALIA'] = {}
            for species in bio_df_nonag['species'].unique():
                scores_species = bio_df_nonag.query('species == @species')
                
                
                df_AUS = scores_species\
                    .groupby(['Year', col])[['Value (%)']]\
                    .sum()\
                    .reset_index()
                df_AUS_wide = df_AUS.groupby([col])[['Year','Value (%)']]\
                    .apply(lambda x: x[['Year', 'Value (%)']].values.tolist())\
                    .reset_index()\
                    .assign(region='AUSTRALIA')
                df_AUS_wide.columns = ['name', 'data','region']
                df_AUS_wide['type'] = 'column'

                df_region = scores_species\
                    .groupby(['Year', 'region', col])\
                    .sum()\
                    .reset_index()\
                    .query('abs(`Value (%)`) > 1e-6')
                df_region_wide = df_region.groupby([col, 'region'])[['Year','Value (%)']]\
                    .apply(lambda x: x[['Year', 'Value (%)']].values.tolist())\
                    .reset_index()
                df_region_wide.columns = ['name', 'region', 'data']
                df_region_wide['type'] = 'column'
                
                
                df_wide = pd.concat([df_AUS_wide, df_region_wide], axis=0, ignore_index=True)
                
                if col == "Landuse":
                    df_wide['color'] = df_wide.apply(lambda x: COLORS_LU[x['name']], axis=1)
                    df_wide['name_order'] = df_wide['name'].apply(lambda x: LANDUSE_ALL_RENAMED.index(x))
                    df_wide = df_wide.sort_values('name_order').drop(columns=['name_order'])
                elif col == 'Water_supply':
                    df_wide['color'] = df_wide.apply(lambda x: COLORS_LM[x['name']], axis=1)
                elif col.lower() == 'commodity':
                    df_wide['color'] = df_wide.apply(lambda x: COLORS_COMMODITIES[x['name']], axis=1)
                    df_wide['name_order'] = df_wide['name'].apply(lambda x: COMMODITIES_ALL.index(x))
                    df_wide = df_wide.sort_values('name_order').drop(columns=['name_order'])
                elif col == 'Agricultural Management Type':
                    df_wide['color'] = df_wide.apply(lambda x: COLORS_AM_NONAG[x['name']], axis=1)

                for region, df in df_wide.groupby('region'):
                    df = df.drop(['region'], axis=1)
                    out_dict[region][species] = df.to_dict(orient='records')

            filename = f'BIO_GBF8_SPECIES_split_NonAg_{idx+1}_{col.replace(" ", "_")}'
            with open(f'{SAVE_DIR}/{filename}.js', 'w') as f:
                f.write(f'window["{filename}"] = ')
                json.dump(out_dict, f, separators=(',', ':'), indent=2)
                f.write(';\n')
        
        
        
        
        # -------------------- Get biodiversity dataframe --------------------
        filter_str = '''
            category == "biodiversity" 
            
            and base_name.str.contains("biodiversity_GBF8_groups_scores")
        '''.strip().replace('\n','')
        
        bio_paths = files.query(filter_str).reset_index(drop=True)
        bio_df = pd.concat([pd.read_csv(path) for path in bio_paths['path']])
        bio_df = bio_df.replace(RENAME_AM_NON_AG)\
            .rename(columns={'Contribution Relative to Pre-1750 Level (%)': 'Value (%)', 'Group':'species'})\
            .query('abs(`Value (%)`) > 1e-6')\
            .round(6)

        # ---------------- (GBF8 GROUP) Overview  ----------------
        group_cols = ['Type']
        for idx, col in enumerate(group_cols):
            out_dict = {region: {} for region in bio_df['region'].unique()}
            out_dict['AUSTRALIA'] = {}
            for species in bio_df['species'].unique():
                scores_species = bio_df.query('species == @species')
                
                
                df_AUS = scores_species\
                    .groupby(['Year', col])[['Value (%)']]\
                    .sum()\
                    .reset_index()
                df_AUS_wide = df_AUS.groupby([col])[['Year','Value (%)']]\
                    .apply(lambda x: x[['Year', 'Value (%)']].values.tolist())\
                    .reset_index()\
                    .assign(region='AUSTRALIA')
                df_AUS_wide.columns = ['name', 'data','region']
                df_AUS_wide['type'] = 'column'

                df_region = scores_species\
                    .groupby(['Year', 'region', col])\
                    .sum()\
                    .reset_index()\
                    .query('abs(`Value (%)`) > 1e-6')
                df_region_wide = df_region.groupby([col, 'region'])[['Year','Value (%)']]\
                    .apply(lambda x: x[['Year', 'Value (%)']].values.tolist())\
                    .reset_index()
                df_region_wide.columns = ['name', 'region', 'data']
                df_region_wide['type'] = 'column'
                
                
                df_wide = pd.concat([df_AUS_wide, df_region_wide], axis=0, ignore_index=True)
                
                if col == "Landuse":
                    df_wide['color'] = df_wide.apply(lambda x: COLORS_LU[x['name']], axis=1)
                    df_wide['name_order'] = df_wide['name'].apply(lambda x: LANDUSE_ALL_RENAMED.index(x))
                    df_wide = df_wide.sort_values('name_order').drop(columns=['name_order'])
                elif col == 'Water_supply':
                    df_wide['color'] = df_wide.apply(lambda x: COLORS_LM[x['name']], axis=1)
                elif col.lower() == 'commodity':
                    df_wide['color'] = df_wide.apply(lambda x: COLORS_COMMODITIES[x['name']], axis=1)
                    df_wide['name_order'] = df_wide['name'].apply(lambda x: COMMODITIES_ALL.index(x))
                    df_wide = df_wide.sort_values('name_order').drop(columns=['name_order'])
                elif col == 'Agricultural Management Type':
                    df_wide['color'] = df_wide.apply(lambda x: COLORS_AM_NONAG[x['name']], axis=1)

                for region, df in df_wide.groupby('region'):
                    df = df.drop(['region'], axis=1)
                    out_dict[region][species] = df.to_dict(orient='records')

            filename = f'BIO_GBF8_GROUP_overview_{idx+1}_{col.replace(" ", "_")}'
            with open(f'{SAVE_DIR}/{filename}.js', 'w') as f:
                f.write(f'window["{filename}"] = ')
                json.dump(out_dict, f, separators=(',', ':'), indent=2)
                f.write(';\n')
                
                
                
        # ---------------- (GBF8 GROUP) Agricultural Landuse  ----------------
        bio_df_ag = bio_df.query('Type == "Agricultural Landuse"').copy()
        
        group_cols = ['Landuse']
        for idx, col in enumerate(group_cols):
            out_dict = {region: {} for region in bio_df['region'].unique()}
            out_dict['AUSTRALIA'] = {}
            for species in bio_df_ag['species'].unique():
                scores_species = bio_df_ag.query('species == @species')
                
                
                df_AUS = scores_species\
                    .groupby(['Year', col])[['Value (%)']]\
                    .sum()\
                    .reset_index()
                df_AUS_wide = df_AUS.groupby([col])[['Year','Value (%)']]\
                    .apply(lambda x: x[['Year', 'Value (%)']].values.tolist())\
                    .reset_index()\
                    .assign(region='AUSTRALIA')
                df_AUS_wide.columns = ['name', 'data','region']
                df_AUS_wide['type'] = 'column'

                df_region = scores_species\
                    .groupby(['Year', 'region', col])\
                    .sum()\
                    .reset_index()\
                    .query('abs(`Value (%)`) > 1e-6')
                df_region_wide = df_region.groupby([col, 'region'])[['Year','Value (%)']]\
                    .apply(lambda x: x[['Year', 'Value (%)']].values.tolist())\
                    .reset_index()
                df_region_wide.columns = ['name', 'region', 'data']
                df_region_wide['type'] = 'column'
                
                
                df_wide = pd.concat([df_AUS_wide, df_region_wide], axis=0, ignore_index=True)
                
                if col == "Landuse":
                    df_wide['color'] = df_wide.apply(lambda x: COLORS_LU[x['name']], axis=1)
                    df_wide['name_order'] = df_wide['name'].apply(lambda x: LANDUSE_ALL_RENAMED.index(x))
                    df_wide = df_wide.sort_values('name_order').drop(columns=['name_order'])
                elif col == 'Water_supply':
                    df_wide['color'] = df_wide.apply(lambda x: COLORS_LM[x['name']], axis=1)
                elif col.lower() == 'commodity':
                    df_wide['color'] = df_wide.apply(lambda x: COLORS_COMMODITIES[x['name']], axis=1)
                    df_wide['name_order'] = df_wide['name'].apply(lambda x: COMMODITIES_ALL.index(x))
                    df_wide = df_wide.sort_values('name_order').drop(columns=['name_order'])
                elif col == 'Agricultural Management Type':
                    df_wide['color'] = df_wide.apply(lambda x: COLORS_AM_NONAG[x['name']], axis=1)

                for region, df in df_wide.groupby('region'):
                    df = df.drop(['region'], axis=1)
                    out_dict[region][species] = df.to_dict(orient='records')

            filename = f'BIO_GBF8_GROUP_split_Ag_{idx+1}_{col.replace(" ", "_")}'
            with open(f'{SAVE_DIR}/{filename}.js', 'w') as f:
                f.write(f'window["{filename}"] = ')
                json.dump(out_dict, f, separators=(',', ':'), indent=2)
                f.write(';\n')


        # ---------------- (GBF8 GROUP) Agricultural Management  ----------------
        bio_df_am = bio_df.query('Type == "Agricultural Management"').copy()

        group_cols = ['Landuse', 'Agri-Management']
        for idx, col in enumerate(group_cols):
            out_dict = {region: {} for region in bio_df['region'].unique()}
            out_dict['AUSTRALIA'] = {}
            for species in bio_df_am['species'].unique():
                scores_species = bio_df_am.query('species == @species')
                
                
                df_AUS = scores_species\
                    .groupby(['Year', col])[['Value (%)']]\
                    .sum()\
                    .reset_index()
                df_AUS_wide = df_AUS.groupby([col])[['Year','Value (%)']]\
                    .apply(lambda x: x[['Year', 'Value (%)']].values.tolist())\
                    .reset_index()\
                    .assign(region='AUSTRALIA')
                df_AUS_wide.columns = ['name', 'data','region']
                df_AUS_wide['type'] = 'column'

                df_region = scores_species\
                    .groupby(['Year', 'region', col])\
                    .sum()\
                    .reset_index()\
                    .query('abs(`Value (%)`) > 1e-6')
                df_region_wide = df_region.groupby([col, 'region'])[['Year','Value (%)']]\
                    .apply(lambda x: x[['Year', 'Value (%)']].values.tolist())\
                    .reset_index()
                df_region_wide.columns = ['name', 'region', 'data']
                df_region_wide['type'] = 'column'
                
                
                df_wide = pd.concat([df_AUS_wide, df_region_wide], axis=0, ignore_index=True)
                
                if col == "Landuse":
                    df_wide['color'] = df_wide.apply(lambda x: COLORS_LU[x['name']], axis=1)
                    df_wide['name_order'] = df_wide['name'].apply(lambda x: LANDUSE_ALL_RENAMED.index(x))
                    df_wide = df_wide.sort_values('name_order').drop(columns=['name_order'])
                elif col == 'Water_supply':
                    df_wide['color'] = df_wide.apply(lambda x: COLORS_LM[x['name']], axis=1)
                elif col.lower() == 'commodity':
                    df_wide['color'] = df_wide.apply(lambda x: COLORS_COMMODITIES[x['name']], axis=1)
                    df_wide['name_order'] = df_wide['name'].apply(lambda x: COMMODITIES_ALL.index(x))
                    df_wide = df_wide.sort_values('name_order').drop(columns=['name_order'])
                elif col == 'Agricultural Management Type':
                    df_wide['color'] = df_wide.apply(lambda x: COLORS_AM_NONAG[x['name']], axis=1)

                for region, df in df_wide.groupby('region'):
                    df = df.drop(['region'], axis=1)
                    out_dict[region][species] = df.to_dict(orient='records')

            filename = f'BIO_GBF8_GROUP_split_Am_{idx+1}_{col.replace(" ", "_")}'
            with open(f'{SAVE_DIR}/{filename}.js', 'w') as f:
                f.write(f'window["{filename}"] = ')
                json.dump(out_dict, f, separators=(',', ':'), indent=2)
                f.write(';\n')

        # ---------------- (GBF8 GROUP) Non-agricultural management  ----------------
        bio_df_nonag = bio_df.query('Type == "Non-Agricultural land-use"').copy()

        group_cols = ['Landuse']
        for idx, col in enumerate(group_cols):
            out_dict = {region: {} for region in bio_df['region'].unique()}
            out_dict['AUSTRALIA'] = {}
            for species in bio_df_nonag['species'].unique():
                scores_species = bio_df_nonag.query('species == @species')
                
                
                df_AUS = scores_species\
                    .groupby(['Year', col])[['Value (%)']]\
                    .sum()\
                    .reset_index()
                df_AUS_wide = df_AUS.groupby([col])[['Year','Value (%)']]\
                    .apply(lambda x: x[['Year', 'Value (%)']].values.tolist())\
                    .reset_index()\
                    .assign(region='AUSTRALIA')
                df_AUS_wide.columns = ['name', 'data','region']
                df_AUS_wide['type'] = 'column'

                df_region = scores_species\
                    .groupby(['Year', 'region', col])\
                    .sum()\
                    .reset_index()\
                    .query('abs(`Value (%)`) > 1e-6')
                df_region_wide = df_region.groupby([col, 'region'])[['Year','Value (%)']]\
                    .apply(lambda x: x[['Year', 'Value (%)']].values.tolist())\
                    .reset_index()
                df_region_wide.columns = ['name', 'region', 'data']
                df_region_wide['type'] = 'column'
                
                
                df_wide = pd.concat([df_AUS_wide, df_region_wide], axis=0, ignore_index=True)
                
                if col == "Landuse":
                    df_wide['color'] = df_wide.apply(lambda x: COLORS_LU[x['name']], axis=1)
                    df_wide['name_order'] = df_wide['name'].apply(lambda x: LANDUSE_ALL_RENAMED.index(x))
                    df_wide = df_wide.sort_values('name_order').drop(columns=['name_order'])
                elif col == 'Water_supply':
                    df_wide['color'] = df_wide.apply(lambda x: COLORS_LM[x['name']], axis=1)
                elif col.lower() == 'commodity':
                    df_wide['color'] = df_wide.apply(lambda x: COLORS_COMMODITIES[x['name']], axis=1)
                    df_wide['name_order'] = df_wide['name'].apply(lambda x: COMMODITIES_ALL.index(x))
                    df_wide = df_wide.sort_values('name_order').drop(columns=['name_order'])
                elif col == 'Agricultural Management Type':
                    df_wide['color'] = df_wide.apply(lambda x: COLORS_AM_NONAG[x['name']], axis=1)

                for region, df in df_wide.groupby('region'):
                    df = df.drop(['region'], axis=1)
                    out_dict[region][species] = df.to_dict(orient='records')

            filename = f'BIO_GBF8_GROUP_split_NonAg_{idx+1}_{col.replace(" ", "_")}'
            with open(f'{SAVE_DIR}/{filename}.js', 'w') as f:
                f.write(f'window["{filename}"] = ')
                json.dump(out_dict, f, separators=(',', ':'), indent=2)
                f.write(';\n')
                
  

    
    #########################################################
    # Supporting information               
    #########################################################       
    with open(f'{raw_data_dir}/model_run_settings.txt', 'r', encoding='utf-8') as src_file:
        settings_dict = {i.split(':')[0].strip(): ''.join(i.split(':')[1:]).strip() for i in src_file.readlines()}
        settings_dict = [{'parameter': k, 'val': v} for k, v in settings_dict.items()]
        
    with open(f'{raw_data_dir}/RES_{settings.RESFACTOR}_mem_log.txt', 'r', encoding='utf-8') as src_file:
        mem_logs = src_file.readlines()
        mem_logs = [i.split('\t') for i in mem_logs]
        mem_logs = [{'time': i[0], 'mem (GB)': i[1].strip()} for i in mem_logs]
        mem_logs_df = pd.DataFrame(mem_logs)
        mem_logs_df['time'] = pd.to_datetime(mem_logs_df['time'], format='%Y-%m-%d %H:%M:%S')
        mem_logs_df['time'] = mem_logs_df['time'].astype('int64') // 10**6  # convert to milliseconds
        mem_logs_df['mem (GB)'] = mem_logs_df['mem (GB)'].astype(float)
        mem_logs_obj = [{
            'name': f'Memory Usage (RES {settings.RESFACTOR})',
            'data': mem_logs_df.values.tolist()
        }]

    supporting = {
        'model_run_settings': settings_dict,
        'years': years,
        'colors': COLORS,
        'colors_ranking': COLORS_RANK,
        'mem_logs': mem_logs_obj,
        'RENAME_AM_NON_AG': RENAME_AM_NON_AG,
        'SPATIAL_MAP_DICT': SPATIAL_MAP_DICT
    }
    
    filename = 'Supporting_info'
    with open(f"{SAVE_DIR}/{filename}.js", 'w') as f:
        f.write(f'window["{filename}"] = ')
        json.dump(supporting, f, separators=(',', ':'), indent=2)
        f.write(';\n')
    
=======
# Copyright 2025 Bryan, B.A., Williams, N., Archibald, C.L., de Haan, F., Wang, J., 
# van Schoten, N., Hadjikakou, M., Sanson, J.,  Zyngier, R., Marcos-Martinez, R.,  
# Navarro, J.,  Gao, L., Aghighi, H., Armstrong, T., Bohl, H., Jaffe, P., Khan, M.S., 
# Moallemi, E.A., Nazari, A., Pan, X., Steyl, D., and Thiruvady, D.R.
#
# This file is part of LUTO2 - Version 2 of the Australian Land-Use Trade-Offs model
#
# LUTO2 is free software: you can redistribute it and/or modify it under the
# terms of the GNU General Public License as published by the Free Software
# Foundation, either version 3 of the License, or (at your option) any later
# version.
#
# LUTO2 is distributed in the hope that it will be useful, but WITHOUT ANY
# WARRANTY; without even the implied warranty of MERCHANTABILITY or FITNESS FOR
# A PARTICULAR PURPOSE. See the GNU General Public License for more details.
#
# You should have received a copy of the GNU General Public License along with
# LUTO2. If not, see <https://www.gnu.org/licenses/>.

import os
import json
import re
import pandas as pd
import numpy as np
from luto import settings

from luto.economics.off_land_commodity import get_demand_df
from luto.tools.report.data_tools import get_all_files

from luto.tools.report.data_tools.parameters import (
    AG_LANDUSE,
    COLORS,
    COLORS_RANK,
    COLORS_AM_NONAG,
    COLORS_COMMODITIES,
    COLORS_ECONOMY_TYPE,
    COLORS_GHG,
    COLORS_LM,
    COLORS_LU,
    COMMODITIES_ALL,
    COMMODITIES_OFF_LAND,
    GHG_CATEGORY,
    GHG_NAMES,
    LANDUSE_ALL_RENAMED,
    LU_CROPS,
    LU_LVSTKS,
    LU_UNALLOW,
    RENAME_AM_NON_AG,
    RENAME_NON_AG,
    SPATIAL_MAP_DICT
)


def save_report_data(raw_data_dir:str):
    """
    Saves the report data in the specified directory.

    Parameters
    raw_data_dir (str): The directory path where the raw output data is.

    Returns
    None
    """
    # Set the save directory
    SAVE_DIR = f'{raw_data_dir}/DATA_REPORT/data'
    years = sorted(settings.SIM_YEARS)

    # Create the directory if it does not exist
    if not os.path.exists(SAVE_DIR):
        os.makedirs(SAVE_DIR)

    # Get all LUTO output files and store them in a dataframe
    files = get_all_files(raw_data_dir).reset_index(drop=True)
    files['Year'] = files['Year'].astype(int)
    files = files.query('Year.isin(@years)')
    
    # Function to get rank color based on value
    def get_rank_color(x):
        if x in [None, np.nan, 'N.A.']:
            return COLORS_RANK['N.A.']
        elif x <= 10:
            return COLORS_RANK['1-10']
        elif x <= 20:
            return COLORS_RANK['11-20']
        else:
            return COLORS_RANK['>=21']

    def get_rank_area_type(x:pd.Series) -> str:
        if not x['Type'] is np.nan:
            return 'Agricultural Management'

        if x['Land-use'] in LU_CROPS + LU_LVSTKS:
            return 'Agricultural Landuse'
        elif x['Land-use'] in LU_UNALLOW:
            return 'Unallocated land'
        elif x['Land-use'] in RENAME_NON_AG.values():
            return 'Non-Agricultural Landuse'
        else:
            return 'Unknown'
        
    def format_with_suffix(x):
            if pd.isna(x) or x == 0:
                return "0"
            suffixes = ['', 'K', 'M', 'B', 'T']
            # Determine the appropriate suffix
            magnitude = 0
            while abs(x) >= 1000 and magnitude < len(suffixes)-1:
                magnitude += 1
                x /= 1000.0
            # Format with 2 significant digits
            if x < 10:
                formatted = f"{x:.2f}"
            else:
                formatted = f"{int(round(x))}"
            return f"{formatted} {suffixes[magnitude]}"
        
        

    ####################################################
    #                    1) Area Change                #
    ####################################################
    area_dvar_paths = files.query('category == "area"').reset_index(drop=True)
    
    ag_dvar_dfs = area_dvar_paths.query('base_name == "area_agricultural_landuse"').reset_index(drop=True)
    ag_dvar_area = pd.concat([pd.read_csv(path) for path in ag_dvar_dfs['path']], ignore_index=True)
    ag_dvar_area['Source'] = 'Agricultural Landuse'
    ag_dvar_area['Area (ha)'] = ag_dvar_area['Area (ha)'].round(2)

    non_ag_dvar_dfs = area_dvar_paths.query('base_name == "area_non_agricultural_landuse"').reset_index(drop=True)
    non_ag_dvar_area = pd.concat([pd.read_csv(path) for path in non_ag_dvar_dfs['path'] if not pd.read_csv(path).empty], ignore_index=True)
    non_ag_dvar_area['Land-use'] = non_ag_dvar_area['Land-use'].replace(RENAME_NON_AG)
    non_ag_dvar_area['Source'] = 'Non-Agricultural Landuse'
    non_ag_dvar_area['Area (ha)'] = non_ag_dvar_area['Area (ha)'].round(2)

    am_dvar_dfs = area_dvar_paths.query('base_name == "area_agricultural_management"').reset_index(drop=True)
    am_dvar_area = pd.concat([pd.read_csv(path) for path in am_dvar_dfs['path'] if not pd.read_csv(path).empty], ignore_index=True)
    am_dvar_area = am_dvar_area.replace(RENAME_AM_NON_AG)
    am_dvar_area['Source'] = 'Agricultural Management'
    am_dvar_area['Area (ha)'] = am_dvar_area['Area (ha)'].round(2)
    

    lu_group_raw = pd.read_csv('luto/tools/report/VUE_modules/assets/lu_group.csv')
    colors_lu_category = lu_group_raw.set_index('Category')['color_HEX'].to_dict()
    colors_lu_category.update({'Agri-Management': "#D5F100"})
    lu_group = lu_group_raw.set_index(['Category', 'color_HEX'])\
        .apply(lambda x: x.str.split(', ').explode())\
        .reset_index()
        
    # -------------------- Area ranking --------------------
    area_ranking_raw = pd.concat([ag_dvar_area, non_ag_dvar_area, am_dvar_area])\
         .assign(Area_type=lambda x: x.apply(get_rank_area_type, axis=1))
        
    area_ranking_type_region = area_ranking_raw\
        .query('Area_type != "Unallocated land"')\
        .groupby(['Year', 'region', 'Area_type'])[['Area (ha)']]\
        .sum(numeric_only=True)\
        .reset_index()\
        .sort_values(['Year', 'Area_type', 'Area (ha)'], ascending=[True, True, False])\
        .assign(Rank=lambda x: x.groupby(['Year', 'Area_type']).cumcount() + 1)\
        .assign(Percent=lambda x: x['Area (ha)'] / x.groupby(['Year', 'Area_type'])['Area (ha)'].transform('sum') * 100)\
        .round({'Percent': 2, 'Area (ha)': 2})
    area_ranking_type_AUS = area_ranking_raw\
        .query('Area_type != "Unallocated land"')\
        .groupby(['Year', 'Area_type'])[['Area (ha)']]\
        .sum(numeric_only=True)\
        .reset_index()\
        .sort_values(['Year', 'Area_type', 'Area (ha)'], ascending=[True, True, False])\
        .assign(Rank='N.A.', Percent=100, region='AUSTRALIA')\
        .round({'Percent': 2, 'Area (ha)': 2})
    
        
    area_ranking_total = pd.concat([ag_dvar_area, non_ag_dvar_area, am_dvar_area])\
        .assign(Area_type=lambda x: x.apply(get_rank_area_type, axis=1))\
        .groupby(['Year', 'region'])[["Area (ha)"]]\
        .sum(numeric_only=True)\
        .reset_index()\
        .sort_values(['Year', 'Area (ha)'], ascending=[True, False])\
        .assign(Rank=lambda x: x.groupby(['Year']).cumcount() + 1)\
        .assign(Area_type='Total')\
        .assign(Percent=lambda x: x['Area (ha)'] / x.groupby(['Year'])['Area (ha)'].transform('sum') * 100)\
        .round({'Percent': 2, 'Area (ha)': 2})
    area_ranking_AUS = pd.concat([ag_dvar_area, non_ag_dvar_area, am_dvar_area])\
        .assign(Area_type=lambda x: x.apply(get_rank_area_type, axis=1))\
        .groupby(['Year'])[["Area (ha)"]]\
        .sum(numeric_only=True)\
        .reset_index()\
        .sort_values(['Year', 'Area (ha)'], ascending=[True, False])\
        .assign(Rank='N.A.', Area_type='Total', Percent=100, region='AUSTRALIA')\
        .round({'Percent': 2, 'Area (ha)': 2})

    area_ranking = pd.concat([area_ranking_type_region, area_ranking_type_AUS, area_ranking_total, area_ranking_AUS], ignore_index=True)
    area_ranking = area_ranking.set_index(['Year', 'region', 'Area_type'])\
        .reindex(
            index=pd.MultiIndex.from_product(
                [years, area_ranking['region'].unique(), area_ranking['Area_type'].unique()],
                names=['Year', 'region', 'Area_type']), fill_value=None )\
        .reset_index()\
        .assign(color=lambda x: x['Rank'].map(get_rank_color))
        

    out_dict = {}
    for (region, area_type), df in area_ranking.groupby(['region', 'Area_type']):
        if region not in out_dict:
            out_dict[region] = {}
        if area_type not in out_dict[region]:
            out_dict[region][area_type] = {}

        df = df.drop('region', axis=1)
        out_dict[region][area_type]['Rank'] = df.set_index('Year')['Rank'].replace({np.nan: None}).to_dict()
        out_dict[region][area_type]['color'] = df.set_index('Year')['color'].replace({np.nan: None}).to_dict()
        out_dict[region][area_type]['value'] = df.set_index('Year')['Area (ha)'].apply( lambda x: format_with_suffix(x)).to_dict()

    filename = 'Area_ranking'
    with open(f'{SAVE_DIR}/{filename}.js', 'w') as f:
        f.write(f'window["{filename}"] = ')
        json.dump(out_dict, f, separators=(',', ':'), indent=2)
        f.write(';\n')
        

    # -------------------- Area overview --------------------
    area_ag_nonag = pd.concat([ag_dvar_area, non_ag_dvar_area], ignore_index=True)
    area_ag_nonag = area_ag_nonag.replace(RENAME_AM_NON_AG)    
    area_ag_nonag = area_ag_nonag.merge(lu_group, left_on='Land-use', right_on='Land-use', how='left')
    
    area_all = pd.concat([
        area_ag_nonag, 
        am_dvar_area.assign(**{'Land-use':'Agri-Management', 'Category':'Agri-Management'})], ignore_index=True)

    group_cols = ['Land-use', 'Category']
    
    for idx, col in enumerate(group_cols):

        df_AUS = area_all\
            .groupby(['Year', col])[['Area (ha)']]\
            .sum()\
            .reset_index()\
            .round({'Area (ha)': 2})
        df_AUS_wide = df_AUS.groupby([col])[['Year','Area (ha)']]\
            .apply(lambda x: x[['Year','Area (ha)']].values.tolist())\
            .reset_index()\
            .assign(region='AUSTRALIA')
        df_AUS_wide.columns = ['name','data','region']
        df_AUS_wide['type'] = 'column'
        
        
        df_region = area_all\
            .groupby(['Year', 'region', col])\
            .sum()\
            .reset_index()\
            .round({'Area (ha)': 2})
        df_region_wide = df_region.groupby([col, 'region'])[['Year','Area (ha)']]\
            .apply(lambda x: x[['Year','Area (ha)']].values.tolist())\
            .reset_index()
        df_region_wide.columns = ['name', 'region','data']
        df_region_wide['type'] = 'column'
        
        
        df_wide = pd.concat([df_AUS_wide, df_region_wide], axis=0, ignore_index=True)
        
        if col == "Land-use":
            df_wide['color'] = df_wide['name'].apply(lambda x: COLORS_LU[x])
            df_wide['name_order'] = df_wide['name'].apply(lambda x: LANDUSE_ALL_RENAMED.index(x))
            df_wide = df_wide.sort_values('name_order').drop(columns=['name_order'])
        elif col == 'Water_supply':
            df_wide['color'] = df_wide['name'].apply(lambda x: COLORS_LM[x])
        elif col.lower() == 'commodity':
            df_wide['color'] = df_wide['name'].apply(lambda x: COLORS_COMMODITIES[x])
            df_wide['name_order'] = df_wide['name'].apply(lambda x: COMMODITIES_ALL.index(x))
            df_wide = df_wide.sort_values('name_order').drop(columns=['name_order'])
        elif col == 'Category':
            df_wide['color'] = df_wide['name'].apply(lambda x: colors_lu_category[x])

        out_dict = {}
        for region, df in df_wide.groupby('region'):
            df = df.drop('region', axis=1)
            out_dict[region] = df.to_dict(orient='records')

        filename = f'Area_overview_{idx+1}_{col.replace(" ", "_")}'
        with open(f'{SAVE_DIR}/{filename}.js', 'w') as f:
            f.write(f'window["{filename}"] = ')
            json.dump(out_dict, f, separators=(',', ':'), indent=2)
            f.write(';\n')
    
    
    area_df = pd.concat([ag_dvar_area, non_ag_dvar_area, am_dvar_area], ignore_index=True)
    group_cols = ['Source']
    for _, col in enumerate(group_cols):

        df_AUS = area_df\
            .groupby(['Year', col])[['Area (ha)']]\
            .sum()\
            .reset_index()\
            .round({'Area (ha)': 2})
        df_AUS_wide = df_AUS.groupby([col])[['Year','Area (ha)']]\
            .apply(lambda x: x[['Year','Area (ha)']].values.tolist())\
            .reset_index()\
            .assign(region='AUSTRALIA')
        df_AUS_wide.columns = ['name','data','region']
        df_AUS_wide['type'] = 'column'
        
        
        df_region = area_df\
            .groupby(['Year', 'region', col])\
            .sum()\
            .reset_index()\
            .round({'Area (ha)': 2})
        df_region_wide = df_region.groupby([col, 'region'])[['Year','Area (ha)']]\
            .apply(lambda x: x[['Year','Area (ha)']].values.tolist())\
            .reset_index()
        df_region_wide.columns = ['name', 'region','data']
        df_region_wide['type'] = 'column'
        
        
        df_wide = pd.concat([df_AUS_wide, df_region_wide], axis=0, ignore_index=True)
        
        if col == "Land-use":
            df_wide['color'] = df_wide['name'].apply(lambda x: COLORS_LU[x])
            df_wide['name_order'] = df_wide['name'].apply(lambda x: LANDUSE_ALL_RENAMED.index(x))
            df_wide = df_wide.sort_values('name_order').drop(columns=['name_order'])
        elif col == 'Water_supply':
            df_wide['color'] = df_wide['name'].apply(lambda x: COLORS_LM[x])
        elif col.lower() == 'commodity':
            df_wide['color'] = df_wide['name'].apply(lambda x: COLORS_COMMODITIES[x])
            df_wide['name_order'] = df_wide['name'].apply(lambda x: COMMODITIES_ALL.index(x))
            df_wide = df_wide.sort_values('name_order').drop(columns=['name_order'])
        elif col == 'Category':
            df_wide['color'] = df_wide['name'].apply(lambda x: colors_lu_category[x])

        out_dict = {}
        for region, df in df_wide.groupby('region'):
            df = df.drop('region', axis=1)
            out_dict[region] = df.to_dict(orient='records')

        filename = f'Area_overview_3_{col.replace(" ", "_")}'
        with open(f'{SAVE_DIR}/{filename}.js', 'w') as f:
            f.write(f'window["{filename}"] = ')
            json.dump(out_dict, f, separators=(',', ':'), indent=2)
            f.write(';\n')
            
    
    # -------------------- Area by Agricultural land --------------------
    group_cols = ['Land-use', 'Water_supply']
    for idx, col in enumerate(group_cols):

        df_AUS = ag_dvar_area\
            .groupby(['Year', col])[['Area (ha)']]\
            .sum()\
            .reset_index()\
            .round({'Area (ha)': 2})
        df_AUS_wide = df_AUS.groupby([col])[['Year','Area (ha)']]\
            .apply(lambda x: x[['Year','Area (ha)']].values.tolist())\
            .reset_index()\
            .assign(region='AUSTRALIA')
        df_AUS_wide.columns = ['name','data','region']
        df_AUS_wide['type'] = 'column'
        
        
        df_region = ag_dvar_area\
            .groupby(['Year', 'region', col])\
            .sum()\
            .reset_index()\
            .round({'Area (ha)': 2})
        df_region_wide = df_region.groupby([col, 'region'])[['Year','Area (ha)']]\
            .apply(lambda x: x[['Year','Area (ha)']].values.tolist())\
            .reset_index()
        df_region_wide.columns = ['name', 'region','data']
        df_region_wide['type'] = 'column'
        
        
        df_wide = pd.concat([df_AUS_wide, df_region_wide], axis=0, ignore_index=True)
        
        if col == "Land-use":
            df_wide['color'] = df_wide['name'].apply(lambda x: COLORS_LU[x])
            df_wide['name_order'] = df_wide['name'].apply(lambda x: LANDUSE_ALL_RENAMED.index(x))
            df_wide = df_wide.sort_values('name_order').drop(columns=['name_order'])
        elif col == 'Water_supply':
            df_wide['color'] = df_wide['name'].apply(lambda x: COLORS_LM[x])
        elif col.lower() == 'commodity':
            df_wide['color'] = df_wide['name'].apply(lambda x: COLORS_COMMODITIES[x])
            df_wide['name_order'] = df_wide['name'].apply(lambda x: COMMODITIES_ALL.index(x))
            df_wide = df_wide.sort_values('name_order').drop(columns=['name_order'])
        elif col == 'Category':
            df_wide['color'] = df_wide['name'].apply(lambda x: colors_lu_category[x])

        out_dict = {}
        for region, df in df_wide.groupby('region'):
            df = df.drop('region', axis=1)
            out_dict[region] = df.to_dict(orient='records')
            
        filename = f'Area_Ag_{idx+1}_{col.replace(" ", "_")}'
        with open(f'{SAVE_DIR}/{filename}.js', 'w') as f:
            f.write(f'window["{filename}"] = ')
            json.dump(out_dict, f, separators=(',', ':'), indent=2)
            f.write(';\n')


    # -------------------- Area by Agricultural Management Area (ha) Land use --------------------
    group_cols = ['Type', 'Water_supply', 'Land-use']
    
    for idx, col in enumerate(group_cols):

        df_AUS = am_dvar_area\
            .groupby(['Year', col])[['Area (ha)']]\
            .sum()\
            .reset_index()\
            .round({'Area (ha)': 2})
        df_AUS_wide = df_AUS.groupby([col])[['Year','Area (ha)']]\
            .apply(lambda x: x[['Year','Area (ha)']].values.tolist())\
            .reset_index()\
            .assign(region='AUSTRALIA')
        df_AUS_wide.columns = ['name','data','region']
        df_AUS_wide['type'] = 'column'
        
        
        df_region = am_dvar_area\
            .groupby(['Year', 'region', col])\
            .sum()\
            .reset_index()\
            .round({'Area (ha)': 2})
        df_region_wide = df_region.groupby([col, 'region'])[['Year','Area (ha)']]\
            .apply(lambda x: x[['Year','Area (ha)']].values.tolist())\
            .reset_index()
        df_region_wide.columns = ['name', 'region','data']
        df_region_wide['type'] = 'column'
        
        
        df_wide = pd.concat([df_AUS_wide, df_region_wide], axis=0, ignore_index=True)
        
        if col == "Land-use":
            df_wide['color'] = df_wide['name'].apply(lambda x: COLORS_LU[x])
            df_wide['name_order'] = df_wide['name'].apply(lambda x: LANDUSE_ALL_RENAMED.index(x))
            df_wide = df_wide.sort_values('name_order').drop(columns=['name_order'])
        elif col == 'Water_supply':
            df_wide['color'] = df_wide['name'].apply(lambda x: COLORS_LM[x])
        elif col.lower() == 'commodity':
            df_wide['color'] = df_wide['name'].apply(lambda x: COLORS_COMMODITIES[x])
            df_wide['name_order'] = df_wide['name'].apply(lambda x: COMMODITIES_ALL.index(x))
            df_wide = df_wide.sort_values('name_order').drop(columns=['name_order'])
        elif col == 'Category':
            df_wide['color'] = df_wide['name'].apply(lambda x: colors_lu_category[x])

        out_dict = {}
        for region, df in df_wide.groupby('region'):
            df = df.drop('region', axis=1)
            out_dict[region] = df.to_dict(orient='records')
            
        filename = f'Area_Am_{idx+1}_{col.replace(" ", "_")}'
        with open(f'{SAVE_DIR}/{filename}.js', 'w') as f:
            f.write(f'window["{filename}"] = ')
            json.dump(out_dict, f, separators=(',', ':'), indent=2)
            f.write(';\n')
            
            
    # -------------------- Area by Non-Agricultural Landuse --------------------
    group_cols = ['Land-use']
    
    for idx, col in enumerate(group_cols):

        df_AUS = non_ag_dvar_area\
            .groupby(['Year', col])[['Area (ha)']]\
            .sum()\
            .reset_index()\
            .round({'Area (ha)': 2})
        df_AUS_wide = df_AUS.groupby([col])[['Year','Area (ha)']]\
            .apply(lambda x: x[['Year','Area (ha)']].values.tolist())\
            .reset_index()\
            .assign(region='AUSTRALIA')
        df_AUS_wide.columns = ['name','data','region']
        df_AUS_wide['type'] = 'column'
        
        
        df_region = non_ag_dvar_area\
            .groupby(['Year', 'region', col])\
            .sum()\
            .reset_index()\
            .round({'Area (ha)': 2})
        df_region_wide = df_region.groupby([col, 'region'])[['Year','Area (ha)']]\
            .apply(lambda x: x[['Year','Area (ha)']].values.tolist())\
            .reset_index()
        df_region_wide.columns = ['name', 'region','data']
        df_region_wide['type'] = 'column'
        
        
        df_wide = pd.concat([df_AUS_wide, df_region_wide], axis=0, ignore_index=True)
        
        if col == "Land-use":
            df_wide['color'] = df_wide['name'].apply(lambda x: COLORS_AM_NONAG[x])
            df_wide['name_order'] = df_wide['name'].apply(lambda x: LANDUSE_ALL_RENAMED.index(x))
            df_wide = df_wide.sort_values('name_order').drop(columns=['name_order'])
        elif col == 'Water_supply':
            df_wide['color'] = df_wide['name'].apply(lambda x: COLORS_LM[x])
        elif col.lower() == 'commodity':
            df_wide['color'] = df_wide['name'].apply(lambda x: COLORS_COMMODITIES[x])
            df_wide['name_order'] = df_wide['name'].apply(lambda x: COMMODITIES_ALL.index(x))
            df_wide = df_wide.sort_values('name_order').drop(columns=['name_order'])
        elif col == 'Category':
            df_wide['color'] = df_wide['name'].apply(lambda x: colors_lu_category[x])

        out_dict = {}
        for region, df in df_wide.groupby('region'):
            df = df.drop('region', axis=1)
            out_dict[region] = df.to_dict(orient='records')
            
        filename = f'Area_NonAg_{idx+1}_{col.replace(" ", "_")}'
        with open(f'{SAVE_DIR}/{filename}.js', 'w') as f:
            f.write(f'window["{filename}"] = ')
            json.dump(out_dict, f, separators=(',', ':'), indent=2)
            f.write(';\n')
            
            


    # -------------------- Transition areas (start-end) --------------------
    transition_path = files.query('category =="transition_matrix"')
    transition_df_region = pd.read_csv(transition_path['path'].values[0], index_col=0).reset_index() 
    transition_df_region = transition_df_region.replace(RENAME_AM_NON_AG)

    transition_df_AUS = transition_df_region.groupby(['From Land-use', 'To Land-use'])[['Area (ha)']].sum().reset_index()
    transition_df_AUS['region'] = 'AUSTRALIA'

    transition_df = pd.concat([transition_df_AUS, transition_df_region], ignore_index=True)


    out_dict = {}
    for (region, df) in transition_df.groupby('region'):
        out_dict[region] = {}
        
        transition_mat = df.pivot(index='From Land-use', columns='To Land-use', values='Area (ha)')
        transition_mat = transition_mat.reindex(index=AG_LANDUSE, columns=LANDUSE_ALL_RENAMED)
        transition_mat = transition_mat.fillna(0)
        total_area_from = transition_mat.sum(axis=1).values.reshape(-1, 1)
        
        transition_df_pct = transition_mat / total_area_from * 100
        transition_df_pct = transition_df_pct.fillna(0).replace([np.inf, -np.inf], 0)

        transition_mat['SUM'] = transition_mat.sum(axis=1)
        transition_mat.loc['SUM'] = transition_mat.sum(axis=0)

        heat_area = transition_mat.style.background_gradient(
            cmap='Oranges',
            axis=1,
            subset=pd.IndexSlice[:transition_mat.index[-2], :transition_mat.columns[-2]]
        ).format('{:,.0f}')

        heat_pct = transition_df_pct.style.background_gradient(
            cmap='Oranges',
            axis=1,
            vmin=0,
            vmax=100
        ).format('{:,.2f}')

        heat_area_html = heat_area.to_html()
        heat_pct_html = heat_pct.to_html()

        # Replace '0.00' with '-' in the html
        heat_area_html = re.sub(r'(?<!\d)0(?!\d)', '-', heat_area_html)
        heat_pct_html = re.sub(r'(?<!\d)0.00(?!\d)', '-', heat_pct_html)

        out_dict[region]['area'] = heat_area_html
        out_dict[region]['pct'] = heat_pct_html

    filename = 'Area_transition_start_end'
    with open(f'{SAVE_DIR}/{filename}.js', 'w') as f:
        f.write(f'window["{filename}"] = ')
        json.dump(out_dict, f, separators=(',', ':'), indent=2)
        f.write(';\n')
        
        
    # -------------------- Transition areas (year-to-year) --------------------
    transition_path = files.query('base_name =="crosstab-lumap"')
    transition_df_region = pd.concat([pd.read_csv(path) for path in transition_path['path']], ignore_index=True)
    transition_df_region = transition_df_region.replace(RENAME_AM_NON_AG)

    transition_df_AUS = transition_df_region.groupby(['Year', 'From land-use', 'To land-use'])[['Area (ha)']].sum().reset_index()
    transition_df_AUS['region'] = 'AUSTRALIA'

    transition_df = pd.concat([transition_df_AUS, transition_df_region], ignore_index=True)
    
    out_dict = {region: {'area': {}, 'pct':{}} for region in transition_df['region'].unique()}
    for (year, region), df in transition_df.groupby(['Year', 'region']):
        
        transition_mat = df.pivot(index='From land-use', columns='To land-use', values='Area (ha)')
        transition_mat = transition_mat.reindex(index=AG_LANDUSE, columns=LANDUSE_ALL_RENAMED)
        transition_mat = transition_mat.fillna(0)
        total_area_from = transition_mat.sum(axis=1).values.reshape(-1, 1)
        
        transition_df_pct = transition_mat / total_area_from * 100
        transition_df_pct = transition_df_pct.fillna(0).replace([np.inf, -np.inf], 0)

        transition_mat['SUM'] = transition_mat.sum(axis=1)
        transition_mat.loc['SUM'] = transition_mat.sum(axis=0)

        heat_area = transition_mat.style.background_gradient(
            cmap='Oranges',
            axis=1,
            subset=pd.IndexSlice[:transition_mat.index[-2], :transition_mat.columns[-2]]
        ).format('{:,.0f}')

        heat_pct = transition_df_pct.style.background_gradient(
            cmap='Oranges',
            axis=1,
            vmin=0,
            vmax=100
        ).format('{:,.2f}')

        heat_area_html = heat_area.to_html()
        heat_pct_html = heat_pct.to_html()

        # Replace '0.00' with '-' in the html
        heat_area_html = re.sub(r'(?<!\d)0(?!\d)', '-', heat_area_html)
        heat_pct_html = re.sub(r'(?<!\d)0.00(?!\d)', '-', heat_pct_html)

        out_dict[region]['area'][str(year)] = heat_area_html
        out_dict[region]['pct'][str(year)] = heat_pct_html
        
    filename = 'Area_transition_year_to_year'
    with open(f'{SAVE_DIR}/{filename}.js', 'w') as f:
        f.write(f'window["{filename}"] = ')
        json.dump(out_dict, f, separators=(',', ':'), indent=2)
        f.write(';\n')
        
        

    ####################################################
    #                   2) Demand                      #
    ####################################################
    
    demand_files = files.query('category == "quantity"')
    
    quantity_LUTO = demand_files\
        .query('base_name == "quantity_production_t_separate"')\
        .reset_index(drop=True)\
        .query('Year.isin(@years)')
    quantity_LUTO = pd.concat(
            [pd.read_csv(path).assign(Year=Year) for Year,path in quantity_LUTO[['Year','path']].values.tolist()],
            ignore_index=True)\
        .assign(Commodity= lambda x: x['Commodity'].str.capitalize())\
        .replace({'Sheep lexp': 'Sheep live export', 'Beef lexp': 'Beef live export'})\
        .round({'`Production (t/KL)`': 2})
    
    DEMAND_DATA_long = get_demand_df()\
        .replace({'Beef lexp': 'Beef live export', 'Sheep lexp': 'Sheep live export'})\
        .set_index(['Commodity', 'Type', 'Year'])\
        .reindex(COMMODITIES_ALL, level=0)\
        .reset_index()\
        .replace(RENAME_AM_NON_AG)\
        .assign(on_off_land=lambda x: np.where(x['Commodity'].isin(COMMODITIES_OFF_LAND), 'Off-land', 'On-land'))
    

    # -------------------- Demand --------------------
    group_cols = ['Type', 'on_off_land', 'Commodity']

    for idx, col in enumerate(group_cols):


        _df = DEMAND_DATA_long.query(f'Year.isin({years})')
            
        df_AUS = _df\
            .groupby(['Year', col])[['Quantity (tonnes, KL)']]\
            .sum()\
            .reset_index()\
            .round({'Quantity (tonnes, KL)': 2})
        df_AUS_wide = df_AUS.groupby([col])[['Year','Quantity (tonnes, KL)']]\
            .apply(lambda x: x[['Year','Quantity (tonnes, KL)']].values.tolist())\
            .reset_index()
        df_AUS_wide.columns = ['name','data']
        df_AUS_wide['type'] = 'column'
 
        if col == "Land-use":
            df_AUS_wide['color'] = df_AUS_wide['name'].apply(lambda x: COLORS_LU[x])
            df_AUS_wide['name_order'] = df_AUS_wide['name'].apply(lambda x: LANDUSE_ALL_RENAMED.index(x))
            df_AUS_wide = df_AUS_wide.sort_values('name_order').drop(columns=['name_order'])
        elif col.lower() == 'commodity':
            df_AUS_wide['color'] = df_AUS_wide['name'].apply(lambda x: COLORS_COMMODITIES[x])
            df_AUS_wide['name_order'] = df_AUS_wide['name'].apply(lambda x: COMMODITIES_ALL.index(x))
            df_AUS_wide = df_AUS_wide.sort_values('name_order').drop(columns=['name_order'])
 
        filename = f'Production_demand_{idx+1}_{col.replace(" ", "_")}'
        with open(f'{SAVE_DIR}/{filename}.js', 'w') as f:
            f.write(f'window["{filename}"] = ')
            df_AUS_wide.to_json(f, orient='records')
            f.write(';\n')


    # -------------------- Production limit. --------------------
    demand_limit = DEMAND_DATA_long.query('Type == "Domestic" and on_off_land == "On-land" and Year.isin(@years)')
    demand_limit_wide = demand_limit.groupby(['Commodity', 'Year'])[['Quantity (tonnes, KL)']]\
        .sum()\
        .reset_index()\
        .groupby('Commodity')[['Year','Quantity (tonnes, KL)']]\
        .apply(lambda x: x[['Year','Quantity (tonnes, KL)']].values.tolist())\
        .reset_index()
    demand_limit_wide.columns = ['name','data']
    demand_limit_wide['type'] = 'column'
    filename = 'Production_demand_4_Limit'
    with open(f'{SAVE_DIR}/{filename}.js', 'w') as f:
        f.write(f'window["{filename}"] = ')
        demand_limit_wide.to_json(f, orient='records')
        f.write(';\n')



    # -------------------- Sum of commodity production --------------------
    group_cols = ['Commodity', 'Type']
    for idx, col in enumerate(group_cols):

        df_AUS = quantity_LUTO\
            .groupby(['Year', col])[['Production (t/KL)']]\
            .sum()\
            .reset_index()\
            .round({'Production (t/KL)': 2})
        df_AUS_wide = df_AUS.groupby([col])[['Year','Production (t/KL)']]\
            .apply(lambda x: x[['Year','Production (t/KL)']].values.tolist())\
            .reset_index()\
            .assign(region='AUSTRALIA')
        df_AUS_wide.columns = ['name','data','region']
        df_AUS_wide['type'] = 'column'
        
        
        df_region = quantity_LUTO\
            .groupby(['Year', 'region', col])\
            .sum()\
            .reset_index()\
            .round({'Production (t/KL)': 2})
        df_region_wide = df_region.groupby([col, 'region'])[['Year','Production (t/KL)']]\
            .apply(lambda x: x[['Year','Production (t/KL)']].values.tolist())\
            .reset_index()
        df_region_wide.columns = ['name', 'region','data']
        df_region_wide['type'] = 'column'
        
        
        df_wide = pd.concat([df_AUS_wide, df_region_wide], axis=0, ignore_index=True)
        if col == "Land-use":
            df_wide['color'] = df_wide['name'].apply(lambda x: COLORS_LU[x])
            df_wide['name_order'] = df_wide['name'].apply(lambda x: LANDUSE_ALL_RENAMED.index(x))
            df_wide = df_wide.sort_values('name_order').drop(columns=['name_order'])
        elif col.lower() == 'commodity':
            df_wide['color'] = df_wide['name'].apply(lambda x: COLORS_COMMODITIES[x])
            df_wide['name_order'] = df_wide['name'].apply(lambda x: COMMODITIES_ALL.index(x))
            df_wide = df_wide.sort_values('name_order').drop(columns=['name_order'])

        out_dict = {}
        for region, df in df_wide.groupby('region'):
            df = df.drop('region', axis=1)
            out_dict[region] = df.to_dict(orient='records')
            
        filename = f'Production_sum_{idx+1}_{col.replace(" ", "_")}'
        with open(f'{SAVE_DIR}/{filename}.js', 'w') as f:
            f.write(f'window["{filename}"] = ')
            json.dump(out_dict, f, separators=(',', ':'), indent=2)
            f.write(';\n')




    # -------------------- Demand achievement in the final target year (%) --------------------
    quantity_diff = demand_files.query('base_name == "quantity_comparison"').reset_index(drop=True)
    quantity_diff = pd.concat([pd.read_csv(path) for path in quantity_diff['path']], ignore_index=True)
    quantity_diff = quantity_diff.replace({'Sheep lexp': 'Sheep live export', 'Beef lexp': 'Beef live export'})
    quantity_diff = quantity_diff[['Year','Commodity','Prop_diff (%)']].rename(columns={'Prop_diff (%)': 'Demand Achievement (%)'})

    mask_AUS = quantity_diff.groupby('Commodity'
        )['Demand Achievement (%)'
        ].transform(lambda x: abs(round(x) - 100) > 0.01)
    quantity_diff_AUS = quantity_diff[mask_AUS].copy()
    quantity_diff_wide_AUS = quantity_diff_AUS\
        .groupby(['Commodity'])[['Year','Demand Achievement (%)']]\
        .apply(lambda x: list(map(list,zip(x['Year'], x['Demand Achievement (%)']))))\
        .reset_index()
        
    quantity_diff_wide_AUS['type'] = 'line'
    quantity_diff_wide_AUS.columns = ['name','data', 'type']

    quantity_diff_wide_AUS_data = {
        'AUSTRALIA': quantity_diff_wide_AUS.to_dict(orient='records')
    }
    filename = 'Production_achive_percent'
    with open(f'{SAVE_DIR}/{filename}.js', 'w') as f:
        f.write(f'window["{filename}"] = ')
        json.dump(quantity_diff_wide_AUS_data, f, separators=(',', ':'), indent=2)
        f.write(';\n')    
    
    
    # -------------------- Commodity production for ag, non-ag, and agricultural management --------------------
    for idx, _type in enumerate(quantity_LUTO['Type'].unique()):
        _df = quantity_LUTO.query(f'Type == "{_type}"').query('abs(`Production (t/KL)`) > 1e-6').copy()

        group_cols = ['Commodity']
        for col in group_cols:

            df_AUS = _df\
                .groupby(['Year', col])[['Production (t/KL)']]\
                .sum()\
                .reset_index()\
                .round({'Production (t/KL)': 2})
            df_AUS_wide = df_AUS.groupby([col])[['Year','Production (t/KL)']]\
                .apply(lambda x: x[['Year','Production (t/KL)']].values.tolist())\
                .reset_index()\
                .assign(region='AUSTRALIA')
            df_AUS_wide.columns = ['name','data','region']
            df_AUS_wide['type'] = 'column'
            
            
            df_region = _df\
                .groupby(['Year', 'region', col])\
                .sum()\
                .reset_index()\
                .round({'Production (t/KL)': 2})
            df_region_wide = df_region.groupby([col, 'region'])[['Year','Production (t/KL)']]\
                .apply(lambda x: x[['Year','Production (t/KL)']].values.tolist())\
                .reset_index()
            df_region_wide.columns = ['name', 'region','data']
            df_region_wide['type'] = 'column'
            
            
            df_wide = pd.concat([df_AUS_wide, df_region_wide], axis=0, ignore_index=True)
            if col == "Land-use":
                df_wide['color'] = df_wide['name'].apply(lambda x: COLORS_LU[x])
                df_wide['name_order'] = df_wide['name'].apply(lambda x: LANDUSE_ALL_RENAMED.index(x))
                df_wide = df_wide.sort_values('name_order').drop(columns=['name_order'])
            elif col.lower() == 'commodity':
                df_wide['color'] = df_wide['name'].apply(lambda x: COLORS_COMMODITIES[x])
                df_wide['name_order'] = df_wide['name'].apply(lambda x: COMMODITIES_ALL.index(x))
                df_wide = df_wide.sort_values('name_order').drop(columns=['name_order'])

            out_dict = {}
            for region, df in df_wide.groupby('region'):
                df = df.drop('region', axis=1)
                out_dict[region] = df.to_dict(orient='records')
                
            filename = f'Production_LUTO_{idx+1}_{_type.replace(" ", "_")}'
            with open(f'{SAVE_DIR}/{filename}.js', 'w') as f:
                f.write(f'window["{filename}"] = ')
                json.dump(out_dict, f, separators=(',', ':'), indent=2)
                f.write(';\n')
            
            
    



    ####################################################
    #                  3) Economics                    #
    ####################################################
    
    # -------------------- Get the revenue and cost data --------------------
    revenue_ag_df = files.query('base_name == "revenue_ag"').reset_index(drop=True)
    revenue_ag_df = pd.concat([pd.read_csv(path) for path in revenue_ag_df['path']], ignore_index=True)
    revenue_ag_df = revenue_ag_df.replace(RENAME_AM_NON_AG).assign(Source='Agricultural land-use (revenue)')
    
    cost_ag_df = files.query('base_name == "cost_ag"').reset_index(drop=True)
    cost_ag_df = pd.concat([pd.read_csv(path) for path in cost_ag_df['path']], ignore_index=True)
    cost_ag_df = cost_ag_df.replace(RENAME_AM_NON_AG).assign(Source='Agricultural land-use (cost)')
    cost_ag_df['Value ($)'] = cost_ag_df['Value ($)'] * -1          # Convert cost to negative value
    
    revenue_am_df = files.query('base_name == "revenue_agricultural_management"').reset_index(drop=True)
    revenue_am_df = pd.concat([pd.read_csv(path) for path in revenue_am_df['path']], ignore_index=True)
    revenue_am_df = revenue_am_df.replace(RENAME_AM_NON_AG).assign(Source='Agricultural Management (revenue)')
    
    cost_am_df = files.query('base_name == "cost_agricultural_management"').reset_index(drop=True)
    cost_am_df = pd.concat([pd.read_csv(path) for path in cost_am_df['path']], ignore_index=True)
    cost_am_df = cost_am_df.replace(RENAME_AM_NON_AG).assign(Source='Agricultural Management (cost)')
    cost_am_df['Value ($)'] = cost_am_df['Value ($)'] * -1          # Convert cost to negative value

    revenue_non_ag_df = files.query('base_name == "revenue_non_ag"').reset_index(drop=True)
    revenue_non_ag_df = pd.concat([pd.read_csv(path) for path in revenue_non_ag_df['path']], ignore_index=True)
    revenue_non_ag_df = revenue_non_ag_df.replace(RENAME_AM_NON_AG).assign(Source='Non-agricultural land-use (revenue)')

    cost_non_ag_df = files.query('base_name == "cost_non_ag"').reset_index(drop=True)
    cost_non_ag_df = pd.concat([pd.read_csv(path) for path in cost_non_ag_df['path']], ignore_index=True)
    cost_non_ag_df = cost_non_ag_df.replace(RENAME_AM_NON_AG).assign(Source='Non-agricultural land-use (cost)')
    cost_non_ag_df['Value ($)'] = cost_non_ag_df['Value ($)'] * -1  # Convert cost to negative value
    
    net_ag_df = revenue_ag_df.groupby('Year')[['Value ($)']].sum().reset_index()
    net_ag_df['Value ($)'] = net_ag_df['Value ($)'] + cost_ag_df.groupby('Year')[['Value ($)']].sum().reset_index()['Value ($)']
    
    net_am_df = revenue_am_df.groupby('Year')[['Value ($)']].sum().reset_index()
    net_am_df['Value ($)'] = net_am_df['Value ($)'] + cost_am_df.groupby('Year')[['Value ($)']].sum().reset_index()['Value ($)']
    
    net_non_ag_df = revenue_non_ag_df.groupby('Year')[['Value ($)']].sum().reset_index()
    net_non_ag_df['Value ($)'] = net_non_ag_df['Value ($)'] + cost_non_ag_df.groupby('Year')[['Value ($)']].sum().reset_index()['Value ($)']
    
    cost_transition_ag2ag_df = files.query('base_name == "cost_transition_ag2ag"').reset_index(drop=True)
    cost_transition_ag2ag_df = pd.concat([pd.read_csv(path) for path in cost_transition_ag2ag_df['path'] if not pd.read_csv(path).empty], ignore_index=True)
    cost_transition_ag2ag_df = cost_transition_ag2ag_df.replace(RENAME_AM_NON_AG).assign(Source='Transition cost (Ag2Ag)')
    cost_transition_ag2ag_df['Value ($)'] = cost_transition_ag2ag_df['Cost ($)']  * -1          # Convert cost to negative value

    cost_transition_ag2non_ag_df = files.query('base_name == "cost_transition_ag2non_ag"').reset_index(drop=True)
    cost_transition_ag2non_ag_df = pd.concat([pd.read_csv(path) for path in cost_transition_ag2non_ag_df['path'] if not pd.read_csv(path).empty], ignore_index=True)
    cost_transition_ag2non_ag_df = cost_transition_ag2non_ag_df.replace(RENAME_AM_NON_AG).assign(Source='Transition cost (Ag2Non-Ag)')
    cost_transition_ag2non_ag_df['Value ($)'] = cost_transition_ag2non_ag_df['Cost ($)'] * -1   # Convert cost to negative value

    cost_transition_non_ag2ag_df = files.query('base_name == "cost_transition_non_ag2_ag"').reset_index(drop=True)
    cost_transition_non_ag2ag_df = pd.concat([pd.read_csv(path) for path in cost_transition_non_ag2ag_df['path'] if not pd.read_csv(path).empty], ignore_index=True)
    cost_transition_non_ag2ag_df = cost_transition_non_ag2ag_df.replace(RENAME_AM_NON_AG).assign(Source='Transition cost (Non-Ag2Ag)').dropna(subset=['Cost ($)'])
    cost_transition_non_ag2ag_df['Value ($)'] = cost_transition_non_ag2ag_df['Cost ($)'] * -1   # Convert cost to negative value

    economics_df = pd.concat(
            [
                revenue_ag_df, 
                revenue_am_df, 
                revenue_non_ag_df,
                cost_ag_df, 
                cost_am_df, 
                cost_non_ag_df,
                cost_transition_ag2ag_df, 
                cost_transition_ag2non_ag_df,
                cost_transition_non_ag2ag_df
            ]
        ).round({'Value ($)': 2}
        ).query('abs(`Value ($)`) > 1e-6'
        ).reset_index(drop=True) 
        
    order = [
        'Agricultural land-use (revenue)', 
        'Agricultural Management (revenue)', 
        'Non-agricultural land-use (revenue)',
        'Agricultural land-use (cost)', 
        'Agricultural Management (cost)', 
        'Non-agricultural land-use (cost)',
        'Transition cost (Ag2Ag)',
        'Transition cost (Ag2Non-Ag)',
        'Transition cost (Non-Ag2Ag)',
        'Profit'
    ]


    # -------------------- Economic ranking --------------------
    revenue_df_region = pd.concat([revenue_ag_df, revenue_am_df, revenue_non_ag_df]
        ).query('`Value ($)` >= 0'
        ).groupby(['Year', 'region']
        )[['Value ($)']].sum(numeric_only=True
        ).reset_index(
        ).sort_values(['Year', 'Value ($)'], ascending=[True, False]
        ).assign(Rank=lambda x: x.groupby(['Year']).cumcount() + 1
        ).assign(Percent=lambda x: x['Value ($)'] / x.groupby(['Year'])['Value ($)'].transform('sum') * 100
        ).assign(Source='Revenue'
        ).round({'Value ($)': 2, 'Percent': 2})
    revenue_df_AUS = pd.concat([revenue_ag_df, revenue_am_df, revenue_non_ag_df]
        ).query('`Value ($)` >= 0'
        ).groupby(['Year']
        )[['Value ($)']].sum(numeric_only=True
        ).reset_index(
        ).sort_values(['Year', 'Value ($)'], ascending=[True, False]
        ).assign(Rank='N.A.', Percent=100, Source='Revenue', region='AUSTRALIA'
        ).round({'Value ($)': 2, 'Percent': 2})

    cost_df_region = pd.concat([cost_ag_df, cost_am_df, cost_non_ag_df]
        ).query('`Value ($)` < 0'
        ).groupby(['Year', 'region']
        )[['Value ($)']].sum(numeric_only=True
        ).reset_index(
        ).assign(**{'Value ($)': lambda x: abs(x['Value ($)'])}
        ).sort_values(['Year', 'Value ($)'], ascending=[True, False]
        ).assign(Rank=lambda x: x.groupby(['Year']).cumcount() + 1
        ).assign(Percent=lambda x: x['Value ($)'] / x.groupby('Year')['Value ($)'].transform('sum') * 100
        ).assign(Source='Cost'
        ).round({'Value ($)': 2, 'Percent': 2})
    cost_df_AUS = pd.concat([cost_ag_df, cost_am_df, cost_non_ag_df]
        ).query('`Value ($)` < 0'
        ).groupby(['Year']
        )[['Value ($)']].sum(numeric_only=True
        ).reset_index(
        ).assign(**{'Value ($)': lambda x: abs(x['Value ($)'])}
        ).sort_values(['Year', 'Value ($)'], ascending=[True, False]
        ).assign(Rank='N.A.',  Source='Cost', region='AUSTRALIA'
        ).round({'Value ($)': 2, 'Percent': 2})
        
    profit_df_region = revenue_df_region.merge(
        cost_df_region, on=['Year', 'region'], suffixes=('_revenue', '_cost')
        ).assign(**{'Value ($)': lambda x: x['Value ($)_revenue'] - x['Value ($)_cost']}
        ).drop(columns=['Value ($)_revenue', 'Value ($)_cost']
        ).sort_values(['Year', 'Value ($)'], ascending=[True, False]
        ).assign(Rank=lambda x: x.groupby(['Year']).cumcount() + 1
        ).assign(Percent=lambda x: x['Value ($)'] / x.groupby(['Year'])['Value ($)'].transform('sum') * 100
        ).assign(Source='Total'
        ).round({'Value ($)': 2, 'Percent': 2})
    profit_df_AUS = revenue_df_AUS.merge(
        cost_df_AUS, on=['Year'], suffixes=('_revenue', '_cost')
        ).assign(**{'Value ($)': lambda x: x['Value ($)_revenue'] - x['Value ($)_cost']}
        ).drop(columns=['Value ($)_revenue', 'Value ($)_cost']
        ).sort_values(['Year', 'Value ($)'], ascending=[True, False]
        ).assign(Rank='N.A.', Source='Total', region='AUSTRALIA'
        ).round({'Value ($)': 2, 'Percent': 2})

    ranking_df = pd.concat([revenue_df_region, revenue_df_AUS, cost_df_region, cost_df_AUS, profit_df_region, profit_df_AUS])
    ranking_df = ranking_df.set_index(['region', 'Source', 'Year']
        ).reindex(
            index=pd.MultiIndex.from_product(
                [ranking_df['region'].unique(), ranking_df['Source'].unique(), ranking_df['Year'].unique()],
                names=['region', 'Source', 'Year']), fill_value=None
        ).reset_index(
        ).assign(color= lambda x: x['Rank'].map(get_rank_color))
        


    out_dict = {}
    for (region, source), df in ranking_df.groupby(['region', 'Source']):
        if region not in out_dict:
            out_dict[region] = {}
        if not source in out_dict[region]:
            out_dict[region][source] = {}
        
        df = df.drop(columns='region')
        out_dict[region][source]['Rank'] = df.set_index('Year')['Rank'].replace({np.nan: None}).to_dict()
        out_dict[region][source]['color'] = df.set_index('Year')['color'].replace({np.nan: None}).to_dict()
        out_dict[region][source]['value'] = df.set_index('Year')['Value ($)'].apply( lambda x: format_with_suffix(x)).to_dict()

    filename = 'Economics_ranking'
    with open(f'{SAVE_DIR}/{filename}.js', 'w') as f:
        f.write(f'window["{filename}"] = ')
        json.dump(out_dict, f, separators=(',', ':'), indent=2)
        f.write(';\n')
        

    # -------------------- Economy overview --------------------
    economics_df_AUS = economics_df.groupby(['Year','Source']
        ).sum(numeric_only=True
        ).reset_index()

    economics_df_AUS_wide = economics_df_AUS\
        .groupby(['Source'])[['Year','Value ($)']]\
        .apply(lambda x: x[['Year', 'Value ($)']].values.tolist())\
        .reset_index()
        
    economics_df_AUS_wide.columns = ['name','data']
    economics_df_AUS_wide['type'] = 'column'
    economics_df_AUS_wide['region'] = 'AUSTRALIA'
    economics_df_AUS_wide.loc[len(economics_df_AUS_wide)] = [
        'Profit', 
        economics_df_AUS.groupby('Year')['Value ($)'].sum().reset_index().values.tolist(), 
        'line', 
        'AUSTRALIA'
    ]


    rev_cost_net_region = economics_df.groupby(['Year','Source','region']
        )[['Value ($)']].sum(numeric_only=True
        ).reset_index()
        
    rev_cost_net_wide_region = pd.DataFrame()
    for region, df in rev_cost_net_region.groupby('region'):
        df_col = df.groupby(['Source'])[['Year','Value ($)']]\
            .apply(lambda x: x[['Year', 'Value ($)']].values.tolist())\
            .reset_index()
        df_col.columns = ['name','data']
        df_col['type'] = 'column'
        
        df_col.loc[len(df_col)] = [
            'Profit',
            df.groupby(['Year'])[['Value ($)']].sum(numeric_only=True).reset_index().values.tolist(),
            'line',
        ]
        df_col['region'] = region
        rev_cost_net_wide_region = pd.concat([rev_cost_net_wide_region, df_col])


    rev_cost_wide_json = pd.concat([economics_df_AUS_wide, rev_cost_net_wide_region], axis=0).reset_index(drop=True)
    rev_cost_wide_json['name_order'] = rev_cost_wide_json['name'].map({name: i for i, name in enumerate(order)})
    rev_cost_wide_json = rev_cost_wide_json.sort_values(['region', 'name_order']).drop(columns=['name_order']).reset_index(drop=True)


    out_dict = {}
    for region,df in rev_cost_wide_json.groupby('region'):
        df = df.drop(columns='region')
        df.columns = ['name','data','type']
        out_dict[region] = df.to_dict(orient='records')
        
    filename = 'Economics_overview'
    with open(f'{SAVE_DIR}/{filename}.js', 'w') as f:
        f.write(f'window["{filename}"] = ')
        json.dump(out_dict, f, separators=(',', ':'), indent=2)
        f.write(';\n')
        
 
 
 
    # -------------------- Economics for ag --------------------
    revenue_ag_df = revenue_ag_df.assign(Rev_Cost='Revenue')
    cost_ag_df = cost_ag_df.assign(Rev_Cost='Cost')

    economics_ag = pd.concat([revenue_ag_df, cost_ag_df]
        ).round({'Value ($)': 2}
        ).query('abs(`Value ($)`) > 1e-6'
        ).reset_index(drop=True)

    group_cols = ['Land-use', 'Type', 'Water_supply']

    for idx, col in enumerate(group_cols):
        df_AUS = economics_ag\
            .groupby(['Year', 'Rev_Cost', col])[['Value ($)']]\
            .sum()\
            .reset_index()\
            .round({'Value ($)': 2})
        df_AUS_wide = df_AUS.groupby([col, 'Rev_Cost'])[['Year','Value ($)']]\
            .apply(lambda x: x[['Year', 'Value ($)']].values.tolist())\
            .reset_index()\
            .assign(region='AUSTRALIA')
        df_AUS_wide.columns = ['name', 'Rev_Cost', 'data','region']
        df_AUS_wide['type'] = 'column'

        df_region = economics_ag\
            .groupby(['Year', 'Rev_Cost', 'region', col])\
            .sum()\
            .reset_index()\
            .round({'Value ($)': 2})
        df_region_wide = df_region.groupby([col, 'region', 'Rev_Cost'])[['Year','Value ($)']]\
            .apply(lambda x: x[['Year', 'Value ($)']].values.tolist())\
            .reset_index()
        df_region_wide.columns = ['name', 'region','Rev_Cost', 'data']
        df_region_wide['type'] = 'column'
        
        
        df_wide = pd.concat([df_AUS_wide, df_region_wide], axis=0, ignore_index=True)
        
        if col == "Land-use":
            df_wide['color'] = df_wide.apply(lambda x: COLORS_LU[x['name']], axis=1)
            df_wide['name_order'] = df_wide['name'].apply(lambda x: LANDUSE_ALL_RENAMED.index(x))
            df_wide = df_wide.sort_values('name_order').drop(columns=['name_order'])
            df_wide['id'] = df_wide.apply(lambda x: x['name'] if x['Rev_Cost'] == 'Revenue' else None, axis=1)
            df_wide['linkedTo'] = df_wide.apply(lambda x: x['name'] if x['Rev_Cost'] == 'Cost' else None, axis=1)
        elif col == 'Water_supply':
            df_wide['color'] = df_wide.apply(lambda x: COLORS_LM[x['name']], axis=1)
            df_wide['id'] = df_wide.apply(lambda x: x['name'] if x['Rev_Cost'] == 'Revenue' else None, axis=1)
            df_wide['linkedTo'] = df_wide.apply(lambda x: x['name'] if x['Rev_Cost'] == 'Cost' else None, axis=1)
        elif col.lower() == 'commodity':
            df_wide['color'] = df_wide.apply(lambda x: COLORS_COMMODITIES[x['name']], axis=1)
            df_wide['name_order'] = df_wide['name'].apply(lambda x: COMMODITIES_ALL.index(x))
            df_wide = df_wide.sort_values('name_order').drop(columns=['name_order'])
            df_wide['id'] = df_wide.apply(lambda x: x['name'] if x['Rev_Cost'] == 'Revenue' else None, axis=1)
            df_wide['linkedTo'] = df_wide.apply(lambda x: x['name'] if x['Rev_Cost'] == 'Cost' else None, axis=1)
        elif col == 'Type':
            df_wide['color'] = df_wide.apply(lambda x: COLORS_ECONOMY_TYPE[x['name']], axis=1)
            df_wide['name_order'] = df_wide['name'].apply(lambda x: list(COLORS_ECONOMY_TYPE.keys()).index(x) if x in COLORS_ECONOMY_TYPE else -1)
            df_wide = df_wide.sort_values('name_order').drop(columns=['name_order'])


        out_dict = {}
        for region, df in df_wide.groupby('region'):
            df = df.drop(['region','Rev_Cost'], axis=1)
            out_dict[region] = df.to_dict(orient='records')
            
        filename = f'Economics_split_Ag_{idx+1}_{col.replace(" ", "_")}'
        with open(f'{SAVE_DIR}/{filename}.js', 'w') as f:
            f.write(f'window["{filename}"] = ')
            json.dump(out_dict, f, separators=(',', ':'), indent=2)
            f.write(';\n')
    


    # -------------------- Economics for ag-management --------------------
    revenue_am_df = revenue_am_df.assign(Rev_Cost='Revenue')
    cost_am_df = cost_am_df.assign(Rev_Cost='Cost')

    economics_am = pd.concat([revenue_am_df, cost_am_df]
        ).round({'Value ($)': 2}
        ).query('abs(`Value ($)`) > 1e-6'
        ).reset_index(drop=True)


    group_cols = ['Management Type', 'Water_supply', 'Land-use']

    for idx, col in enumerate(group_cols):
        df_AUS = economics_am\
            .groupby(['Year', 'Rev_Cost', col])[['Value ($)']]\
            .sum()\
            .reset_index()\
            .round({'Value ($)': 2})
        df_AUS_wide = df_AUS.groupby([col, 'Rev_Cost'])[['Year','Value ($)']]\
            .apply(lambda x: x[['Year', 'Value ($)']].values.tolist())\
            .reset_index()\
            .assign(region='AUSTRALIA')
        df_AUS_wide.columns = ['name', 'Rev_Cost', 'data','region']
        df_AUS_wide['type'] = 'column'

        df_region = economics_am\
            .groupby(['Year', 'Rev_Cost', 'region', col])\
            .sum()\
            .reset_index()\
            .round({'Value ($)': 2})
        df_region_wide = df_region.groupby([col, 'region', 'Rev_Cost'])[['Year','Value ($)']]\
            .apply(lambda x: x[['Year', 'Value ($)']].values.tolist())\
            .reset_index()
        df_region_wide.columns = ['name', 'region','Rev_Cost', 'data']
        df_region_wide['type'] = 'column'
        
        
        df_wide = pd.concat([df_AUS_wide, df_region_wide], axis=0, ignore_index=True)
        
        if col == "Land-use":
            df_wide['color'] = df_wide.apply(lambda x: COLORS_LU[x['name']], axis=1)
            df_wide['name_order'] = df_wide['name'].apply(lambda x: LANDUSE_ALL_RENAMED.index(x))
            df_wide = df_wide.sort_values('name_order').drop(columns=['name_order'])
            df_wide['id'] = df_wide.apply(lambda x: x['name'] if x['Rev_Cost'] == 'Revenue' else None, axis=1)
            df_wide['linkedTo'] = df_wide.apply(lambda x: x['name'] if x['Rev_Cost'] == 'Cost' else None, axis=1)
            df_wide.loc[df_wide['name'] == 'Unallocated - natural land', 'linkedTo'] = None
        elif col == 'Water_supply':
            df_wide['color'] = df_wide.apply(lambda x: COLORS_LM[x['name']], axis=1)
            df_wide['id'] = df_wide.apply(lambda x: x['name'] if x['Rev_Cost'] == 'Revenue' else None, axis=1)
            df_wide['linkedTo'] = df_wide.apply(lambda x: x['name'] if x['Rev_Cost'] == 'Cost' else None, axis=1)
        elif col == 'Management Type':
            df_wide['color'] = df_wide.apply(lambda x: COLORS_AM_NONAG[x['name']], axis=1)
            df_wide['id'] = df_wide.apply(lambda x: x['name'] if x['Rev_Cost'] == 'Revenue' else None, axis=1)
            df_wide['linkedTo'] = df_wide.apply(lambda x: x['name'] if x['Rev_Cost'] == 'Cost' else None, axis=1)
            df_wide.loc[df_wide['name'] == 'Early dry-season savanna burning', 'linkedTo'] = None
        
        
        out_dict = {}
        for region, df in df_wide.groupby('region'):
            df = df.drop(['region','Rev_Cost'], axis=1)
            out_dict[region] = df.to_dict(orient='records')
            
        filename = f'Economics_split_AM_{idx+1}_{col.replace(" ", "_")}'
        with open(f'{SAVE_DIR}/{filename}.js', 'w') as f:
            f.write(f'window["{filename}"] = ')
            json.dump(out_dict, f, separators=(',', ':'), indent=2)
            f.write(';\n')


    # -------------------- Economics for non-agriculture --------------------
    revenue_non_ag_df = revenue_non_ag_df.assign(Rev_Cost='Revenue')
    cost_non_ag_df = cost_non_ag_df.assign(Rev_Cost='Cost')

    economics_non_ag = pd.concat([revenue_non_ag_df, cost_non_ag_df]
        ).round({'Value ($)': 2}
        ).query('abs(`Value ($)`) > 1e-6'
        ).reset_index(drop=True)


    group_cols = ['Land-use']

    for idx, col in enumerate(group_cols):
        df_AUS = economics_non_ag\
            .groupby(['Year', 'Rev_Cost', col])[['Value ($)']]\
            .sum()\
            .reset_index()\
            .round({'Value ($)': 2})
        df_AUS_wide = df_AUS.groupby([col, 'Rev_Cost'])[['Year','Value ($)']]\
            .apply(lambda x: x[['Year', 'Value ($)']].values.tolist())\
            .reset_index()\
            .assign(region='AUSTRALIA')
        df_AUS_wide.columns = ['name', 'Rev_Cost', 'data','region']
        df_AUS_wide['type'] = 'column'

        df_region = economics_non_ag\
            .groupby(['Year', 'Rev_Cost', 'region', col])\
            .sum()\
            .reset_index()\
            .round({'Value ($)': 2})
        df_region_wide = df_region.groupby([col, 'region', 'Rev_Cost'])[['Year','Value ($)']]\
            .apply(lambda x: x[['Year', 'Value ($)']].values.tolist())\
            .reset_index()
        df_region_wide.columns = ['name', 'region','Rev_Cost', 'data']
        df_region_wide['type'] = 'column'
        
        df_wide = pd.concat([df_AUS_wide, df_region_wide], axis=0, ignore_index=True)
        
        df_wide['color'] = df_wide.apply(lambda x: COLORS_LU[x['name']], axis=1)
        df_wide['name_order'] = df_wide['name'].apply(lambda x: LANDUSE_ALL_RENAMED.index(x))
        df_wide = df_wide.sort_values('name_order').drop(columns=['name_order'])
        df_wide['id'] = df_wide.apply(lambda x: x['name'] if x['Rev_Cost'] == 'Revenue' else None, axis=1)
        df_wide['linkedTo'] = df_wide.apply(lambda x: x['name'] if x['Rev_Cost'] == 'Cost' else None, axis=1)
        df_wide.loc[df_wide['name'].isin([
            'Environmental plantings (mixed species)',
            'Riparian buffer restoration (mixed species)',
            'Carbon plantings (monoculture)',
            'Destocked - natural land'
            ]), 'linkedTo'] = None

        
        out_dict = {}
        for region, df in df_wide.groupby('region'):
            df = df.drop(['region','Rev_Cost'], axis=1)
            out_dict[region] = df.to_dict(orient='records')

        filename = f'Economics_split_NonAg_{idx+1}_{col.replace(" ", "_")}'
        with open(f'{SAVE_DIR}/{filename}.js', 'w') as f:
            f.write(f'window["{filename}"] = ')
            json.dump(out_dict, f, separators=(',', ':'), indent=2)
            f.write(';\n')


    # -------------------- Transition cost for Ag2Ag --------------------
    cost_transition_ag2ag_df['Value ($)'] = cost_transition_ag2ag_df['Value ($)'] * -1  # Convert from negative to positive
    group_cols = ['Type', 'From land-use', 'To land-use']
    
    for idx, col in enumerate(group_cols):
        df_AUS = cost_transition_ag2ag_df\
            .groupby(['Year', col])[['Value ($)']]\
            .sum()\
            .reset_index()\
            .round({'Value ($)': 2})
        df_AUS_wide = df_AUS.groupby([col])[['Year','Value ($)']]\
            .apply(lambda x: x[['Year', 'Value ($)']].values.tolist())\
            .reset_index()\
            .assign(region='AUSTRALIA')
        df_AUS_wide.columns = ['name', 'data','region']
        df_AUS_wide['type'] = 'column'

        df_region = cost_transition_ag2ag_df\
            .groupby(['Year', 'region', col])\
            .sum()\
            .reset_index()\
            .round({'Value ($)': 2})
        df_region_wide = df_region.groupby([col, 'region'])[['Year','Value ($)']]\
            .apply(lambda x: x[['Year', 'Value ($)']].values.tolist())\
            .reset_index()
        df_region_wide.columns = ['name', 'region', 'data']
        df_region_wide['type'] = 'column'
        
        
        df_wide = pd.concat([df_AUS_wide, df_region_wide], axis=0, ignore_index=True)
        
        out_dict = {}
        for region, df in df_wide.groupby('region'):
            df = df.drop(['region'], axis=1)
            out_dict[region] = df.to_dict(orient='records')
            
        filename = f'Economics_transition_split_ag2ag_{idx+1}_{col.replace(" ", "_")}'
        with open(f'{SAVE_DIR}/{filename}.js', 'w') as f:
            f.write(f'window["{filename}"] = ')
            json.dump(out_dict, f, separators=(',', ':'), indent=2)
            f.write(';\n')
      

    # -------------------- Transition cost matrix for Ag2Ag --------------------
    cost_transition_ag2ag_trans_mat_AUS = cost_transition_ag2ag_df\
        .groupby(['Year','From land-use', 'To land-use'])\
        .sum(numeric_only=True)\
        .reset_index()\
        .round({'Value ($)': 2})\
        .query('abs(`Value ($)`) > 1e-6')\
        .assign(region='AUSTRALIA')

    cost_transition_ag2ag_trans_mat_region_df = cost_transition_ag2ag_df\
        .groupby(['Year','From land-use', 'To land-use', 'region'])\
        .sum(numeric_only=True)\
        .reset_index()\
        .round({'Value ($)': 2})
        
        
    cost_transition_ag2ag_trans_mat = pd.concat([
        cost_transition_ag2ag_trans_mat_AUS,
        cost_transition_ag2ag_trans_mat_region_df
    ])


    out_dict_area = {}
    for (region,year),df in cost_transition_ag2ag_trans_mat.groupby(['region', 'Year']):
        
        out_dict_area.setdefault(region, {})
        
        transition_mat = df.pivot(index='From land-use', columns='To land-use', values='Value ($)')
        transition_mat = transition_mat.reindex(index=AG_LANDUSE, columns=AG_LANDUSE)
        transition_mat = transition_mat.fillna(0)
        total_area_from = transition_mat.sum(axis=1).values.reshape(-1, 1)
        
        transition_mat['SUM'] = transition_mat.sum(axis=1)
        transition_mat.loc['SUM'] = transition_mat.sum(axis=0)

        heat_area = transition_mat.style.background_gradient(
            cmap='Oranges',
            axis=1,
            subset=pd.IndexSlice[:transition_mat.index[-2], :transition_mat.columns[-2]]
        ).format('{:,.0f}')

        heat_area_html = heat_area.to_html()
        heat_area_html = re.sub(r'(?<!\d)0(?!\d)', '-', heat_area_html)

        out_dict_area[region][str(year)] = rf'{heat_area_html}'

    filename = 'Economics_transition_mat_ag2ag'
    with open(f'{SAVE_DIR}/{filename}.js', 'w', encoding='utf-8') as f:
        f.write(f'window["{filename}"] = ')
        json.dump(out_dict_area, f, separators=(',', ':'), indent=2)
        f.write(';\n')






    # -------------------- Transition cost for Ag2Non-Ag --------------------
    cost_transition_ag2non_ag_df['Value ($)'] = cost_transition_ag2non_ag_df['Value ($)'] * -1  # Convert from negative to positive
    group_cols = ['Cost type', 'From land-use', 'To land-use']
    
    for idx, col in enumerate(group_cols):
        df_AUS = cost_transition_ag2non_ag_df\
            .groupby(['Year', col])[['Value ($)']]\
            .sum()\
            .reset_index()\
            .round({'Value ($)': 2})
        df_AUS_wide = df_AUS.groupby([col])[['Year','Value ($)']]\
            .apply(lambda x: x[['Year', 'Value ($)']].values.tolist())\
            .reset_index()\
            .assign(region='AUSTRALIA')
        df_AUS_wide.columns = ['name', 'data','region']
        df_AUS_wide['type'] = 'column'

        df_region = cost_transition_ag2non_ag_df\
            .groupby(['Year', 'region', col])\
            .sum()\
            .reset_index()\
            .round({'Value ($)': 2})
        df_region_wide = df_region.groupby([col, 'region'])[['Year','Value ($)']]\
            .apply(lambda x: x[['Year', 'Value ($)']].values.tolist())\
            .reset_index()
        df_region_wide.columns = ['name', 'region', 'data']
        df_region_wide['type'] = 'column'
        
        
        df_wide = pd.concat([df_AUS_wide, df_region_wide], axis=0, ignore_index=True)
        
        out_dict = {}
        for region, df in df_wide.groupby('region'):
            df = df.drop(['region'], axis=1)
            out_dict[region] = df.to_dict(orient='records')
            
        filename = f'Economics_transition_split_Ag2NonAg_{idx+1}_{col.replace(" ", "_")}'
        with open(f'{SAVE_DIR}/{filename}.js', 'w') as f:
            f.write(f'window["{filename}"] = ')
            json.dump(out_dict, f, separators=(',', ':'), indent=2)
            f.write(';\n')
        
  
    # -------------------- Transition cost matrix for Ag2Non-Ag --------------------
    cost_transition_ag2nonag_trans_mat_AUS = cost_transition_ag2non_ag_df\
        .groupby(['Year','From land-use', 'To land-use'])\
        .sum(numeric_only=True)\
        .reset_index()\
        .round({'Value ($)': 2})\
        .assign(region='AUSTRALIA')

    cost_transition_ag2nonag_trans_mat_region_df = cost_transition_ag2non_ag_df\
        .groupby(['Year','From land-use', 'To land-use', 'region'])\
        .sum(numeric_only=True)\
        .reset_index()\
        .round({'Value ($)': 2})
        
        
    cost_transition_ag2nonag_trans_mat = pd.concat([
        cost_transition_ag2nonag_trans_mat_AUS,
        cost_transition_ag2nonag_trans_mat_region_df
    ])


    out_dict_area = {}
    for (region,year),df in cost_transition_ag2nonag_trans_mat.groupby(['region', 'Year']):
        
        out_dict_area.setdefault(region, {})
        
        transition_mat = df.pivot(index='From land-use', columns='To land-use', values='Value ($)')
        transition_mat = transition_mat.reindex(index=AG_LANDUSE, columns=RENAME_NON_AG.values())
        transition_mat = transition_mat.fillna(0)
        total_area_from = transition_mat.sum(axis=1).values.reshape(-1, 1)
        
        transition_mat['SUM'] = transition_mat.sum(axis=1)
        transition_mat.loc['SUM'] = transition_mat.sum(axis=0)

        heat_area = transition_mat.style.background_gradient(
            cmap='Oranges',
            axis=1,
            subset=pd.IndexSlice[:transition_mat.index[-2], :transition_mat.columns[-2]]
        ).format('{:,.0f}')

        heat_area_html = heat_area.to_html()
        heat_area_html = re.sub(r'(?<!\d)0(?!\d)', '-', heat_area_html)

        out_dict_area[region][str(year)] = rf'{heat_area_html}'

    filename = 'Economics_transition_mat_ag2nonag'
    with open(f'{SAVE_DIR}/{filename}.js', 'w', encoding='utf-8') as f:
        f.write(f'window["{filename}"] = ')
        json.dump(out_dict_area, f, separators=(',', ':'), indent=2)
        f.write(';\n')
    
    
    
    

    # -------------------- Transition cost for Non-Ag to Ag --------------------
    cost_transition_non_ag2ag_df['Value ($)'] = cost_transition_non_ag2ag_df['Value ($)'] * -1  # Convert from negative to positive
    group_cols = ['Cost type', 'From land-use', 'To land-use']
    
    for idx, col in enumerate(group_cols):
        df_AUS = cost_transition_non_ag2ag_df\
            .groupby(['Year', col])[['Value ($)']]\
            .sum()\
            .reset_index()\
            .round({'Value ($)': 2})
        df_AUS_wide = df_AUS.groupby([col])[['Year','Value ($)']]\
            .apply(lambda x: x[['Year', 'Value ($)']].values.tolist())\
            .reset_index()\
            .assign(region='AUSTRALIA')
        df_AUS_wide.columns = ['name', 'data','region']
        df_AUS_wide['type'] = 'column'

        df_region = cost_transition_non_ag2ag_df\
            .groupby(['Year', 'region', col])\
            .sum()\
            .reset_index()\
            .round({'Value ($)': 2})
        df_region_wide = df_region.groupby([col, 'region'])[['Year','Value ($)']]\
            .apply(lambda x: x[['Year', 'Value ($)']].values.tolist())\
            .reset_index()
        df_region_wide.columns = ['name', 'region', 'data']
        df_region_wide['type'] = 'column'
        
        
        df_wide = pd.concat([df_AUS_wide, df_region_wide], axis=0, ignore_index=True)
        
        out_dict = {}
        for region, df in df_wide.groupby('region'):
            df = df.drop(['region'], axis=1)
            out_dict[region] = df.to_dict(orient='records')
            
        filename = f'Economics_transition_split_NonAg2Ag_{idx+1}_{col.replace(" ", "_")}'
        with open(f'{SAVE_DIR}/{filename}.js', 'w') as f:
            f.write(f'window["{filename}"] = ')
            json.dump(out_dict, f, separators=(',', ':'), indent=2)
            f.write(';\n')
    
    
    
    # -------------------- Transition cost matrix for Non-Ag to Ag --------------------
    cost_transition_nonag2ag_trans_mat_AUS = cost_transition_non_ag2ag_df\
        .groupby(['Year','From land-use', 'To land-use'])\
        .sum(numeric_only=True)\
        .reset_index()\
        .round({'Value ($)': 2})\
        .assign(region='AUSTRALIA')

    cost_transition_nonag2ag_trans_mat_region_df = cost_transition_non_ag2ag_df\
        .groupby(['Year','From land-use', 'To land-use', 'region'])\
        .sum(numeric_only=True)\
        .reset_index()\
        .round({'Value ($)': 2})
        
        
    cost_transition_nonag2ag_trans_mat = pd.concat([
        cost_transition_nonag2ag_trans_mat_AUS,
        cost_transition_nonag2ag_trans_mat_region_df
    ])


    out_dict_area = {}
    for (region,year),df in cost_transition_nonag2ag_trans_mat.groupby(['region', 'Year']):
        
        out_dict_area.setdefault(region, {})
        
        transition_mat = df.pivot(index='From land-use', columns='To land-use', values='Value ($)')
        transition_mat = transition_mat.reindex(index=RENAME_NON_AG.values(), columns=AG_LANDUSE)
        transition_mat = transition_mat.fillna(0)
        total_area_from = transition_mat.sum(axis=1).values.reshape(-1, 1)
        
        transition_mat['SUM'] = transition_mat.sum(axis=1)
        transition_mat.loc['SUM'] = transition_mat.sum(axis=0)

        heat_area = transition_mat.style.background_gradient(
            cmap='Oranges',
            axis=1,
            subset=pd.IndexSlice[:transition_mat.index[-2], :transition_mat.columns[-2]]
        ).format('{:,.0f}')

        heat_area_html = heat_area.to_html()
        heat_area_html = re.sub(r'(?<!\d)0(?!\d)', '-', heat_area_html)

        out_dict_area[region][str(year)] = rf'{heat_area_html}'

    filename = 'Economics_transition_mat_nonag2ag'
    with open(f'{SAVE_DIR}/{filename}.js', 'w', encoding='utf-8') as f:
        f.write(f'window["{filename}"] = ')
        json.dump(out_dict_area, f, separators=(',', ':'), indent=2)
        f.write(';\n')




    ####################################################
    #                       4) GHGs                    #
    ####################################################
    if settings.GHG_EMISSIONS_LIMITS != 'off':
        filter_str = '''
        category == "GHG" 
        and base_name.str.contains("GHG_emissions") 
       
        '''.replace('\n', ' ').replace('  ', ' ')

        GHG_files = files.query(filter_str).reset_index(drop=True)

        GHG_ag = GHG_files.query('base_name.str.contains("agricultural_landuse")').reset_index(drop=True)
        GHG_ag = pd.concat([pd.read_csv(path) for path in GHG_ag['path']], ignore_index=True)
        GHG_ag = GHG_ag.replace(GHG_NAMES).round({'Value (t CO2e)': 2})
        
        GHG_non_ag = GHG_files.query('base_name.str.contains("no_ag_reduction")').reset_index(drop=True)
        GHG_non_ag = pd.concat([pd.read_csv(path) for path in GHG_non_ag['path'] if not pd.read_csv(path).empty], ignore_index=True)
        GHG_non_ag = GHG_non_ag.replace(RENAME_AM_NON_AG).round({'Value (t CO2e)': 2})
        
        GHG_ag_man = GHG_files.query('base_name.str.contains("agricultural_management")').reset_index(drop=True)
        GHG_ag_man = pd.concat([pd.read_csv(path) for path in GHG_ag_man['path'] if not pd.read_csv(path).empty], ignore_index=True)
        GHG_ag_man = GHG_ag_man.replace(RENAME_AM_NON_AG).round({'Value (t CO2e)': 2})
        
        GHG_transition = GHG_files.query('base_name.str.contains("transition_penalty")').reset_index(drop=True)
        GHG_transition = pd.concat([pd.read_csv(path) for path in GHG_transition['path'] if not pd.read_csv(path).empty], ignore_index=True)
        GHG_transition = GHG_transition.replace(RENAME_AM_NON_AG).round({'Value (t CO2e)': 2})

        GHG_off_land = GHG_files.query('base_name.str.contains("offland_commodity")')
        GHG_off_land = pd.concat([pd.read_csv(path) for path in GHG_off_land['path']], ignore_index=True).round({'Value (t CO2e)': 2})
        GHG_off_land['Value (t CO2e)'] = GHG_off_land['Total GHG Emissions (tCO2e)']
        GHG_off_land['Commodity'] = GHG_off_land['COMMODITY'].apply(lambda x: x[0].capitalize() + x[1:])
        GHG_off_land = GHG_off_land.drop(columns=['COMMODITY', 'Total GHG Emissions (tCO2e)'])
        GHG_off_land['Emission Source'] = GHG_off_land['Emission Source']\
            .replace({
                'CO2': 'Carbon Dioxide (CO2)',
                'CH4': 'Methane (CH4)',
                'N2O': 'Nitrous Oxide (N2O)'
            })
   
        GHG_land = pd.concat([GHG_ag, GHG_non_ag, GHG_ag_man, GHG_transition], axis=0).query('abs(`Value (t CO2e)`) > 1e-6').reset_index(drop=True)
        GHG_land['Land-use type'] = GHG_land['Land-use'].apply(lu_group.set_index('Land-use')['Category'].to_dict().get)
        net_land = GHG_land.groupby('Year')[['Value (t CO2e)']].sum(numeric_only=True).reset_index()


        GHG_limit = GHG_files.query('base_name == "GHG_emissions"')
        GHG_limit = pd.concat([pd.read_csv(path) for path in GHG_limit['path']], ignore_index=True)
        GHG_limit = GHG_limit.query('Variable == "GHG_EMISSIONS_LIMIT_TCO2e"').copy()
        GHG_limit['Value (t CO2e)'] = GHG_limit['Emissions (t CO2e)']
        GHG_limit_wide = list(map(list,zip(GHG_limit['Year'],GHG_limit['Value (t CO2e)'])))
        
        order_GHG = [
            'Agricultural land-use',
            'Agricultural Management',
            'Non-Agricultural land-use',
            'Off-land emissions',
            'Unallocated natural to modified',
            'Unallocated natural to livestock natural',
            'Livestock natural to modified',
            'Net emissions',
            'GHG emission limit'
        ]
   

        # -------------------- GHG from individual emission sectors --------------------
        net_offland_AUS = GHG_off_land.groupby('Year')[['Value (t CO2e)']].sum(numeric_only=True).reset_index()
        net_offland_AUS_wide = net_offland_AUS[['Year','Value (t CO2e)']].values.tolist()
        
        net_land_AUS_wide = GHG_land\
            .groupby(['Year','Type'])[['Value (t CO2e)']]\
            .sum(numeric_only=True)\
            .reset_index()\
            .groupby(['Type'])[['Year','Value (t CO2e)']]\
            .apply(lambda x:x[['Year', 'Value (t CO2e)']].values.tolist())\
            .reset_index()
        net_land_AUS_wide.columns = ['name','data']
        net_land_AUS_wide['type'] = 'column'
            
        net_land_AUS_wide.loc[len(net_land_AUS_wide)] = [
            'Off-land emissions', 
            net_offland_AUS_wide, 
            'column'
        ]
        net_land_AUS_wide.loc[len(net_land_AUS_wide)] = [
            'Net emissions',
            list(zip(years, (net_land['Value (t CO2e)'] + net_offland_AUS['Value (t CO2e)']))),
            'line'
        ]
        net_land_AUS_wide.loc[len(net_land_AUS_wide)] = [
            'GHG emission limit',
            GHG_limit_wide,
            'line'
        ]

 
        net_land_AUS_wide['name_order'] = net_land_AUS_wide['name'].apply(lambda x: order_GHG.index(x))
        net_land_AUS_wide = net_land_AUS_wide.sort_values('name_order').drop(columns=['name_order'])
        
        GHG_AUS = {'AUSTRALIA': json.loads(net_land_AUS_wide.to_json(orient='records'))}
        
        GHG_region = {}
        for region,df in GHG_land.groupby('region'):
            df_reg = df\
                .groupby(['Year','Type'])[['Value (t CO2e)']]\
                .sum(numeric_only=True)\
                .reset_index()
            df_reg = df_reg\
                .groupby(['Type'])[['Year','Value (t CO2e)']]\
                .apply(lambda x:x[['Year', 'Value (t CO2e)']].values.tolist())\
                .reset_index()
            df_reg.columns = ['name','data']
            df_reg['type'] = 'column'
            
            df_reg.loc[len(df_reg)] = [
                'Net emissions', 
                list(zip(years, (df.groupby('Year')['Value (t CO2e)'].sum().values))),
                'line'
            ]

            df_reg['name_order'] = df_reg['name'].apply(lambda x: order_GHG.index(x))
            df_reg = df_reg.sort_values('name_order').drop(columns=['name_order'])
            GHG_region[region] = json.loads(df_reg.to_json(orient='records'))
            
            
        GHG_json = {**GHG_AUS,  **GHG_region}
        filename = 'GHG_overview'
        with open(f'{SAVE_DIR}/{filename}.js', 'w') as f:
            f.write(f'window["{filename}"] = ')
            json.dump(GHG_json, f, separators=(',', ':'), indent=2)
            f.write(';\n')


        # -------------------- GHG ranking --------------------
        GHG_rank_emission_region = GHG_land\
            .query('abs(`Value (t CO2e)`) > 1e-6')\
            .groupby(['Year', 'region'])\
            .sum(numeric_only=True)\
            .reset_index()\
            .sort_values(['Year', 'Value (t CO2e)'], ascending=[True, False])\
            .assign(Rank=lambda x: x.groupby(['Year']).cumcount() + 1)\
            .assign(Percent=lambda x: x['Value (t CO2e)'] / x.groupby('Year')['Value (t CO2e)'].transform('sum') * 100)\
            .assign(Type='GHG emissions')
        GHG_rank_emission_AUS = GHG_land\
            .query('abs(`Value (t CO2e)`) > 1e-6')\
            .groupby(['Year'])\
            .sum(numeric_only=True)\
            .reset_index()\
            .sort_values(['Year', 'Value (t CO2e)'], ascending=[True, False])\
            .assign(Rank='N.A.', Percent=100, Type='GHG emissions', region='AUSTRALIA')

        GHG_rank_sequestration_region = GHG_land\
            .query('`Value (t CO2e)` < 0')\
            .assign(**{'Value (t CO2e)': lambda x: abs(x['Value (t CO2e)'])})\
            .groupby(['Year', 'region'])\
            .sum(numeric_only=True)\
            .reset_index()\
            .sort_values(['Year', 'Value (t CO2e)'], ascending=[True, False])\
            .assign(Rank=lambda x: x.groupby(['Year']).cumcount() + 1)\
            .assign(Percent=lambda x: x['Value (t CO2e)'] / x.groupby('Year')['Value (t CO2e)'].transform('sum') * 100)\
            .assign(Type='GHG sequestrations')
        GHG_rank_sequestration_AUS = GHG_land\
            .query('`Value (t CO2e)` < 0')\
            .assign(**{'Value (t CO2e)': lambda x: abs(x['Value (t CO2e)'])})\
            .groupby(['Year'])\
            .sum(numeric_only=True)\
            .reset_index()\
            .sort_values(['Year', 'Value (t CO2e)'], ascending=[True, False])\
            .assign(Rank='N.A.', Area_type='Total', Percent=100, region='AUSTRALIA')\
            .assign(Type='GHG sequestrations')
            
        GHG_rank_region_net = GHG_rank_emission_region\
            .merge(GHG_rank_sequestration_region, on=['Year', 'region'], how='outer', suffixes=('_emission', '_sequestration'))\
            .assign(**{'Value (t CO2e)_sequestration': lambda x: abs(x['Value (t CO2e)_sequestration'])})\
            .assign(**{'Value (t CO2e)': lambda x: x['Value (t CO2e)_emission'] - x['Value (t CO2e)_sequestration']})\
            .assign(Rank=lambda x: x.groupby(['Year']).cumcount() + 1)\
            .assign(Type='Total')
        GHG_rank_AUS_net = GHG_rank_emission_AUS\
            .merge(GHG_rank_sequestration_AUS, on=['Year'], how='outer', suffixes=('_emission', '_sequestration'))\
            .assign(**{'Value (t CO2e)_sequestration': lambda x: abs(x['Value (t CO2e)_sequestration'])})\
            .assign(**{'Value (t CO2e)': lambda x: x['Value (t CO2e)_emission'] - x['Value (t CO2e)_sequestration']})\
            .assign(Rank=lambda x: x.groupby(['Year']).cumcount() + 1)\
            .assign(Type='Total', region='AUSTRALIA')

        GHG_rank = pd.concat([
            GHG_rank_emission_region, 
            GHG_rank_emission_AUS,
            GHG_rank_sequestration_region, 
            GHG_rank_sequestration_AUS,
            GHG_rank_region_net,
            GHG_rank_AUS_net
            ], axis=0, ignore_index=True).reset_index(drop=True)
        GHG_rank = GHG_rank\
            .reset_index(drop=True)\
            .round({'Percent': 2, 'Value (t CO2e)':2})\
            .assign(color=lambda x: x['Rank'].map(get_rank_color))\
            .set_index(['region', 'Year', 'Type'])\
            .reindex(
                index=pd.MultiIndex.from_product(
                    [GHG_rank['region'].unique(), GHG_rank['Year'].unique(), GHG_rank['Type'].unique()],
                    names=['region', 'Year', 'Type']), fill_value=None
            ).reset_index()\
            .assign(color=lambda x: x['Rank'].map(get_rank_color))
     

        out_dict = {}
        for (region, e_type), df in GHG_rank.groupby(['region', 'Type']):
            if region not in out_dict:
                out_dict[region] = {}
            if e_type not in out_dict[region]:
                out_dict[region][e_type] = {}

            df = df.drop(columns='region')
            out_dict[region][e_type]['Rank'] = df.set_index('Year')['Rank'].replace({np.nan: None}).to_dict()
            out_dict[region][e_type]['color'] = df.set_index('Year')['color'].replace({np.nan: None}).to_dict()
            out_dict[region][e_type]['value'] = df.set_index('Year')['Value (t CO2e)'].apply( lambda x: format_with_suffix(x)).to_dict()

        filename = 'GHG_ranking'
        with open(f'{SAVE_DIR}/{filename}.js', 'w') as f:
            f.write(f'window["{filename}"] = ')
            json.dump(out_dict, f, separators=(',', ':'), indent=2)
            f.write(';\n')
            
            



        # -------------------- GHG emission for agricultural land-use --------------------
        GHG_ag = GHG_land.query('Type == "Agricultural land-use"') 
        GHG_CO2 = GHG_ag.query('~Source.isin(@GHG_CATEGORY.keys())').copy()
        GHG_CO2['GHG Category'] = 'CO2'

        GHG_nonCO2 = GHG_ag.query('Source.isin(@GHG_CATEGORY.keys())').copy()
        GHG_nonCO2['GHG Category'] = GHG_nonCO2['Source'].apply(lambda x: GHG_CATEGORY[x].keys())
        GHG_nonCO2['Multiplier'] = GHG_nonCO2['Source'].apply(lambda x: GHG_CATEGORY[x].values())
        GHG_nonCO2 = GHG_nonCO2.explode(['GHG Category','Multiplier']).reset_index(drop=True)
        GHG_nonCO2['Value (t CO2e)'] = GHG_nonCO2['Value (t CO2e)'] * GHG_nonCO2['Multiplier']
        GHG_nonCO2 = GHG_nonCO2.drop(columns=['Multiplier'])

        GHG_ag_emissions_long = pd.concat([GHG_CO2, GHG_nonCO2], axis=0).reset_index(drop=True)
        GHG_ag_emissions_long['GHG Category'] = GHG_ag_emissions_long['GHG Category']\
            .replace({
                'CH4': 'Methane (CH4)', 
                'N2O': 'Nitrous Oxide (N2O)', 
                'CO2': 'Carbon Dioxide (CO2)'
            })
            
            
        group_cols = ['GHG Category', 'Land-use', 'Land-use type', 'Source', 'Water_supply']
        
        for idx, col in enumerate(group_cols):
            df_AUS = GHG_ag_emissions_long\
                .groupby(['Year', col])[['Value (t CO2e)']]\
                .sum()\
                .reset_index()
            df_AUS_wide = df_AUS.groupby([col])[['Year','Value (t CO2e)']]\
                .apply(lambda x: x[['Year', 'Value (t CO2e)']].values.tolist())\
                .reset_index()\
                .assign(region='AUSTRALIA')
            df_AUS_wide.columns = ['name', 'data','region']
            df_AUS_wide['type'] = 'column'

            df_region = GHG_ag_emissions_long\
                .groupby(['Year', 'region', col])\
                .sum()\
                .reset_index()\
                .round({'Value (t CO2e)': 2})
            df_region_wide = df_region.groupby([col, 'region'])[['Year','Value (t CO2e)']]\
                .apply(lambda x: x[['Year', 'Value (t CO2e)']].values.tolist())\
                .reset_index()
            df_region_wide.columns = ['name', 'region', 'data']
            df_region_wide['type'] = 'column'
            
            
            df_wide = pd.concat([df_AUS_wide, df_region_wide], axis=0, ignore_index=True)
            
            if col == "Land-use":
                df_wide['color'] = df_wide.apply(lambda x: COLORS_LU[x['name']], axis=1)
                df_wide['name_order'] = df_wide['name'].apply(lambda x: LANDUSE_ALL_RENAMED.index(x))
                df_wide = df_wide.sort_values('name_order').drop(columns=['name_order'])
            elif col == 'Water_supply':
                df_wide['color'] = df_wide.apply(lambda x: COLORS_LM[x['name']], axis=1)
            elif col.lower() == 'commodity':
                df_wide['color'] = df_wide.apply(lambda x: COLORS_COMMODITIES[x['name']], axis=1)
                df_wide['name_order'] = df_wide['name'].apply(lambda x: COMMODITIES_ALL.index(x))
                df_wide = df_wide.sort_values('name_order').drop(columns=['name_order'])
            elif col == 'Agricultural Management Type':
                df_wide['color'] = df_wide.apply(lambda x: COLORS_AM_NONAG[x['name']], axis=1)
            elif col == 'Source':
                df_wide['color'] = df_wide.apply(lambda x: COLORS_GHG[x['name']], axis=1)
            
            
            out_dict = {}
            for region, df in df_wide.groupby('region'):
                df = df.drop(['region'], axis=1)
                out_dict[region] = df.to_dict(orient='records')
                
            filename = f'GHG_split_Ag_{idx+1}_{col.replace(" ", "_")}'
            with open(f'{SAVE_DIR}/{filename}.js', 'w') as f:
                f.write(f'window["{filename}"] = ')
                json.dump(out_dict, f, separators=(',', ':'), indent=2)
                f.write(';\n')

     
            
        # -------------------- GHG emission (off-land) by commodity --------------------
        group_cols = ['Emission Type', 'Emission Source', 'Commodity']

        for idx, col in enumerate(group_cols):
            df_AUS = GHG_off_land\
                .groupby(['Year', col])[['Value (t CO2e)']]\
                .sum()\
                .reset_index()\
                .round({'Value (t CO2e)': 2})
            df_AUS_wide = df_AUS.groupby([col])[['Year','Value (t CO2e)']]\
                .apply(lambda x: x[['Year', 'Value (t CO2e)']].values.tolist())\
                .reset_index()\
                .assign(region='AUSTRALIA')
            df_AUS_wide.columns = ['name', 'data','region']
            df_AUS_wide['type'] = 'column'   
            
            out_dict = {}
            for region, df in df_AUS_wide.groupby('region'):
                df = df.drop(['region'], axis=1)
                out_dict[region] = df.to_dict(orient='records')
                
            filename = f'GHG_split_off_land_{idx+1}_{col.replace(" ", "_")}'
            with open(f'{SAVE_DIR}/{filename}.js', 'w') as f:
                f.write(f'window["{filename}"] = ')
                json.dump(out_dict, f, separators=(',', ':'), indent=2)
                f.write(';\n')
    


        # -------------------- GHG abatement by Non-Agricultural sector --------------------
        Non_ag_reduction_long = GHG_land.query('Type == "Non-Agricultural land-use"').reset_index(drop=True)
        Non_ag_reduction_long['Value (t CO2e)'] = Non_ag_reduction_long['Value (t CO2e)'] * -1  # Convert from negative to positive
        group_cols = ['Land-use']
        for idx, col in enumerate(group_cols):
            df_AUS = Non_ag_reduction_long\
                .groupby(['Year', col])[['Value (t CO2e)']]\
                .sum()\
                .reset_index()
            df_AUS_wide = df_AUS.groupby([col])[['Year','Value (t CO2e)']]\
                .apply(lambda x: x[['Year', 'Value (t CO2e)']].values.tolist())\
                .reset_index()\
                .assign(region='AUSTRALIA')
            df_AUS_wide.columns = ['name', 'data','region']
            df_AUS_wide['type'] = 'column'

            df_region = Non_ag_reduction_long\
                .groupby(['Year', 'region', col])\
                .sum()\
                .reset_index()\
                .round({'Value (t CO2e)': 2})
            df_region_wide = df_region.groupby([col, 'region'])[['Year','Value (t CO2e)']]\
                .apply(lambda x: x[['Year', 'Value (t CO2e)']].values.tolist())\
                .reset_index()
            df_region_wide.columns = ['name', 'region', 'data']
            df_region_wide['type'] = 'column'
            
            
            df_wide = pd.concat([df_AUS_wide, df_region_wide], axis=0, ignore_index=True)
            
            df_wide['color'] = df_wide.apply(lambda x: COLORS_AM_NONAG[x['name']], axis=1)
            df_wide['name_order'] = df_wide['name'].apply(lambda x: LANDUSE_ALL_RENAMED.index(x))
            df_wide = df_wide.sort_values('name_order').drop(columns=['name_order'])
            
            out_dict = {}
            for region, df in df_wide.groupby('region'):
                df = df.drop(['region'], axis=1)
                out_dict[region] = df.to_dict(orient='records')

            filename = f'GHG_split_NonAg_{idx+1}_{col.replace(" ", "_")}'
            with open(f'{SAVE_DIR}/{filename}.js', 'w') as f:
                f.write(f'window["{filename}"] = ')
                json.dump(out_dict, f, separators=(',', ':'), indent=2)
                f.write(';\n')



        # -------------------- GHG reductions by Agricultural Managements --------------------
        Ag_man_sequestration_long = GHG_land.query('Type == "Agricultural Management"').reset_index(drop=True)
        Ag_man_sequestration_long['Value (t CO2e)'] = Ag_man_sequestration_long['Value (t CO2e)'] * -1  # Convert from negative to positive
        group_cols = ['Land-use', 'Land-use type', 'Agricultural Management Type', 'Water_supply']
        for idx, col in enumerate(group_cols):
            df_AUS = Ag_man_sequestration_long\
                .groupby(['Year', col])[['Value (t CO2e)']]\
                .sum()\
                .reset_index()
            df_AUS_wide = df_AUS.groupby([col])[['Year','Value (t CO2e)']]\
                .apply(lambda x: x[['Year', 'Value (t CO2e)']].values.tolist())\
                .reset_index()\
                .assign(region='AUSTRALIA')
            df_AUS_wide.columns = ['name', 'data','region']
            df_AUS_wide['type'] = 'column'

            df_region = Ag_man_sequestration_long\
                .groupby(['Year', 'region', col])\
                .sum()\
                .reset_index()\
                .round({'Value (t CO2e)': 2})
            df_region_wide = df_region.groupby([col, 'region'])[['Year','Value (t CO2e)']]\
                .apply(lambda x: x[['Year', 'Value (t CO2e)']].values.tolist())\
                .reset_index()
            df_region_wide.columns = ['name', 'region', 'data']
            df_region_wide['type'] = 'column'
            
            
            df_wide = pd.concat([df_AUS_wide, df_region_wide], axis=0, ignore_index=True)
            
            if col == "Land-use":
                df_wide['color'] = df_wide.apply(lambda x: COLORS_LU[x['name']], axis=1)
                df_wide['name_order'] = df_wide['name'].apply(lambda x: LANDUSE_ALL_RENAMED.index(x))
                df_wide = df_wide.sort_values('name_order').drop(columns=['name_order'])
            elif col == 'Water_supply':
                df_wide['color'] = df_wide.apply(lambda x: COLORS_LM[x['name']], axis=1)
            elif col.lower() == 'commodity':
                df_wide['color'] = df_wide.apply(lambda x: COLORS_COMMODITIES[x['name']], axis=1)
                df_wide['name_order'] = df_wide['name'].apply(lambda x: COMMODITIES_ALL.index(x))
                df_wide = df_wide.sort_values('name_order').drop(columns=['name_order'])
            elif col == 'Agricultural Management Type':
                df_wide['color'] = df_wide.apply(lambda x: COLORS_AM_NONAG[x['name']], axis=1)
            
            
            out_dict = {}
            for region, df in df_wide.groupby('region'):
                df = df.drop(['region'], axis=1)
                out_dict[region] = df.to_dict(orient='records')
                
            filename = f'GHG_split_Am_{idx+1}_{col.replace(" ", "_")}'
            with open(f'{SAVE_DIR}/{filename}.js', 'w') as f:
                f.write(f'window["{filename}"] = ')
                json.dump(out_dict, f, separators=(',', ':'), indent=2)
                f.write(';\n')

        


    ####################################################
    #                     5) Water                     #
    ####################################################
    
    water_files = files.query('category == "water"').reset_index(drop=True)

    water_net_yield_watershed = water_files.query('base_name == "water_yield_separate_watershed"')
    water_net_yield_watershed = pd.concat([pd.read_csv(path) for path in water_net_yield_watershed['path']], ignore_index=True)
    water_net_yield_watershed = water_net_yield_watershed\
        .replace(RENAME_AM_NON_AG)\
        .query('abs(`Water Net Yield (ML)`) > 1e-6')\
        .rename(columns={'Water Net Yield (ML)': 'Value (ML)'})


    water_net_yield_NRM_region = water_files.query('base_name == "water_yield_separate_NRM"')
    water_net_yield_NRM_region = pd.concat([pd.read_csv(path) for path in water_net_yield_NRM_region['path']], ignore_index=True)
    water_net_yield_NRM_region = water_net_yield_NRM_region\
        .replace(RENAME_AM_NON_AG)\
        .query('abs(`Water Net Yield (ML)`) > 1e-6')\
        .rename(columns={'Water Net Yield (ML)': 'Value (ML)'})


    hist_and_public_wny_water_region = water_files.query('base_name == "water_yield_limits_and_public_land"')
    hist_and_public_wny_water_region = pd.concat([pd.read_csv(path) for path in hist_and_public_wny_water_region['path']], ignore_index=True)
 
    water_outside_LUTO = hist_and_public_wny_water_region[['Year','Region', 'Water yield outside LUTO (ML)']].rename(
        columns={'Water yield outside LUTO (ML)': 'Value (ML)'}
    )
    water_climate_change_impact = hist_and_public_wny_water_region[['Year','Region', 'Climate Change Impact (ML)']].rename(
        columns={'Climate Change Impact (ML)': 'Value (ML)'}
    )
    water_domestic_use = hist_and_public_wny_water_region[['Year','Region', 'Domestic Water Use (ML)']].rename(
        columns={'Domestic Water Use (ML)': 'Value (ML)'})
    water_domestic_use['Value (ML)'] *= -1  # Domestic water use is negative, indicating a water loss (consumption)
    
    water_yield_limit = hist_and_public_wny_water_region[['Year','Region', 'Water Yield Limit (ML)']].rename(
        columns={'Water Yield Limit (ML)': 'Value (ML)'}
    )
    water_net_yield = hist_and_public_wny_water_region[['Year','Region', 'Water Net Yield (ML)']].rename(
        columns={'Water Net Yield (ML)': 'Value (ML)'}
    )


    # -------------------- Water yield overview for Australia --------------------
    water_inside_LUTO_sum = water_net_yield_watershed\
        .groupby(['Year','Type'])[['Value (ML)']]\
        .sum(numeric_only=True)\
        .round({'Value (ML)': 2})\
        .reset_index()
    water_inside_LUTO_sum_wide = water_inside_LUTO_sum\
        .groupby('Type')[['Year','Value (ML)']]\
        .apply(lambda x: list(map(list,zip(x['Year'],x['Value (ML)']))))\
        .reset_index()\
        .round({'Value (ML)': 2})
    water_inside_LUTO_sum_wide.columns = ['name','data']
    water_inside_LUTO_sum_wide['type'] = 'column'
    
        
    water_outside_LUTO_total = water_outside_LUTO\
        .groupby('Year')\
        .sum(numeric_only=True)\
        .round({'Value (ML)': 2})\
        .reset_index()[['Year','Value (ML)']].values.tolist()
    water_CCI = water_climate_change_impact\
        .groupby('Year')\
        .sum(numeric_only=True)\
        .round({'Value (ML)': 2})\
        .reset_index()[['Year','Value (ML)']].values.tolist()
    water_domestic = water_domestic_use\
        .groupby('Year')\
        .sum(numeric_only=True)\
        .round({'Value (ML)': 2})\
        .reset_index()[['Year','Value (ML)']].values.tolist()
    water_net_yield_sum = water_net_yield\
        .groupby('Year')\
        .sum(numeric_only=True)\
        .round({'Value (ML)': 2})\
        .reset_index()[['Year','Value (ML)']].values.tolist()
    water_limit = water_yield_limit\
        .groupby('Year')\
        .sum(numeric_only=True)\
        .round({'Value (ML)': 2})\
        .reset_index()[['Year','Value (ML)']].values.tolist()
  
    water_yield_df_AUS = water_inside_LUTO_sum_wide.copy()
    water_yield_df_AUS.loc[len(water_yield_df_AUS)] = ['Outside LUTO Study Area', water_outside_LUTO_total,  'column']
    water_yield_df_AUS.loc[len(water_yield_df_AUS)] = ['Climate Change Impact', water_CCI,  'column']
    water_yield_df_AUS.loc[len(water_yield_df_AUS)] = ['Domestic Water Use', water_domestic,  'column']
    water_yield_df_AUS.loc[len(water_yield_df_AUS)] = ['Water Net Yield', water_net_yield_sum, 'line']
    water_yield_df_AUS.loc[len(water_yield_df_AUS)] = ['Water Limit', water_limit, 'line']

    filename = 'Water_overview_AUSTRALIA'
    with open(f'{SAVE_DIR}/{filename}.js', 'w') as f:
        f.write(f'window["{filename}"] = ')
        water_yield_df_AUS.to_json(f, orient='records')
        f.write(';\n')
    

    # -------------------- Water yield overview for Australia by landuse --------------------
    water_inside_LUTO_lu_sum = water_net_yield_watershed\
        .groupby(['Year','Landuse'])[['Value (ML)']]\
        .sum(numeric_only=True)\
        .reset_index()\
        .round({'Value (ML)': 2})\
            
    water_inside_LUTO_lu_sum_wide = water_inside_LUTO_lu_sum\
        .groupby(['Landuse'])[['Year','Value (ML)']]\
        .apply(lambda x: x[['Year','Value (ML)']].values.tolist())\
        .reset_index()\
        .set_index('Landuse')\
        .reindex(LANDUSE_ALL_RENAMED)\
        .reset_index()\
        .round({'Value (ML)': 2})\
        
    water_inside_LUTO_lu_sum_wide.columns = ['name','data']
    water_inside_LUTO_lu_sum_wide['type'] = 'column'
    filename = 'Water_overview_landuse'
    with open(f'{SAVE_DIR}/{filename}.js', 'w') as f:
        f.write(f'window["{filename}"] = ')
        water_inside_LUTO_lu_sum_wide.to_json(f, orient='records')
        f.write(';\n')


    # -------------------- Water yield overview for Australia by watershed region --------------------
    water_yield_region = {}
    for reg_name in water_net_yield['Region'].unique():

        water_inside_LUTO_region = water_net_yield.query('Region == @reg_name').copy()
        water_inside_yield_wide = water_inside_LUTO_region[['Year','Value (ML)']].values.tolist()

        water_outside_LUTO_region = water_outside_LUTO.query('Region == @reg_name').copy()
        water_outside_yield_wide = water_outside_LUTO_region[['Year','Value (ML)']].values.tolist()

        water_CCI = water_climate_change_impact.query('Region == @reg_name').copy()
        water_CCI_wide = water_CCI[['Year','Value (ML)']].values.tolist()
        
        water_domestic = water_domestic_use.query('Region == @reg_name').copy()
        water_domestic_wide = water_domestic[['Year','Value (ML)']].values.tolist()

        water_net_yield_sum = water_net_yield.query('Region == @reg_name').copy()
        water_net_yield_sum_wide = water_net_yield_sum[['Year','Value (ML)']].values.tolist()

        water_limit = water_yield_limit.query('Region == @reg_name').copy()
        water_limit_wide = water_limit[['Year','Value (ML)']].values.tolist()


        water_df = pd.DataFrame([
            ['Water Yield Inside LUTO Study Area', water_inside_yield_wide, 'column', None],
            ['Water Yield Outside LUTO Study Area', water_outside_yield_wide, 'column', None],
            ['Climate Change Impact', water_CCI_wide, 'column', None],
            ['Domestic Water Use', water_domestic_wide, 'column', None],
            ['Water Net Yield', water_net_yield_sum_wide, 'line', None],
            ['Water Limit', water_limit_wide, 'line', 'black']],  columns=['name','data','type','color']
        )

        water_yield_region[reg_name] = water_df.to_dict(orient='records')

    filename = 'Water_overview_by_watershed_region'
    with open(f'{SAVE_DIR}/{filename}.js', 'w') as outfile:
        outfile.write(f'window["{filename}"] = ')
        json.dump(water_yield_region, outfile, separators=(',', ':'), indent=2)
        outfile.write(';\n')
        
        
        
    # -------------------- Water yield ranking --------------------
    water_ranking_type_region = water_net_yield_NRM_region\
        .groupby(['Year', 'region_NRM', 'Type'])[['Value (ML)']]\
        .sum(numeric_only=True)\
        .reset_index()\
        .sort_values(['Year', 'Type', 'Value (ML)'], ascending=[True, True, False])\
        .assign(Rank=lambda x: x.groupby(['Year', 'Type']).cumcount() + 1)\
        .assign(Percent=lambda x: x['Value (ML)'] / x.groupby(['Year', 'Type'])['Value (ML)'].transform('sum') * 100)
    water_ranking_type_AUS = water_net_yield_NRM_region\
        .groupby(['Year', 'Type'])[['Value (ML)']]\
        .sum(numeric_only=True)\
        .reset_index()\
        .sort_values(['Year', 'Type', 'Value (ML)'], ascending=[True, True, False])\
        .assign(Rank='N.A.', Percent=100, region_NRM='AUSTRALIA')
        
        
    water_ranking_net_region = water_net_yield_NRM_region\
        .groupby(['Year', 'region_NRM'])[['Value (ML)']]\
        .sum(numeric_only=True)\
        .reset_index()\
        .sort_values(['Year', 'Value (ML)'], ascending=[True, False])\
        .assign(Rank=lambda x: x.groupby('Year').cumcount() + 1)\
        .assign(Percent=lambda x: x['Value (ML)'] / x.groupby('Year')['Value (ML)'].transform('sum') * 100)\
        .assign(Type='Total')
    water_ranking_net_AUS = water_net_yield_NRM_region\
        .groupby(['Year'])[['Value (ML)']]\
        .sum(numeric_only=True)\
        .reset_index()\
        .sort_values(['Year', 'Value (ML)'], ascending=[True, False])\
        .assign(Rank='N.A.', Percent=100, Type='Total', region_NRM='AUSTRALIA')
        
    
    water_ranking = pd.concat([
        water_ranking_type_region, 
        water_ranking_type_AUS, 
        water_ranking_net_region, 
        water_ranking_net_AUS], axis=0, ignore_index=True).reset_index(drop=True)
    water_ranking = water_ranking\
        .set_index(['region_NRM', 'Year', 'Type'])\
        .reindex(
            index=pd.MultiIndex.from_product(
                [water_ranking['region_NRM'].unique(), water_ranking['Year'].unique(), water_ranking['Type'].unique()],
                names=['region_NRM', 'Year', 'Type']), fill_value=None)\
        .reset_index()\
        .assign(color=lambda x: x['Rank'].map(get_rank_color))\
        .round({'Percent': 2, 'Value (ML)': 2})

 
    out_dict = {}
    for (region, w_type), df in water_ranking.groupby(['region_NRM', 'Type']):
        if region not in out_dict:
            out_dict[region] = {}
        if w_type not in out_dict[region]:
            out_dict[region][w_type] = {}

        df = df.drop(columns='region_NRM')
        out_dict[region][w_type]['Rank'] = df.set_index('Year')['Rank'].replace({np.nan: None}).to_dict()
        out_dict[region][w_type]['Percent'] = df.set_index('Year')['Percent'].replace({np.nan: 0}).to_dict()
        out_dict[region][w_type]['color'] = df.set_index('Year')['color'].replace({np.nan: None}).to_dict()
        out_dict[region][w_type]['value'] = df.set_index('Year')['Value (ML)'].apply( lambda x: format_with_suffix(x)).to_dict()

    filename = 'Water_ranking'
    with open(f'{SAVE_DIR}/{filename}.js', 'w') as f:
        f.write(f'window["{filename}"] = ')
        json.dump(out_dict, f, separators=(',', ':'), indent=2)
        f.write(';\n')



    # -------------------- Water yield overview by NRM region --------------------
    group_cols = ['Landuse', 'Type']
    out_dict = {region: [] for region in water_net_yield_NRM_region['region_NRM'].unique()}
    out_dict['AUSTRALIA'] = water_yield_df_AUS.to_dict(orient='records')
    for idx, col in enumerate(group_cols):

        df_region = water_net_yield_NRM_region\
            .groupby(['Year', 'region_NRM', col])\
            .sum()\
            .reset_index()\
            .round({'Value (ML)': 2})
        df_region_wide = df_region.groupby([col, 'region_NRM'])[['Year','Value (ML)']]\
            .apply(lambda x: x[['Year', 'Value (ML)']].values.tolist())\
            .reset_index()
        df_region_wide.columns = ['name', 'region_NRM', 'data']
        df_region_wide['type'] = 'column'
        if col == 'Landuse':
            df_region_wide['color'] = df_region_wide.apply(lambda x: COLORS_LU[x['name']], axis=1)
            df_region_wide['name_order'] = df_region_wide['name'].apply(lambda x: LANDUSE_ALL_RENAMED.index(x))
            df_region_wide = df_region_wide.sort_values('name_order').drop(columns=['name_order'])
        
        
        for region, df in df_region_wide.groupby('region_NRM'):
            df = df.drop(['region_NRM'], axis=1)
            out_dict[region] = df.to_dict(orient='records')
            
        filename = f'Water_overview_NRM_region_{idx+1}_{col.replace(" ", "_")}'
        with open(f'{SAVE_DIR}/{filename}.js', 'w') as f:
            f.write(f'window["{filename}"] = ')
            json.dump(out_dict, f, separators=(',', ':'), indent=2)
            f.write(';\n')



    # -------------------- Water yield for agricultural landuse by NRM region --------------------
    water_ag = water_net_yield_NRM_region.query('Type == "Agricultural Landuse"').copy()
    group_cols = ['Landuse', 'Water Supply']
    
    for idx, col in enumerate(group_cols):

        df_region = water_ag\
            .groupby(['Year', 'region_NRM', col])\
            .sum()\
            .reset_index()\
            .round({'Value (ML)': 2})
        df_region_wide = df_region.groupby([col, 'region_NRM'])[['Year','Value (ML)']]\
            .apply(lambda x: x[['Year', 'Value (ML)']].values.tolist())\
            .reset_index()
        df_region_wide.columns = ['name', 'region_NRM', 'data']
        df_region_wide['type'] = 'column'
        
        if col == 'Landuse':
            df_region_wide['color'] = df_region_wide.apply(lambda x: COLORS_LU[x['name']], axis=1)
            df_region_wide['name_order'] = df_region_wide['name'].apply(lambda x: LANDUSE_ALL_RENAMED.index(x))
            df_region_wide = df_region_wide.sort_values('name_order').drop(columns=['name_order'])
        elif col == 'Water Supply':
            df_region_wide['color'] = df_region_wide.apply(lambda x: COLORS_LM[x['name']], axis=1)
        
        out_dict = {}
        for region, df in df_region_wide.groupby('region_NRM'):
            df = df.drop(['region_NRM'], axis=1)
            out_dict[region] = df.to_dict(orient='records')
            
        filename = f'Water_split_Ag_NRM_region_{idx+1}_{col.replace(" ", "_")}'
        with open(f'{SAVE_DIR}/{filename}.js', 'w') as f:
            f.write(f'window["{filename}"] = ')
            json.dump(out_dict, f, separators=(',', ':'), indent=2)
            f.write(';\n')
            
            
    # -------------------- Water yield for agricultural management by NRM region --------------------
    water_am = water_net_yield_NRM_region.query('Type == "Agricultural Management"').copy()
    group_cols = ['Water Supply', 'Landuse', 'Agri-Management']
    
    for idx, col in enumerate(group_cols):

        df_region = water_am\
            .groupby(['Year', 'region_NRM', col])\
            .sum()\
            .reset_index()\
            .round({'Value (ML)': 2})
        df_region_wide = df_region.groupby([col, 'region_NRM'])[['Year','Value (ML)']]\
            .apply(lambda x: x[['Year', 'Value (ML)']].values.tolist())\
            .reset_index()
        df_region_wide.columns = ['name', 'region_NRM', 'data']
        df_region_wide['type'] = 'column'
        
        if col == 'Landuse':
            df_region_wide['color'] = df_region_wide.apply(lambda x: COLORS_LU[x['name']], axis=1)
            df_region_wide['name_order'] = df_region_wide['name'].apply(lambda x: LANDUSE_ALL_RENAMED.index(x))
            df_region_wide = df_region_wide.sort_values('name_order').drop(columns=['name_order'])
        elif col == 'Water Supply':
            df_region_wide['color'] = df_region_wide.apply(lambda x: COLORS_LM[x['name']], axis=1)
        elif col.lower() == 'Agri-Management':
            df_region_wide['color'] = df_region_wide.apply(lambda x: COLORS_AM_NONAG[x['name']], axis=1)
            df_region_wide['name_order'] = df_region_wide['name'].apply(lambda x: RENAME_AM_NON_AG.index(x))
            df_region_wide = df_region_wide.sort_values('name_order').drop(columns=['name_order'])
        
        out_dict = {}
        for region, df in df_region_wide.groupby('region_NRM'):
            df = df.drop(['region_NRM'], axis=1)
            out_dict[region] = df.to_dict(orient='records')
            
        filename = f'Water_split_Am_NRM_region_{idx+1}_{col.replace(" ", "_")}'
        with open(f'{SAVE_DIR}/{filename}.js', 'w') as f:
            f.write(f'window["{filename}"] = ')
            json.dump(out_dict, f, separators=(',', ':'), indent=2)
            f.write(';\n')
            
            
    # -------------------- Water yield for non-agricultural landuse by NRM region --------------------
    water_nonag = water_net_yield_NRM_region.query('Type == "Non-Agricultural Landuse"').copy()
    group_cols = ['Landuse']
    
    for idx, col in enumerate(group_cols):

        df_region = water_nonag\
            .groupby(['Year', 'region_NRM', col])\
            .sum()\
            .reset_index()\
            .round({'Value (ML)': 2})
        df_region_wide = df_region.groupby([col, 'region_NRM'])[['Year','Value (ML)']]\
            .apply(lambda x: x[['Year', 'Value (ML)']].values.tolist())\
            .reset_index()
        df_region_wide.columns = ['name', 'region_NRM', 'data']
        df_region_wide['type'] = 'column'
        
        if col == 'Landuse':
            df_region_wide['color'] = df_region_wide.apply(lambda x: COLORS_AM_NONAG[x['name']], axis=1)
            df_region_wide['name_order'] = df_region_wide['name'].apply(lambda x: LANDUSE_ALL_RENAMED.index(x))
            df_region_wide = df_region_wide.sort_values('name_order').drop(columns=['name_order'])

        out_dict = {}
        for region, df in df_region_wide.groupby('region_NRM'):
            df = df.drop(['region_NRM'], axis=1)
            out_dict[region] = df.to_dict(orient='records')
            
        filename = f'Water_split_NonAg_NRM_region_{idx+1}_{col.replace(" ", "_")}'
        with open(f'{SAVE_DIR}/{filename}.js', 'w') as f:
            f.write(f'window["{filename}"] = ')
            json.dump(out_dict, f, separators=(',', ':'), indent=2)
            f.write(';\n')
        



    #########################################################
    #                   6) Biodiversity                     #
    #########################################################

    filter_str = '''
        category == "biodiversity"
       
        and base_name == "biodiversity_overall_priority_scores"
    '''.strip().replace('\n','')
    
    bio_paths = files.query(filter_str).reset_index(drop=True)
    bio_df = pd.concat([pd.read_csv(path) for path in bio_paths['path']])\
        .replace(RENAME_AM_NON_AG)\
        .rename(columns={'Contribution Relative to Base Year Level (%)': 'Value (%)'})\
        .query('abs(`Value (%)`) > 1e-6')\
        .round({'Value (%)': 6})
        
        
        
    # ---------------- Biodiversity ranking ----------------
    bio_rank_type_region = bio_df\
        .query('abs(`Value (%)`) > 1e-6')\
        .groupby(['Year', 'region', 'Type'])\
        .sum(numeric_only=True)\
        .reset_index()\
        .sort_values(['Year', 'Type', 'Value (%)'], ascending=[True, True, False])\
        .assign(Rank=lambda x: x.groupby(['Year', 'Type']).cumcount() + 1)\
        .assign(Percent=lambda x: x['Value (%)'] / x.groupby(['Year', 'Type'])['Value (%)'].transform('sum') * 100)\
        .assign(color=lambda x: x['Rank'].map(get_rank_color))\
        .round({'Percent': 2, 'Area Weighted Score (ha)': 2})
    bio_rank_type_AUS = bio_df\
        .query('abs(`Value (%)`) > 1e-6')\
        .groupby(['Year', 'Type'])\
        .sum(numeric_only=True)\
        .reset_index()\
        .sort_values(['Year', 'Type', 'Value (%)'], ascending=[True, True, False])\
        .assign(Rank='N.A.', Percent=100, region='AUSTRALIA')\
        .round({'Percent': 2, 'Area Weighted Score (ha)': 2})
        
    bio_rank_total_region = bio_df\
        .query('abs(`Value (%)`) > 1e-6')\
        .groupby(['Year', 'region'])\
        .sum(numeric_only=True)\
        .reset_index()\
        .sort_values(['Year', 'Value (%)'], ascending=[True, False])\
        .assign(Rank=lambda x: x.groupby(['Year']).cumcount() + 1)\
        .assign(Percent=lambda x: x['Value (%)'] / x.groupby(['Year'])['Value (%)'].transform('sum') * 100)\
        .assign(Type='Total')\
        .round({'Percent': 2, 'Area Weighted Score (ha)': 2})
    bio_rank_total_AUS = bio_df\
        .query('abs(`Value (%)`) > 1e-6')\
        .groupby(['Year'])\
        .sum(numeric_only=True)\
        .reset_index()\
        .sort_values(['Year', 'Value (%)'], ascending=[True, False])\
        .assign(Rank='N.A.', Percent=100, Type='Total', region='AUSTRALIA')\
        .round({'Percent': 2, 'Area Weighted Score (ha)': 2})


    bio_rank = pd.concat([
        bio_rank_type_region,
        bio_rank_total_region,
        bio_rank_type_AUS,
        bio_rank_total_AUS], axis=0, ignore_index=True).reset_index(drop=True)
    bio_rank = bio_rank\
        .set_index(['region', 'Year', 'Type'])\
        .reindex(
            index=pd.MultiIndex.from_product(
                [bio_rank['region'].unique(), bio_rank['Year'].unique(), bio_rank['Type'].unique()],
                names=['region', 'Year', 'Type']),fill_value=None)\
        .reset_index()\
        .assign(color=lambda x: x['Rank'].map(get_rank_color))

            
    out_dict = {}
    for (region, b_type), df in bio_rank.groupby(['region', 'Type']):
        if region not in out_dict:
            out_dict[region] = {}
        if b_type not in out_dict[region]:
            out_dict[region][b_type] = {}

        df = df.drop(columns='region')
        out_dict[region][b_type]['Rank'] = df.set_index('Year')['Rank'].replace({np.nan: None}).to_dict()
        out_dict[region][b_type]['Percent'] = df.set_index('Year')['Percent'].replace({np.nan: 0}).to_dict()
        out_dict[region][b_type]['color'] = df.set_index('Year')['color'].replace({np.nan: None}).to_dict()
        out_dict[region][b_type]['value'] = df.set_index('Year')['Area Weighted Score (ha)'].apply( lambda x: format_with_suffix(x)).to_dict()

        
    filename = 'Biodiversity_ranking'
    with open(f'{SAVE_DIR}/{filename}.js', 'w') as f:
        f.write(f'window["{filename}"] = ')
        json.dump(out_dict, f, separators=(',', ':'), indent=2)
        f.write(';\n')



    # ---------------- Biodiversity quality overview  ----------------
    group_cols = ['Type']
    for idx, col in enumerate(group_cols):
        df_AUS = bio_df\
            .groupby(['Year', col])[['Value (%)']]\
            .sum()\
            .reset_index()
        df_AUS_wide = df_AUS.groupby([col])[['Year','Value (%)']]\
            .apply(lambda x: x[['Year', 'Value (%)']].values.tolist())\
            .reset_index()\
            .assign(region='AUSTRALIA')
        df_AUS_wide.columns = ['name', 'data','region']
        df_AUS_wide['type'] = 'column'

        df_region = bio_df\
            .groupby(['Year', 'region', col])\
            .sum()\
            .reset_index()\
            .query('abs(`Value (%)`) > 1e-6')
        df_region_wide = df_region.groupby([col, 'region'])[['Year','Value (%)']]\
            .apply(lambda x: x[['Year', 'Value (%)']].values.tolist())\
            .reset_index()
        df_region_wide.columns = ['name', 'region', 'data']
        df_region_wide['type'] = 'column'
        
        
        df_wide = pd.concat([df_AUS_wide, df_region_wide], axis=0, ignore_index=True)
        
        if col == "Landuse":
            df_wide['color'] = df_wide.apply(lambda x: COLORS_LU[x['name']], axis=1)
            df_wide['name_order'] = df_wide['name'].apply(lambda x: LANDUSE_ALL_RENAMED.index(x))
            df_wide = df_wide.sort_values('name_order').drop(columns=['name_order'])
        elif col == 'Water_supply':
            df_wide['color'] = df_wide.apply(lambda x: COLORS_LM[x['name']], axis=1)
        elif col.lower() == 'commodity':
            df_wide['color'] = df_wide.apply(lambda x: COLORS_COMMODITIES[x['name']], axis=1)
            df_wide['name_order'] = df_wide['name'].apply(lambda x: COMMODITIES_ALL.index(x))
            df_wide = df_wide.sort_values('name_order').drop(columns=['name_order'])
        elif col == 'Agricultural Management Type':
            df_wide['color'] = df_wide.apply(lambda x: COLORS_AM_NONAG[x['name']], axis=1)
        
        
        out_dict = {}
        for region, df in df_wide.groupby('region'):
            df = df.drop(['region'], axis=1)
            out_dict[region] = df.to_dict(orient='records')

        filename = f'BIO_quality_overview_{idx+1}_{col.replace(" ", "_")}'
        with open(f'{SAVE_DIR}/{filename}.js', 'w') as f:
            f.write(f'window["{filename}"] = ')
            json.dump(out_dict, f, separators=(',', ':'), indent=2)
            f.write(';\n')
    
    
    
    # ---------------- Biodiversity quality by Agricultural Landuse  ----------------
    bio_df_ag = bio_df.query('Type == "Agricultural Landuse"').copy()
    group_cols = ['Landuse']
    for idx, col in enumerate(group_cols):
        df_AUS = bio_df_ag\
            .groupby(['Year', col])[['Value (%)']]\
            .sum()\
            .reset_index()
        df_AUS_wide = df_AUS.groupby([col])[['Year','Value (%)']]\
            .apply(lambda x: x[['Year', 'Value (%)']].values.tolist())\
            .reset_index()\
            .assign(region='AUSTRALIA')
        df_AUS_wide.columns = ['name', 'data','region']
        df_AUS_wide['type'] = 'column'

        df_region = bio_df_ag\
            .groupby(['Year', 'region', col])\
            .sum()\
            .reset_index()\
            .query('abs(`Value (%)`) > 1e-6')
        df_region_wide = df_region.groupby([col, 'region'])[['Year','Value (%)']]\
            .apply(lambda x: x[['Year', 'Value (%)']].values.tolist())\
            .reset_index()
        df_region_wide.columns = ['name', 'region', 'data']
        df_region_wide['type'] = 'column'
        
        
        df_wide = pd.concat([df_AUS_wide, df_region_wide], axis=0, ignore_index=True)
        
        if col == "Landuse":
            df_wide['color'] = df_wide.apply(lambda x: COLORS_LU[x['name']], axis=1)
            df_wide['name_order'] = df_wide['name'].apply(lambda x: LANDUSE_ALL_RENAMED.index(x))
            df_wide = df_wide.sort_values('name_order').drop(columns=['name_order'])
        elif col == 'Water_supply':
            df_wide['color'] = df_wide.apply(lambda x: COLORS_LM[x['name']], axis=1)
        elif col.lower() == 'commodity':
            df_wide['color'] = df_wide.apply(lambda x: COLORS_COMMODITIES[x['name']], axis=1)
            df_wide['name_order'] = df_wide['name'].apply(lambda x: COMMODITIES_ALL.index(x))
            df_wide = df_wide.sort_values('name_order').drop(columns=['name_order'])
        elif col == 'Agricultural Management Type':
            df_wide['color'] = df_wide.apply(lambda x: COLORS_AM_NONAG[x['name']], axis=1)
        
        
        out_dict = {}
        for region, df in df_wide.groupby('region'):
            df = df.drop(['region'], axis=1)
            out_dict[region] = df.to_dict(orient='records')
            
        filename = f'BIO_quality_split_Ag_{idx+1}_{col.replace(" ", "_")}'
        with open(f'{SAVE_DIR}/{filename}.js', 'w') as f:
            f.write(f'window["{filename}"] = ')
            json.dump(out_dict, f, separators=(',', ':'), indent=2)
            f.write(';\n')
            
    # ---------------- Biodiversity quality by Agricultural Management  ----------------
    bio_df_am = bio_df.query('Type == "Agricultural Management"').copy()
    group_cols = ['Landuse','Agri-Management']
    for idx, col in enumerate(group_cols):
        df_AUS = bio_df_am\
            .groupby(['Year', col])[['Value (%)']]\
            .sum()\
            .reset_index()
        df_AUS_wide = df_AUS.groupby([col])[['Year','Value (%)']]\
            .apply(lambda x: x[['Year', 'Value (%)']].values.tolist())\
            .reset_index()\
            .assign(region='AUSTRALIA')
        df_AUS_wide.columns = ['name', 'data','region']
        df_AUS_wide['type'] = 'column'

        df_region = bio_df_am\
            .groupby(['Year', 'region', col])\
            .sum()\
            .reset_index()\
            .query('abs(`Value (%)`) > 1e-6')
        df_region_wide = df_region.groupby([col, 'region'])[['Year','Value (%)']]\
            .apply(lambda x: x[['Year', 'Value (%)']].values.tolist())\
            .reset_index()
        df_region_wide.columns = ['name', 'region', 'data']
        df_region_wide['type'] = 'column'
        
        
        df_wide = pd.concat([df_AUS_wide, df_region_wide], axis=0, ignore_index=True)
        
        if col == "Landuse":
            df_wide['color'] = df_wide.apply(lambda x: COLORS_LU[x['name']], axis=1)
            df_wide['name_order'] = df_wide['name'].apply(lambda x: LANDUSE_ALL_RENAMED.index(x))
            df_wide = df_wide.sort_values('name_order').drop(columns=['name_order'])
        elif col == 'Water_supply':
            df_wide['color'] = df_wide.apply(lambda x: COLORS_LM[x['name']], axis=1)
        elif col.lower() == 'commodity':
            df_wide['color'] = df_wide.apply(lambda x: COLORS_COMMODITIES[x['name']], axis=1)
            df_wide['name_order'] = df_wide['name'].apply(lambda x: COMMODITIES_ALL.index(x))
            df_wide = df_wide.sort_values('name_order').drop(columns=['name_order'])
        elif col == 'Agricultural Management Type':
            df_wide['color'] = df_wide.apply(lambda x: COLORS_AM_NONAG[x['name']], axis=1)
        
        
        out_dict = {}
        for region, df in df_wide.groupby('region'):
            df = df.drop(['region'], axis=1)
            out_dict[region] = df.to_dict(orient='records')
            
        filename = f'BIO_quality_split_Am_{idx+1}_{col.replace(" ", "_")}'
        with open(f'{SAVE_DIR}/{filename}.js', 'w') as f:
            f.write(f'window["{filename}"] = ')
            json.dump(out_dict, f, separators=(',', ':'), indent=2)
            f.write(';\n')


    # ---------------- Biodiversity quality by Non-Agricultural  ----------------
    bio_df_nonag = bio_df.query('Type == "Non-Agricultural land-use"').copy()
    group_cols = ['Landuse']
    for idx, col in enumerate(group_cols):
        df_AUS = bio_df_nonag\
            .groupby(['Year', col])[['Value (%)']]\
            .sum()\
            .reset_index()
        df_AUS_wide = df_AUS.groupby([col])[['Year','Value (%)']]\
            .apply(lambda x: x[['Year', 'Value (%)']].values.tolist())\
            .reset_index()\
            .assign(region='AUSTRALIA')
        df_AUS_wide.columns = ['name', 'data','region']
        df_AUS_wide['type'] = 'column'

        df_region = bio_df_nonag\
            .groupby(['Year', 'region', col])\
            .sum()\
            .reset_index()\
            .query('abs(`Value (%)`) > 1e-6')
        df_region_wide = df_region.groupby([col, 'region'])[['Year','Value (%)']]\
            .apply(lambda x: x[['Year', 'Value (%)']].values.tolist())\
            .reset_index()
        df_region_wide.columns = ['name', 'region', 'data']
        df_region_wide['type'] = 'column'
        
        
        df_wide = pd.concat([df_AUS_wide, df_region_wide], axis=0, ignore_index=True)
        
        if col == "Landuse":
            df_wide['color'] = df_wide.apply(lambda x: COLORS_LU[x['name']], axis=1)
            df_wide['name_order'] = df_wide['name'].apply(lambda x: LANDUSE_ALL_RENAMED.index(x))
            df_wide = df_wide.sort_values('name_order').drop(columns=['name_order'])
        elif col == 'Water_supply':
            df_wide['color'] = df_wide.apply(lambda x: COLORS_LM[x['name']], axis=1)
        elif col.lower() == 'commodity':
            df_wide['color'] = df_wide.apply(lambda x: COLORS_COMMODITIES[x['name']], axis=1)
            df_wide['name_order'] = df_wide['name'].apply(lambda x: COMMODITIES_ALL.index(x))
            df_wide = df_wide.sort_values('name_order').drop(columns=['name_order'])
        elif col == 'Agricultural Management Type':
            df_wide['color'] = df_wide.apply(lambda x: COLORS_AM_NONAG[x['name']], axis=1)
        
        
        out_dict = {}
        for region, df in df_wide.groupby('region'):
            df = df.drop(['region'], axis=1)
            out_dict[region] = df.to_dict(orient='records')
            
        filename = f'BIO_quality_split_NonAg_{idx+1}_{col.replace(" ", "_")}'
        with open(f'{SAVE_DIR}/{filename}.js', 'w') as f:
            f.write(f'window["{filename}"] = ')
            json.dump(out_dict, f, separators=(',', ':'), indent=2)
            f.write(';\n')
    
    
        
    
    if settings.BIODIVERSITY_TARGET_GBF_2 != 'off':

        filter_str = '''
            category == "biodiversity" 
            
            and base_name == "biodiversity_GBF2_priority_scores"
        '''.strip('').replace('\n','')
        
        bio_paths = files.query(filter_str).reset_index(drop=True)
        bio_df = pd.concat([pd.read_csv(path) for path in bio_paths['path']])
        bio_df = bio_df.replace(RENAME_AM_NON_AG)\
            .rename(columns={'Contribution Relative to Pre-1750 Level (%)': 'Value (%)'})\
            .query('abs(`Value (%)`) > 1e-6')\
            .round(6)
        

        # ---------------- (GBF2) overview  ----------------
        bio_df_target = bio_df.groupby(['Year'])[['Priority Target (%)']].agg('first').reset_index()
        bio_df_target = bio_df_target[['Year','Priority Target (%)']].values.tolist()

        group_cols = ['Type']
        for idx, col in enumerate(group_cols):
            df_AUS = bio_df\
                .groupby(['Year', col])[['Value (%)']]\
                .sum()\
                .reset_index()
            df_AUS_wide = df_AUS.groupby([col])[['Year','Value (%)']]\
                .apply(lambda x: x[['Year', 'Value (%)']].values.tolist())\
                .reset_index()\
                .assign(region='AUSTRALIA')
            df_AUS_wide.columns = ['name', 'data','region']
            df_AUS_wide['type'] = 'column'
            df_AUS_wide.loc[len(df_AUS_wide)] = ['Target (%)', bio_df_target, 'line', None]

            df_region = bio_df\
                .groupby(['Year', 'region', col])\
                .sum()\
                .reset_index()\
                .query('abs(`Value (%)`) > 1e-6')
            df_region_wide = df_region.groupby([col, 'region'])[['Year','Value (%)']]\
                .apply(lambda x: x[['Year', 'Value (%)']].values.tolist())\
                .reset_index()
            df_region_wide.columns = ['name', 'region', 'data']
            df_region_wide['type'] = 'column'
            
            
            df_wide = pd.concat([df_AUS_wide, df_region_wide], axis=0, ignore_index=True)
            
            if col == "Landuse":
                df_wide['color'] = df_wide.apply(lambda x: COLORS_LU[x['name']], axis=1)
                df_wide['name_order'] = df_wide['name'].apply(lambda x: LANDUSE_ALL_RENAMED.index(x))
                df_wide = df_wide.sort_values('name_order').drop(columns=['name_order'])
            elif col == 'Water_supply':
                df_wide['color'] = df_wide.apply(lambda x: COLORS_LM[x['name']], axis=1)
            elif col.lower() == 'commodity':
                df_wide['color'] = df_wide.apply(lambda x: COLORS_COMMODITIES[x['name']], axis=1)
                df_wide['name_order'] = df_wide['name'].apply(lambda x: COMMODITIES_ALL.index(x))
                df_wide = df_wide.sort_values('name_order').drop(columns=['name_order'])
            elif col == 'Agricultural Management Type':
                df_wide['color'] = df_wide.apply(lambda x: COLORS_AM_NONAG[x['name']], axis=1)
            
            
            out_dict = {}
            for region, df in df_wide.groupby('region'):
                df = df.drop(['region'], axis=1)
                out_dict[region] = df.to_dict(orient='records')

            filename = f'BIO_GBF2_overview_{idx+1}_{col.replace(" ", "_")}'
            with open(f'{SAVE_DIR}/{filename}.js', 'w') as f:
                f.write(f'window["{filename}"] = ')
                json.dump(out_dict, f, separators=(',', ':'), indent=2)
                f.write(';\n')


        # ---------------- (GBF2) Agricultural Landuse  ----------------
        bio_df_ag = bio_df.query('Type == "Agricultural Landuse"').copy()

        group_cols = ['Landuse']
        for idx, col in enumerate(group_cols):
            df_AUS = bio_df_ag\
                .groupby(['Year', col])[['Value (%)']]\
                .sum()\
                .reset_index()
            df_AUS_wide = df_AUS.groupby([col])[['Year','Value (%)']]\
                .apply(lambda x: x[['Year', 'Value (%)']].values.tolist())\
                .reset_index()\
                .assign(region='AUSTRALIA')
            df_AUS_wide.columns = ['name', 'data','region']
            df_AUS_wide['type'] = 'column'

            df_region = bio_df_ag\
                .groupby(['Year', 'region', col])\
                .sum()\
                .reset_index()\
                .query('abs(`Value (%)`) > 1e-6')
            df_region_wide = df_region.groupby([col, 'region'])[['Year','Value (%)']]\
                .apply(lambda x: x[['Year', 'Value (%)']].values.tolist())\
                .reset_index()
            df_region_wide.columns = ['name', 'region', 'data']
            df_region_wide['type'] = 'column'
            
            
            df_wide = pd.concat([df_AUS_wide, df_region_wide], axis=0, ignore_index=True)
            
            if col == "Landuse":
                df_wide['color'] = df_wide.apply(lambda x: COLORS_LU[x['name']], axis=1)
                df_wide['name_order'] = df_wide['name'].apply(lambda x: LANDUSE_ALL_RENAMED.index(x))
                df_wide = df_wide.sort_values('name_order').drop(columns=['name_order'])
            elif col == 'Water_supply':
                df_wide['color'] = df_wide.apply(lambda x: COLORS_LM[x['name']], axis=1)
            elif col.lower() == 'commodity':
                df_wide['color'] = df_wide.apply(lambda x: COLORS_COMMODITIES[x['name']], axis=1)
                df_wide['name_order'] = df_wide['name'].apply(lambda x: COMMODITIES_ALL.index(x))
                df_wide = df_wide.sort_values('name_order').drop(columns=['name_order'])
            elif col == 'Agricultural Management Type':
                df_wide['color'] = df_wide.apply(lambda x: COLORS_AM_NONAG[x['name']], axis=1)
            
            
            out_dict = {}
            for region, df in df_wide.groupby('region'):
                df = df.drop(['region'], axis=1)
                out_dict[region] = df.to_dict(orient='records')

            filename = f'BIO_GBF2_split_Ag_{idx+1}_{col.replace(" ", "_")}'
            with open(f'{SAVE_DIR}/{filename}.js', 'w') as f:
                f.write(f'window["{filename}"] = ')
                json.dump(out_dict, f, separators=(',', ':'), indent=2)
                f.write(';\n')
                
        # ---------------- (GBF2) Agricultural Management  ----------------
        bio_df_am = bio_df.query('Type == "Agricultural Management"').copy()

        group_cols = ['Landuse', 'Agri-Management']
        for idx, col in enumerate(group_cols):
            df_AUS = bio_df_am\
                .groupby(['Year', col])[['Value (%)']]\
                .sum()\
                .reset_index()
            df_AUS_wide = df_AUS.groupby([col])[['Year','Value (%)']]\
                .apply(lambda x: x[['Year', 'Value (%)']].values.tolist())\
                .reset_index()\
                .assign(region='AUSTRALIA')
            df_AUS_wide.columns = ['name', 'data','region']
            df_AUS_wide['type'] = 'column'

            df_region = bio_df_am\
                .groupby(['Year', 'region', col])\
                .sum()\
                .reset_index()\
                .query('abs(`Value (%)`) > 1e-6')
            df_region_wide = df_region.groupby([col, 'region'])[['Year','Value (%)']]\
                .apply(lambda x: x[['Year', 'Value (%)']].values.tolist())\
                .reset_index()
            df_region_wide.columns = ['name', 'region', 'data']
            df_region_wide['type'] = 'column'
            
            
            df_wide = pd.concat([df_AUS_wide, df_region_wide], axis=0, ignore_index=True)
            
            if col == "Landuse":
                df_wide['color'] = df_wide.apply(lambda x: COLORS_LU[x['name']], axis=1)
                df_wide['name_order'] = df_wide['name'].apply(lambda x: LANDUSE_ALL_RENAMED.index(x))
                df_wide = df_wide.sort_values('name_order').drop(columns=['name_order'])
            elif col == 'Water_supply':
                df_wide['color'] = df_wide.apply(lambda x: COLORS_LM[x['name']], axis=1)
            elif col.lower() == 'commodity':
                df_wide['color'] = df_wide.apply(lambda x: COLORS_COMMODITIES[x['name']], axis=1)
                df_wide['name_order'] = df_wide['name'].apply(lambda x: COMMODITIES_ALL.index(x))
                df_wide = df_wide.sort_values('name_order').drop(columns=['name_order'])
            elif col == 'Agricultural Management Type':
                df_wide['color'] = df_wide.apply(lambda x: COLORS_AM_NONAG[x['name']], axis=1)
            
            
            out_dict = {}
            for region, df in df_wide.groupby('region'):
                df = df.drop(['region'], axis=1)
                out_dict[region] = df.to_dict(orient='records')

            filename = f'BIO_GBF2_split_Am_{idx+1}_{col.replace(" ", "_")}'
            with open(f'{SAVE_DIR}/{filename}.js', 'w') as f:
                f.write(f'window["{filename}"] = ')
                json.dump(out_dict, f, separators=(',', ':'), indent=2)
                f.write(';\n')
                
                
        # ---------------- (GBF2) Agricultural Management  ----------------
        bio_df_nonag = bio_df.query('Type == "Non-Agricultural land-use"').copy()

        group_cols = ['Landuse']
        for idx, col in enumerate(group_cols):
            df_AUS = bio_df_nonag\
                .groupby(['Year', col])[['Value (%)']]\
                .sum()\
                .reset_index()
            df_AUS_wide = df_AUS.groupby([col])[['Year','Value (%)']]\
                .apply(lambda x: x[['Year', 'Value (%)']].values.tolist())\
                .reset_index()\
                .assign(region='AUSTRALIA')
            df_AUS_wide.columns = ['name', 'data','region']
            df_AUS_wide['type'] = 'column'

            df_region = bio_df_nonag\
                .groupby(['Year', 'region', col])\
                .sum()\
                .reset_index()\
                .query('abs(`Value (%)`) > 1e-6')
            df_region_wide = df_region.groupby([col, 'region'])[['Year','Value (%)']]\
                .apply(lambda x: x[['Year', 'Value (%)']].values.tolist())\
                .reset_index()
            df_region_wide.columns = ['name', 'region', 'data']
            df_region_wide['type'] = 'column'
            
            
            df_wide = pd.concat([df_AUS_wide, df_region_wide], axis=0, ignore_index=True)
            
            if col == "Landuse":
                df_wide['color'] = df_wide.apply(lambda x: COLORS_LU[x['name']], axis=1)
                df_wide['name_order'] = df_wide['name'].apply(lambda x: LANDUSE_ALL_RENAMED.index(x))
                df_wide = df_wide.sort_values('name_order').drop(columns=['name_order'])
            elif col == 'Water_supply':
                df_wide['color'] = df_wide.apply(lambda x: COLORS_LM[x['name']], axis=1)
            elif col.lower() == 'commodity':
                df_wide['color'] = df_wide.apply(lambda x: COLORS_COMMODITIES[x['name']], axis=1)
                df_wide['name_order'] = df_wide['name'].apply(lambda x: COMMODITIES_ALL.index(x))
                df_wide = df_wide.sort_values('name_order').drop(columns=['name_order'])
            elif col == 'Agricultural Management Type':
                df_wide['color'] = df_wide.apply(lambda x: COLORS_AM_NONAG[x['name']], axis=1)
            
            
            out_dict = {}
            for region, df in df_wide.groupby('region'):
                df = df.drop(['region'], axis=1)
                out_dict[region] = df.to_dict(orient='records')

            filename = f'BIO_GBF2_split_NonAg_{idx+1}_{col.replace(" ", "_")}'
            with open(f'{SAVE_DIR}/{filename}.js', 'w') as f:
                f.write(f'window["{filename}"] = ')
                json.dump(out_dict, f, separators=(',', ':'), indent=2)
                f.write(';\n')
        
   
            
    
    if settings.BIODIVERSITY_TARGET_GBF_3 != 'off':
        filter_str = '''
            category == "biodiversity" 
            
            and base_name.str.contains("biodiversity_GBF3")
        '''.strip().replace('\n','')
        
        bio_paths = files.query(filter_str).reset_index(drop=True)
        bio_df = pd.concat([pd.read_csv(path, low_memory=False) for path in bio_paths['path']])
        bio_df = bio_df.replace(RENAME_AM_NON_AG)\
            .rename(columns={'Contribution Relative to Pre-1750 Level (%)': 'Value (%)', 'Vegetation Group': 'species'})\
            .query('abs(`Value (%)`) > 1e-6')\
            .round(6)
        
        
        # ---------------- (GBF3) Overview  ----------------
        bio_df_target = bio_df.groupby(['Year', 'species'])[['Target_by_Percent']].agg('first').reset_index()

        group_cols = ['Type']
        for idx, col in enumerate(group_cols):
            out_dict = {region: {} for region in bio_df['region'].unique()}
            out_dict['AUSTRALIA'] = {}
            for species in bio_df['species'].unique():
                target_species = bio_df_target.query('species == @species')[['Year', 'Target_by_Percent']].values.tolist()
                scores_species = bio_df.query('species == @species')
                
                df_AUS = scores_species\
                    .groupby(['Year', col])[['Value (%)']]\
                    .sum()\
                    .reset_index()
                df_AUS_wide = df_AUS.groupby([col])[['Year','Value (%)']]\
                    .apply(lambda x: x[['Year', 'Value (%)']].values.tolist())\
                    .reset_index()\
                    .assign(region='AUSTRALIA')
                df_AUS_wide.columns = ['name', 'data','region']
                df_AUS_wide['type'] = 'column'
                df_AUS_wide.loc[len(df_AUS_wide)] = ['Target (%)', target_species, 'AUSTRALIA',  'line']

                df_region = scores_species\
                    .groupby(['Year', 'region', col])\
                    .sum()\
                    .reset_index()\
                    .query('abs(`Value (%)`) > 1e-6')
                df_region_wide = df_region.groupby([col, 'region'])[['Year','Value (%)']]\
                    .apply(lambda x: x[['Year', 'Value (%)']].values.tolist())\
                    .reset_index()
                df_region_wide.columns = ['name', 'region', 'data']
                df_region_wide['type'] = 'column'
                
                
                df_wide = pd.concat([df_AUS_wide, df_region_wide], axis=0, ignore_index=True)
                
                if col == "Landuse":
                    df_wide['color'] = df_wide.apply(lambda x: COLORS_LU[x['name']], axis=1)
                    df_wide['name_order'] = df_wide['name'].apply(lambda x: LANDUSE_ALL_RENAMED.index(x))
                    df_wide = df_wide.sort_values('name_order').drop(columns=['name_order'])
                elif col == 'Water_supply':
                    df_wide['color'] = df_wide.apply(lambda x: COLORS_LM[x['name']], axis=1)
                elif col.lower() == 'commodity':
                    df_wide['color'] = df_wide.apply(lambda x: COLORS_COMMODITIES[x['name']], axis=1)
                    df_wide['name_order'] = df_wide['name'].apply(lambda x: COMMODITIES_ALL.index(x))
                    df_wide = df_wide.sort_values('name_order').drop(columns=['name_order'])
                elif col == 'Agricultural Management Type':
                    df_wide['color'] = df_wide.apply(lambda x: COLORS_AM_NONAG[x['name']], axis=1)

                for region, df in df_wide.groupby('region'):
                    df = df.drop(['region'], axis=1)
                    out_dict[region][species] = df.to_dict(orient='records')

            filename = f'BIO_GBF3_overview_{idx+1}_{col.replace(" ", "_")}'
            with open(f'{SAVE_DIR}/{filename}.js', 'w') as f:
                f.write(f'window["{filename}"] = ')
                json.dump(out_dict, f, separators=(',', ':'), indent=2)
                f.write(';\n')
                
                
                
        # ---------------- (GBF3) Agricultural Landuse  ----------------
        bio_df_ag = bio_df.query('Type == "Agricultural Landuse"').copy()
        
        group_cols = ['Landuse']
        for idx, col in enumerate(group_cols):
            out_dict = {region: {} for region in bio_df['region'].unique()}
            out_dict['AUSTRALIA'] = {}
            for species in bio_df_ag['species'].unique():
                scores_species = bio_df_ag.query('species == @species')
                
                
                df_AUS = scores_species\
                    .groupby(['Year', col])[['Value (%)']]\
                    .sum()\
                    .reset_index()
                df_AUS_wide = df_AUS.groupby([col])[['Year','Value (%)']]\
                    .apply(lambda x: x[['Year', 'Value (%)']].values.tolist())\
                    .reset_index()\
                    .assign(region='AUSTRALIA')
                df_AUS_wide.columns = ['name', 'data','region']
                df_AUS_wide['type'] = 'column'

                df_region = scores_species\
                    .groupby(['Year', 'region', col])\
                    .sum()\
                    .reset_index()\
                    .query('abs(`Value (%)`) > 1e-6')
                df_region_wide = df_region.groupby([col, 'region'])[['Year','Value (%)']]\
                    .apply(lambda x: x[['Year', 'Value (%)']].values.tolist())\
                    .reset_index()
                df_region_wide.columns = ['name', 'region', 'data']
                df_region_wide['type'] = 'column'
                
                
                df_wide = pd.concat([df_AUS_wide, df_region_wide], axis=0, ignore_index=True)
                
                if col == "Landuse":
                    df_wide['color'] = df_wide.apply(lambda x: COLORS_LU[x['name']], axis=1)
                    df_wide['name_order'] = df_wide['name'].apply(lambda x: LANDUSE_ALL_RENAMED.index(x))
                    df_wide = df_wide.sort_values('name_order').drop(columns=['name_order'])
                elif col == 'Water_supply':
                    df_wide['color'] = df_wide.apply(lambda x: COLORS_LM[x['name']], axis=1)
                elif col.lower() == 'commodity':
                    df_wide['color'] = df_wide.apply(lambda x: COLORS_COMMODITIES[x['name']], axis=1)
                    df_wide['name_order'] = df_wide['name'].apply(lambda x: COMMODITIES_ALL.index(x))
                    df_wide = df_wide.sort_values('name_order').drop(columns=['name_order'])
                elif col == 'Agricultural Management Type':
                    df_wide['color'] = df_wide.apply(lambda x: COLORS_AM_NONAG[x['name']], axis=1)

                for region, df in df_wide.groupby('region'):
                    df = df.drop(['region'], axis=1)
                    out_dict[region][species] = df.to_dict(orient='records')

            filename = f'BIO_GBF3_split_Ag_{idx+1}_{col.replace(" ", "_")}'
            with open(f'{SAVE_DIR}/{filename}.js', 'w') as f:
                f.write(f'window["{filename}"] = ')
                json.dump(out_dict, f, separators=(',', ':'), indent=2)
                f.write(';\n')


        # ---------------- (GBF3) Agricultural Management  ----------------
        bio_df_am = bio_df.query('Type == "Agricultural Management"').copy()

        group_cols = ['Landuse', 'Agri-Management']
        for idx, col in enumerate(group_cols):
            out_dict = {region: {} for region in bio_df['region'].unique()}
            out_dict['AUSTRALIA'] = {}
            for species in bio_df_am['species'].unique():
                scores_species = bio_df_am.query('species == @species')
                
                
                df_AUS = scores_species\
                    .groupby(['Year', col])[['Value (%)']]\
                    .sum()\
                    .reset_index()
                df_AUS_wide = df_AUS.groupby([col])[['Year','Value (%)']]\
                    .apply(lambda x: x[['Year', 'Value (%)']].values.tolist())\
                    .reset_index()\
                    .assign(region='AUSTRALIA')
                df_AUS_wide.columns = ['name', 'data','region']
                df_AUS_wide['type'] = 'column'

                df_region = scores_species\
                    .groupby(['Year', 'region', col])\
                    .sum()\
                    .reset_index()\
                    .query('abs(`Value (%)`) > 1e-6')
                df_region_wide = df_region.groupby([col, 'region'])[['Year','Value (%)']]\
                    .apply(lambda x: x[['Year', 'Value (%)']].values.tolist())\
                    .reset_index()
                df_region_wide.columns = ['name', 'region', 'data']
                df_region_wide['type'] = 'column'
                
                
                df_wide = pd.concat([df_AUS_wide, df_region_wide], axis=0, ignore_index=True)
                
                if col == "Landuse":
                    df_wide['color'] = df_wide.apply(lambda x: COLORS_LU[x['name']], axis=1)
                    df_wide['name_order'] = df_wide['name'].apply(lambda x: LANDUSE_ALL_RENAMED.index(x))
                    df_wide = df_wide.sort_values('name_order').drop(columns=['name_order'])
                elif col == 'Water_supply':
                    df_wide['color'] = df_wide.apply(lambda x: COLORS_LM[x['name']], axis=1)
                elif col.lower() == 'commodity':
                    df_wide['color'] = df_wide.apply(lambda x: COLORS_COMMODITIES[x['name']], axis=1)
                    df_wide['name_order'] = df_wide['name'].apply(lambda x: COMMODITIES_ALL.index(x))
                    df_wide = df_wide.sort_values('name_order').drop(columns=['name_order'])
                elif col == 'Agricultural Management Type':
                    df_wide['color'] = df_wide.apply(lambda x: COLORS_AM_NONAG[x['name']], axis=1)

                for region, df in df_wide.groupby('region'):
                    df = df.drop(['region'], axis=1)
                    out_dict[region][species] = df.to_dict(orient='records')

            filename = f'BIO_GBF3_split_Am_{idx+1}_{col.replace(" ", "_")}'
            with open(f'{SAVE_DIR}/{filename}.js', 'w') as f:
                f.write(f'window["{filename}"] = ')
                json.dump(out_dict, f, separators=(',', ':'), indent=2)
                f.write(';\n')


        # ---------------- (GBF3) Non-agricultural management  ----------------
        bio_df_nonag = bio_df.query('Type == "Non-Agricultural land-use"').copy()

        group_cols = ['Landuse']
        for idx, col in enumerate(group_cols):
            out_dict = {region: {} for region in bio_df['region'].unique()}
            out_dict['AUSTRALIA'] = {}
            for species in bio_df_nonag['species'].unique():
                scores_species = bio_df_nonag.query('species == @species')
                
                
                df_AUS = scores_species\
                    .groupby(['Year', col])[['Value (%)']]\
                    .sum()\
                    .reset_index()
                df_AUS_wide = df_AUS.groupby([col])[['Year','Value (%)']]\
                    .apply(lambda x: x[['Year', 'Value (%)']].values.tolist())\
                    .reset_index()\
                    .assign(region='AUSTRALIA')
                df_AUS_wide.columns = ['name', 'data','region']
                df_AUS_wide['type'] = 'column'

                df_region = scores_species\
                    .groupby(['Year', 'region', col])\
                    .sum()\
                    .reset_index()\
                    .query('abs(`Value (%)`) > 1e-6')
                df_region_wide = df_region.groupby([col, 'region'])[['Year','Value (%)']]\
                    .apply(lambda x: x[['Year', 'Value (%)']].values.tolist())\
                    .reset_index()
                df_region_wide.columns = ['name', 'region', 'data']
                df_region_wide['type'] = 'column'
                
                
                df_wide = pd.concat([df_AUS_wide, df_region_wide], axis=0, ignore_index=True)
                
                if col == "Landuse":
                    df_wide['color'] = df_wide.apply(lambda x: COLORS_LU[x['name']], axis=1)
                    df_wide['name_order'] = df_wide['name'].apply(lambda x: LANDUSE_ALL_RENAMED.index(x))
                    df_wide = df_wide.sort_values('name_order').drop(columns=['name_order'])
                elif col == 'Water_supply':
                    df_wide['color'] = df_wide.apply(lambda x: COLORS_LM[x['name']], axis=1)
                elif col.lower() == 'commodity':
                    df_wide['color'] = df_wide.apply(lambda x: COLORS_COMMODITIES[x['name']], axis=1)
                    df_wide['name_order'] = df_wide['name'].apply(lambda x: COMMODITIES_ALL.index(x))
                    df_wide = df_wide.sort_values('name_order').drop(columns=['name_order'])
                elif col == 'Agricultural Management Type':
                    df_wide['color'] = df_wide.apply(lambda x: COLORS_AM_NONAG[x['name']], axis=1)

                for region, df in df_wide.groupby('region'):
                    df = df.drop(['region'], axis=1)
                    out_dict[region][species] = df.to_dict(orient='records')

            filename = f'BIO_GBF3_split_NonAg_{idx+1}_{col.replace(" ", "_")}'
            with open(f'{SAVE_DIR}/{filename}.js', 'w') as f:
                f.write(f'window["{filename}"] = ')
                json.dump(out_dict, f, separators=(',', ':'), indent=2)
                f.write(';\n')
            
            
            
            
    
    if settings.BIODIVERSITY_TARGET_GBF_4_SNES == 'on':
        
        # -------------------- Get biodiversity dataframe --------------------
        filter_str = '''
            category == "biodiversity" 
            
            and base_name.str.contains("biodiversity_GBF4_SNES_scores")
        '''.strip().replace('\n', '')
        
        bio_paths = files.query(filter_str).reset_index(drop=True)
        bio_df = pd.concat([pd.read_csv(path) for path in bio_paths['path']])
        bio_df = bio_df.replace(RENAME_AM_NON_AG)\
            .rename(columns={'Contribution Relative to Pre-1750 Level (%)': 'Value (%)'})\
            .query('abs(`Value (%)`) > 1e-6')\
            .round(6)
        
        # ---------------- (GBF4 SNES) Overview  ----------------
        bio_df_target = bio_df.groupby(['Year', 'species'])[['Target by Percent (%)']].agg('first').reset_index()

        group_cols = ['Type']
        for idx, col in enumerate(group_cols):
            out_dict = {region: {} for region in bio_df['region'].unique()}
            out_dict['AUSTRALIA'] = {}
            for species in bio_df['species'].unique():
                target_species = bio_df_target.query('species == @species')[['Year', 'Target by Percent (%)']].values.tolist()
                scores_species = bio_df.query('species == @species')                
                df_AUS = scores_species\
                    .groupby(['Year', col])[['Value (%)']]\
                    .sum()\
                    .reset_index()
                df_AUS_wide = df_AUS.groupby([col])[['Year','Value (%)']]\
                    .apply(lambda x: x[['Year', 'Value (%)']].values.tolist())\
                    .reset_index()\
                    .assign(region='AUSTRALIA')
                df_AUS_wide.columns = ['name', 'data','region']
                df_AUS_wide['type'] = 'column'
                df_AUS_wide.loc[len(df_AUS_wide)] = ['Target (%)', target_species, 'AUSTRALIA',  'line']

                df_region = scores_species\
                    .groupby(['Year', 'region', col])\
                    .sum()\
                    .reset_index()\
                    .query('abs(`Value (%)`) > 1e-6')
                df_region_wide = df_region.groupby([col, 'region'])[['Year','Value (%)']]\
                    .apply(lambda x: x[['Year', 'Value (%)']].values.tolist())\
                    .reset_index()
                df_region_wide.columns = ['name', 'region', 'data']
                df_region_wide['type'] = 'column'
                
                
                df_wide = pd.concat([df_AUS_wide, df_region_wide], axis=0, ignore_index=True)
                
                if col == "Landuse":
                    df_wide['color'] = df_wide.apply(lambda x: COLORS_LU[x['name']], axis=1)
                    df_wide['name_order'] = df_wide['name'].apply(lambda x: LANDUSE_ALL_RENAMED.index(x))
                    df_wide = df_wide.sort_values('name_order').drop(columns=['name_order'])
                elif col == 'Water_supply':
                    df_wide['color'] = df_wide.apply(lambda x: COLORS_LM[x['name']], axis=1)
                elif col.lower() == 'commodity':
                    df_wide['color'] = df_wide.apply(lambda x: COLORS_COMMODITIES[x['name']], axis=1)
                    df_wide['name_order'] = df_wide['name'].apply(lambda x: COMMODITIES_ALL.index(x))
                    df_wide = df_wide.sort_values('name_order').drop(columns=['name_order'])
                elif col == 'Agricultural Management Type':
                    df_wide['color'] = df_wide.apply(lambda x: COLORS_AM_NONAG[x['name']], axis=1)

                for region, df in df_wide.groupby('region'):
                    df = df.drop(['region'], axis=1)
                    out_dict[region][species] = df.to_dict(orient='records')

            filename = f'BIO_GBF4_SNES_overview_{idx+1}_{col.replace(" ", "_")}'
            with open(f'{SAVE_DIR}/{filename}.js', 'w') as f:
                f.write(f'window["{filename}"] = ')
                json.dump(out_dict, f, separators=(',', ':'), indent=2)
                f.write(';\n')
                
                
                
        # ---------------- (GBF4 SNES) Agricultural Landuse  ----------------
        bio_df_ag = bio_df.query('Type == "Agricultural Landuse"').copy()
        
        group_cols = ['Landuse']
        for idx, col in enumerate(group_cols):
            out_dict = {region: {} for region in bio_df['region'].unique()}
            out_dict['AUSTRALIA'] = {}
            for species in bio_df_ag['species'].unique():
                scores_species = bio_df_ag.query('species == @species')
                
                
                df_AUS = scores_species\
                    .groupby(['Year', col])[['Value (%)']]\
                    .sum()\
                    .reset_index()
                df_AUS_wide = df_AUS.groupby([col])[['Year','Value (%)']]\
                    .apply(lambda x: x[['Year', 'Value (%)']].values.tolist())\
                    .reset_index()\
                    .assign(region='AUSTRALIA')
                df_AUS_wide.columns = ['name', 'data','region']
                df_AUS_wide['type'] = 'column'

                df_region = scores_species\
                    .groupby(['Year', 'region', col])\
                    .sum()\
                    .reset_index()\
                    .query('abs(`Value (%)`) > 1e-6')
                df_region_wide = df_region.groupby([col, 'region'])[['Year','Value (%)']]\
                    .apply(lambda x: x[['Year', 'Value (%)']].values.tolist())\
                    .reset_index()
                df_region_wide.columns = ['name', 'region', 'data']
                df_region_wide['type'] = 'column'
                
                
                df_wide = pd.concat([df_AUS_wide, df_region_wide], axis=0, ignore_index=True)
                
                if col == "Landuse":
                    df_wide['color'] = df_wide.apply(lambda x: COLORS_LU[x['name']], axis=1)
                    df_wide['name_order'] = df_wide['name'].apply(lambda x: LANDUSE_ALL_RENAMED.index(x))
                    df_wide = df_wide.sort_values('name_order').drop(columns=['name_order'])
                elif col == 'Water_supply':
                    df_wide['color'] = df_wide.apply(lambda x: COLORS_LM[x['name']], axis=1)
                elif col.lower() == 'commodity':
                    df_wide['color'] = df_wide.apply(lambda x: COLORS_COMMODITIES[x['name']], axis=1)
                    df_wide['name_order'] = df_wide['name'].apply(lambda x: COMMODITIES_ALL.index(x))
                    df_wide = df_wide.sort_values('name_order').drop(columns=['name_order'])
                elif col == 'Agricultural Management Type':
                    df_wide['color'] = df_wide.apply(lambda x: COLORS_AM_NONAG[x['name']], axis=1)

                for region, df in df_wide.groupby('region'):
                    df = df.drop(['region'], axis=1)
                    out_dict[region][species] = df.to_dict(orient='records')

            filename = f'BIO_GBF4_SNES_split_Ag_{idx+1}_{col.replace(" ", "_")}'
            with open(f'{SAVE_DIR}/{filename}.js', 'w') as f:
                f.write(f'window["{filename}"] = ')
                json.dump(out_dict, f, separators=(',', ':'), indent=2)
                f.write(';\n')


        # ---------------- (GBF4 SNES) Agricultural Management  ----------------
        bio_df_am = bio_df.query('Type == "Agricultural Management"').copy()

        group_cols = ['Landuse', 'Agri-Management']
        for idx, col in enumerate(group_cols):
            out_dict = {region: {} for region in bio_df['region'].unique()}
            out_dict['AUSTRALIA'] = {}
            for species in bio_df_am['species'].unique():
                scores_species = bio_df_am.query('species == @species')
                
                
                df_AUS = scores_species\
                    .groupby(['Year', col])[['Value (%)']]\
                    .sum()\
                    .reset_index()
                df_AUS_wide = df_AUS.groupby([col])[['Year','Value (%)']]\
                    .apply(lambda x: x[['Year', 'Value (%)']].values.tolist())\
                    .reset_index()\
                    .assign(region='AUSTRALIA')
                df_AUS_wide.columns = ['name', 'data','region']
                df_AUS_wide['type'] = 'column'

                df_region = scores_species\
                    .groupby(['Year', 'region', col])\
                    .sum()\
                    .reset_index()\
                    .query('abs(`Value (%)`) > 1e-6')
                df_region_wide = df_region.groupby([col, 'region'])[['Year','Value (%)']]\
                    .apply(lambda x: x[['Year', 'Value (%)']].values.tolist())\
                    .reset_index()
                df_region_wide.columns = ['name', 'region', 'data']
                df_region_wide['type'] = 'column'
                
                
                df_wide = pd.concat([df_AUS_wide, df_region_wide], axis=0, ignore_index=True)
                
                if col == "Landuse":
                    df_wide['color'] = df_wide.apply(lambda x: COLORS_LU[x['name']], axis=1)
                    df_wide['name_order'] = df_wide['name'].apply(lambda x: LANDUSE_ALL_RENAMED.index(x))
                    df_wide = df_wide.sort_values('name_order').drop(columns=['name_order'])
                elif col == 'Water_supply':
                    df_wide['color'] = df_wide.apply(lambda x: COLORS_LM[x['name']], axis=1)
                elif col.lower() == 'commodity':
                    df_wide['color'] = df_wide.apply(lambda x: COLORS_COMMODITIES[x['name']], axis=1)
                    df_wide['name_order'] = df_wide['name'].apply(lambda x: COMMODITIES_ALL.index(x))
                    df_wide = df_wide.sort_values('name_order').drop(columns=['name_order'])
                elif col == 'Agricultural Management Type':
                    df_wide['color'] = df_wide.apply(lambda x: COLORS_AM_NONAG[x['name']], axis=1)

                for region, df in df_wide.groupby('region'):
                    df = df.drop(['region'], axis=1)
                    out_dict[region][species] = df.to_dict(orient='records')

            filename = f'BIO_GBF4_SNES_split_Am_{idx+1}_{col.replace(" ", "_")}'
            with open(f'{SAVE_DIR}/{filename}.js', 'w') as f:
                f.write(f'window["{filename}"] = ')
                json.dump(out_dict, f, separators=(',', ':'), indent=2)
                f.write(';\n')

        # ---------------- (GBF4 SNES) Non-agricultural management  ----------------
        bio_df_nonag = bio_df.query('Type == "Non-Agricultural land-use"').copy()

        group_cols = ['Landuse']
        for idx, col in enumerate(group_cols):
            out_dict = {region: {} for region in bio_df['region'].unique()}
            out_dict['AUSTRALIA'] = {}
            for species in bio_df_nonag['species'].unique():
                scores_species = bio_df_nonag.query('species == @species')
                
                
                df_AUS = scores_species\
                    .groupby(['Year', col])[['Value (%)']]\
                    .sum()\
                    .reset_index()
                df_AUS_wide = df_AUS.groupby([col])[['Year','Value (%)']]\
                    .apply(lambda x: x[['Year', 'Value (%)']].values.tolist())\
                    .reset_index()\
                    .assign(region='AUSTRALIA')
                df_AUS_wide.columns = ['name', 'data','region']
                df_AUS_wide['type'] = 'column'

                df_region = scores_species\
                    .groupby(['Year', 'region', col])\
                    .sum()\
                    .reset_index()\
                    .query('abs(`Value (%)`) > 1e-6')
                df_region_wide = df_region.groupby([col, 'region'])[['Year','Value (%)']]\
                    .apply(lambda x: x[['Year', 'Value (%)']].values.tolist())\
                    .reset_index()
                df_region_wide.columns = ['name', 'region', 'data']
                df_region_wide['type'] = 'column'
                
                
                df_wide = pd.concat([df_AUS_wide, df_region_wide], axis=0, ignore_index=True)
                
                if col == "Landuse":
                    df_wide['color'] = df_wide.apply(lambda x: COLORS_LU[x['name']], axis=1)
                    df_wide['name_order'] = df_wide['name'].apply(lambda x: LANDUSE_ALL_RENAMED.index(x))
                    df_wide = df_wide.sort_values('name_order').drop(columns=['name_order'])
                elif col == 'Water_supply':
                    df_wide['color'] = df_wide.apply(lambda x: COLORS_LM[x['name']], axis=1)
                elif col.lower() == 'commodity':
                    df_wide['color'] = df_wide.apply(lambda x: COLORS_COMMODITIES[x['name']], axis=1)
                    df_wide['name_order'] = df_wide['name'].apply(lambda x: COMMODITIES_ALL.index(x))
                    df_wide = df_wide.sort_values('name_order').drop(columns=['name_order'])
                elif col == 'Agricultural Management Type':
                    df_wide['color'] = df_wide.apply(lambda x: COLORS_AM_NONAG[x['name']], axis=1)

                for region, df in df_wide.groupby('region'):
                    df = df.drop(['region'], axis=1)
                    out_dict[region][species] = df.to_dict(orient='records')

            filename = f'BIO_GBF4_SNES_split_NonAg_{idx+1}_{col.replace(" ", "_")}'
            with open(f'{SAVE_DIR}/{filename}.js', 'w') as f:
                f.write(f'window["{filename}"] = ')
                json.dump(out_dict, f, separators=(',', ':'), indent=2)
                f.write(';\n')
            
            
            
    if settings.BIODIVERSITY_TARGET_GBF_4_ECNES == 'on':
        # -------------------- Get biodiversity dataframe --------------------
        filter_str = '''
            category == "biodiversity" 
            
            and base_name.str.contains("biodiversity_GBF4_ECNES_scores")
        '''.strip().replace('\n', '')
        
        bio_paths = files.query(filter_str).reset_index(drop=True)
        bio_df = pd.concat([pd.read_csv(path) for path in bio_paths['path']])
        bio_df = bio_df.replace(RENAME_AM_NON_AG)\
            .rename(columns={'Contribution Relative to Pre-1750 Level (%)': 'Value (%)'})\
            .query('abs(`Value (%)`) > 1e-6')\
            .round(6)
        
        
        # ---------------- (GBF4 ECNES) Overview  ----------------
        bio_df_target = bio_df.groupby(['Year', 'species'])[['Target by Percent (%)']].agg('first').reset_index()

        group_cols = ['Type']
        for idx, col in enumerate(group_cols):
            out_dict = {region: {} for region in bio_df['region'].unique()}
            out_dict['AUSTRALIA'] = {}
            for species in bio_df['species'].unique():
                target_species = bio_df_target.query('species == @species')[['Year', 'Target by Percent (%)']].values.tolist()
                scores_species = bio_df.query('species == @species')
                
                
                df_AUS = scores_species\
                    .groupby(['Year', col])[['Value (%)']]\
                    .sum()\
                    .reset_index()
                df_AUS_wide = df_AUS.groupby([col])[['Year','Value (%)']]\
                    .apply(lambda x: x[['Year', 'Value (%)']].values.tolist())\
                    .reset_index()\
                    .assign(region='AUSTRALIA')
                df_AUS_wide.columns = ['name', 'data','region']
                df_AUS_wide['type'] = 'column'
                df_AUS_wide.loc[len(df_AUS_wide)] = ['Target (%)', target_species, 'AUSTRALIA',  'line']

                df_region = scores_species\
                    .groupby(['Year', 'region', col])\
                    .sum()\
                    .reset_index()\
                    .query('abs(`Value (%)`) > 1e-6')
                df_region_wide = df_region.groupby([col, 'region'])[['Year','Value (%)']]\
                    .apply(lambda x: x[['Year', 'Value (%)']].values.tolist())\
                    .reset_index()
                df_region_wide.columns = ['name', 'region', 'data']
                df_region_wide['type'] = 'column'
                
                
                df_wide = pd.concat([df_AUS_wide, df_region_wide], axis=0, ignore_index=True)
                
                if col == "Landuse":
                    df_wide['color'] = df_wide.apply(lambda x: COLORS_LU[x['name']], axis=1)
                    df_wide['name_order'] = df_wide['name'].apply(lambda x: LANDUSE_ALL_RENAMED.index(x))
                    df_wide = df_wide.sort_values('name_order').drop(columns=['name_order'])
                elif col == 'Water_supply':
                    df_wide['color'] = df_wide.apply(lambda x: COLORS_LM[x['name']], axis=1)
                elif col.lower() == 'commodity':
                    df_wide['color'] = df_wide.apply(lambda x: COLORS_COMMODITIES[x['name']], axis=1)
                    df_wide['name_order'] = df_wide['name'].apply(lambda x: COMMODITIES_ALL.index(x))
                    df_wide = df_wide.sort_values('name_order').drop(columns=['name_order'])
                elif col == 'Agricultural Management Type':
                    df_wide['color'] = df_wide.apply(lambda x: COLORS_AM_NONAG[x['name']], axis=1)

                for region, df in df_wide.groupby('region'):
                    df = df.drop(['region'], axis=1)
                    out_dict[region][species] = df.to_dict(orient='records')

            filename = f'BIO_GBF4_ECNES_overview_{idx+1}_{col.replace(" ", "_")}'
            with open(f'{SAVE_DIR}/{filename}.js', 'w') as f:
                f.write(f'window["{filename}"] = ')
                json.dump(out_dict, f, separators=(',', ':'), indent=2)
                f.write(';\n')
                
                
                
        # ---------------- (GBF4 ECNES) Agricultural Landuse  ----------------
        bio_df_ag = bio_df.query('Type == "Agricultural Landuse"').copy()
        
        group_cols = ['Landuse']
        for idx, col in enumerate(group_cols):
            out_dict = {region: {} for region in bio_df['region'].unique()}
            out_dict['AUSTRALIA'] = {}
            for species in bio_df_ag['species'].unique():
                scores_species = bio_df_ag.query('species == @species')
                
                
                df_AUS = scores_species\
                    .groupby(['Year', col])[['Value (%)']]\
                    .sum()\
                    .reset_index()
                df_AUS_wide = df_AUS.groupby([col])[['Year','Value (%)']]\
                    .apply(lambda x: x[['Year', 'Value (%)']].values.tolist())\
                    .reset_index()\
                    .assign(region='AUSTRALIA')
                df_AUS_wide.columns = ['name', 'data','region']
                df_AUS_wide['type'] = 'column'

                df_region = scores_species\
                    .groupby(['Year', 'region', col])\
                    .sum()\
                    .reset_index()\
                    .query('abs(`Value (%)`) > 1e-6')
                df_region_wide = df_region.groupby([col, 'region'])[['Year','Value (%)']]\
                    .apply(lambda x: x[['Year', 'Value (%)']].values.tolist())\
                    .reset_index()
                df_region_wide.columns = ['name', 'region', 'data']
                df_region_wide['type'] = 'column'
                
                
                df_wide = pd.concat([df_AUS_wide, df_region_wide], axis=0, ignore_index=True)
                
                if col == "Landuse":
                    df_wide['color'] = df_wide.apply(lambda x: COLORS_LU[x['name']], axis=1)
                    df_wide['name_order'] = df_wide['name'].apply(lambda x: LANDUSE_ALL_RENAMED.index(x))
                    df_wide = df_wide.sort_values('name_order').drop(columns=['name_order'])
                elif col == 'Water_supply':
                    df_wide['color'] = df_wide.apply(lambda x: COLORS_LM[x['name']], axis=1)
                elif col.lower() == 'commodity':
                    df_wide['color'] = df_wide.apply(lambda x: COLORS_COMMODITIES[x['name']], axis=1)
                    df_wide['name_order'] = df_wide['name'].apply(lambda x: COMMODITIES_ALL.index(x))
                    df_wide = df_wide.sort_values('name_order').drop(columns=['name_order'])
                elif col == 'Agricultural Management Type':
                    df_wide['color'] = df_wide.apply(lambda x: COLORS_AM_NONAG[x['name']], axis=1)

                for region, df in df_wide.groupby('region'):
                    df = df.drop(['region'], axis=1)
                    out_dict[region][species] = df.to_dict(orient='records')

            filename = f'BIO_GBF4_ECNES_split_Ag_{idx+1}_{col.replace(" ", "_")}'
            with open(f'{SAVE_DIR}/{filename}.js', 'w') as f:
                f.write(f'window["{filename}"] = ')
                json.dump(out_dict, f, separators=(',', ':'), indent=2)
                f.write(';\n')


        # ---------------- (GBF4 ECNES) Agricultural Management  ----------------
        bio_df_am = bio_df.query('Type == "Agricultural Management"').copy()

        group_cols = ['Landuse', 'Agri-Management']
        for idx, col in enumerate(group_cols):
            out_dict = {region: {} for region in bio_df['region'].unique()}
            out_dict['AUSTRALIA'] = {}
            for species in bio_df_am['species'].unique():
                scores_species = bio_df_am.query('species == @species')
                
                
                df_AUS = scores_species\
                    .groupby(['Year', col])[['Value (%)']]\
                    .sum()\
                    .reset_index()
                df_AUS_wide = df_AUS.groupby([col])[['Year','Value (%)']]\
                    .apply(lambda x: x[['Year', 'Value (%)']].values.tolist())\
                    .reset_index()\
                    .assign(region='AUSTRALIA')
                df_AUS_wide.columns = ['name', 'data','region']
                df_AUS_wide['type'] = 'column'

                df_region = scores_species\
                    .groupby(['Year', 'region', col])\
                    .sum()\
                    .reset_index()\
                    .query('abs(`Value (%)`) > 1e-6')
                df_region_wide = df_region.groupby([col, 'region'])[['Year','Value (%)']]\
                    .apply(lambda x: x[['Year', 'Value (%)']].values.tolist())\
                    .reset_index()
                df_region_wide.columns = ['name', 'region', 'data']
                df_region_wide['type'] = 'column'
                
                
                df_wide = pd.concat([df_AUS_wide, df_region_wide], axis=0, ignore_index=True)
                
                if col == "Landuse":
                    df_wide['color'] = df_wide.apply(lambda x: COLORS_LU[x['name']], axis=1)
                    df_wide['name_order'] = df_wide['name'].apply(lambda x: LANDUSE_ALL_RENAMED.index(x))
                    df_wide = df_wide.sort_values('name_order').drop(columns=['name_order'])
                elif col == 'Water_supply':
                    df_wide['color'] = df_wide.apply(lambda x: COLORS_LM[x['name']], axis=1)
                elif col.lower() == 'commodity':
                    df_wide['color'] = df_wide.apply(lambda x: COLORS_COMMODITIES[x['name']], axis=1)
                    df_wide['name_order'] = df_wide['name'].apply(lambda x: COMMODITIES_ALL.index(x))
                    df_wide = df_wide.sort_values('name_order').drop(columns=['name_order'])
                elif col == 'Agricultural Management Type':
                    df_wide['color'] = df_wide.apply(lambda x: COLORS_AM_NONAG[x['name']], axis=1)

                for region, df in df_wide.groupby('region'):
                    df = df.drop(['region'], axis=1)
                    out_dict[region][species] = df.to_dict(orient='records')

            filename = f'BIO_GBF4_ECNES_split_Am_{idx+1}_{col.replace(" ", "_")}'
            with open(f'{SAVE_DIR}/{filename}.js', 'w') as f:
                f.write(f'window["{filename}"] = ')
                json.dump(out_dict, f, separators=(',', ':'), indent=2)
                f.write(';\n')

        # ---------------- (GBF4 ECNES) Non-agricultural management  ----------------
        bio_df_nonag = bio_df.query('Type == "Non-Agricultural land-use"').copy()

        group_cols = ['Landuse']
        for idx, col in enumerate(group_cols):
            out_dict = {region: {} for region in bio_df['region'].unique()}
            out_dict['AUSTRALIA'] = {}
            for species in bio_df_nonag['species'].unique():
                scores_species = bio_df_nonag.query('species == @species')
                
                
                df_AUS = scores_species\
                    .groupby(['Year', col])[['Value (%)']]\
                    .sum()\
                    .reset_index()
                df_AUS_wide = df_AUS.groupby([col])[['Year','Value (%)']]\
                    .apply(lambda x: x[['Year', 'Value (%)']].values.tolist())\
                    .reset_index()\
                    .assign(region='AUSTRALIA')
                df_AUS_wide.columns = ['name', 'data','region']
                df_AUS_wide['type'] = 'column'

                df_region = scores_species\
                    .groupby(['Year', 'region', col])\
                    .sum()\
                    .reset_index()\
                    .query('abs(`Value (%)`) > 1e-6')
                df_region_wide = df_region.groupby([col, 'region'])[['Year','Value (%)']]\
                    .apply(lambda x: x[['Year', 'Value (%)']].values.tolist())\
                    .reset_index()
                df_region_wide.columns = ['name', 'region', 'data']
                df_region_wide['type'] = 'column'
                
                
                df_wide = pd.concat([df_AUS_wide, df_region_wide], axis=0, ignore_index=True)
                
                if col == "Landuse":
                    df_wide['color'] = df_wide.apply(lambda x: COLORS_LU[x['name']], axis=1)
                    df_wide['name_order'] = df_wide['name'].apply(lambda x: LANDUSE_ALL_RENAMED.index(x))
                    df_wide = df_wide.sort_values('name_order').drop(columns=['name_order'])
                elif col == 'Water_supply':
                    df_wide['color'] = df_wide.apply(lambda x: COLORS_LM[x['name']], axis=1)
                elif col.lower() == 'commodity':
                    df_wide['color'] = df_wide.apply(lambda x: COLORS_COMMODITIES[x['name']], axis=1)
                    df_wide['name_order'] = df_wide['name'].apply(lambda x: COMMODITIES_ALL.index(x))
                    df_wide = df_wide.sort_values('name_order').drop(columns=['name_order'])
                elif col == 'Agricultural Management Type':
                    df_wide['color'] = df_wide.apply(lambda x: COLORS_AM_NONAG[x['name']], axis=1)

                for region, df in df_wide.groupby('region'):
                    df = df.drop(['region'], axis=1)
                    out_dict[region][species] = df.to_dict(orient='records')

            filename = f'BIO_GBF4_ECNES_split_NonAg_{idx+1}_{col.replace(" ", "_")}'
            with open(f'{SAVE_DIR}/{filename}.js', 'w') as f:
                f.write(f'window["{filename}"] = ')
                json.dump(out_dict, f, separators=(',', ':'), indent=2)
                f.write(';\n')
        
        
        

    if settings.BIODIVERSITY_TARGET_GBF_8 == 'on':
        
        filter_str = '''
            category == "biodiversity" 
            
            and base_name.str.contains("biodiversity_GBF8_species_scores")
        '''.strip().replace('\n','')
        
        bio_paths = files.query(filter_str).reset_index(drop=True)
        bio_df = pd.concat([pd.read_csv(path) for path in bio_paths['path']])
        bio_df = bio_df.replace(RENAME_AM_NON_AG)\
            .rename(columns={'Contribution Relative to Pre-1750 Level (%)': 'Value (%)', 'Species':'species'})\
            .query('abs(`Value (%)`) > 1e-6')\
            .round(6)
        
        # ---------------- (GBF8 SPECIES) Overview  ----------------
        bio_df_target = bio_df.groupby(['Year', 'species'])[['Target_by_Percent']].agg('first').reset_index()

        group_cols = ['Type']
        for idx, col in enumerate(group_cols):
            out_dict = {region: {} for region in bio_df['region'].unique()}
            out_dict['AUSTRALIA'] = {}
            for species in bio_df['species'].unique():
                target_species = bio_df_target.query('species == @species')[['Year', 'Target_by_Percent']].values.tolist()
                scores_species = bio_df.query('species == @species')
                
                
                df_AUS = scores_species\
                    .groupby(['Year', col])[['Value (%)']]\
                    .sum()\
                    .reset_index()
                df_AUS_wide = df_AUS.groupby([col])[['Year','Value (%)']]\
                    .apply(lambda x: x[['Year', 'Value (%)']].values.tolist())\
                    .reset_index()\
                    .assign(region='AUSTRALIA')
                df_AUS_wide.columns = ['name', 'data','region']
                df_AUS_wide['type'] = 'column'
                df_AUS_wide.loc[len(df_AUS_wide)] = ['Target (%)', target_species, 'AUSTRALIA',  'line']

                df_region = scores_species\
                    .groupby(['Year', 'region', col])\
                    .sum()\
                    .reset_index()\
                    .query('abs(`Value (%)`) > 1e-6')
                df_region_wide = df_region.groupby([col, 'region'])[['Year','Value (%)']]\
                    .apply(lambda x: x[['Year', 'Value (%)']].values.tolist())\
                    .reset_index()
                df_region_wide.columns = ['name', 'region', 'data']
                df_region_wide['type'] = 'column'
                
                
                df_wide = pd.concat([df_AUS_wide, df_region_wide], axis=0, ignore_index=True)
                
                if col == "Landuse":
                    df_wide['color'] = df_wide.apply(lambda x: COLORS_LU[x['name']], axis=1)
                    df_wide['name_order'] = df_wide['name'].apply(lambda x: LANDUSE_ALL_RENAMED.index(x))
                    df_wide = df_wide.sort_values('name_order').drop(columns=['name_order'])
                elif col == 'Water_supply':
                    df_wide['color'] = df_wide.apply(lambda x: COLORS_LM[x['name']], axis=1)
                elif col.lower() == 'commodity':
                    df_wide['color'] = df_wide.apply(lambda x: COLORS_COMMODITIES[x['name']], axis=1)
                    df_wide['name_order'] = df_wide['name'].apply(lambda x: COMMODITIES_ALL.index(x))
                    df_wide = df_wide.sort_values('name_order').drop(columns=['name_order'])
                elif col == 'Agricultural Management Type':
                    df_wide['color'] = df_wide.apply(lambda x: COLORS_AM_NONAG[x['name']], axis=1)

                for region, df in df_wide.groupby('region'):
                    df = df.drop(['region'], axis=1)
                    out_dict[region][species] = df.to_dict(orient='records')

            filename = f'BIO_GBF8_SPECIES_overview_{idx+1}_{col.replace(" ", "_")}'
            with open(f'{SAVE_DIR}/{filename}.js', 'w') as f:
                f.write(f'window["{filename}"] = ')
                json.dump(out_dict, f, separators=(',', ':'), indent=2)
                f.write(';\n')
                
                
                
        # ---------------- (GBF8 SPECIES) Agricultural Landuse  ----------------
        bio_df_ag = bio_df.query('Type == "Agricultural Landuse"').copy()
        
        group_cols = ['Landuse']
        for idx, col in enumerate(group_cols):
            out_dict = {region: {} for region in bio_df['region'].unique()}
            out_dict['AUSTRALIA'] = {}
            for species in bio_df_ag['species'].unique():
                scores_species = bio_df_ag.query('species == @species')
                
                
                df_AUS = scores_species\
                    .groupby(['Year', col])[['Value (%)']]\
                    .sum()\
                    .reset_index()
                df_AUS_wide = df_AUS.groupby([col])[['Year','Value (%)']]\
                    .apply(lambda x: x[['Year', 'Value (%)']].values.tolist())\
                    .reset_index()\
                    .assign(region='AUSTRALIA')
                df_AUS_wide.columns = ['name', 'data','region']
                df_AUS_wide['type'] = 'column'

                df_region = scores_species\
                    .groupby(['Year', 'region', col])\
                    .sum()\
                    .reset_index()\
                    .query('abs(`Value (%)`) > 1e-6')
                df_region_wide = df_region.groupby([col, 'region'])[['Year','Value (%)']]\
                    .apply(lambda x: x[['Year', 'Value (%)']].values.tolist())\
                    .reset_index()
                df_region_wide.columns = ['name', 'region', 'data']
                df_region_wide['type'] = 'column'
                
                
                df_wide = pd.concat([df_AUS_wide, df_region_wide], axis=0, ignore_index=True)
                
                if col == "Landuse":
                    df_wide['color'] = df_wide.apply(lambda x: COLORS_LU[x['name']], axis=1)
                    df_wide['name_order'] = df_wide['name'].apply(lambda x: LANDUSE_ALL_RENAMED.index(x))
                    df_wide = df_wide.sort_values('name_order').drop(columns=['name_order'])
                elif col == 'Water_supply':
                    df_wide['color'] = df_wide.apply(lambda x: COLORS_LM[x['name']], axis=1)
                elif col.lower() == 'commodity':
                    df_wide['color'] = df_wide.apply(lambda x: COLORS_COMMODITIES[x['name']], axis=1)
                    df_wide['name_order'] = df_wide['name'].apply(lambda x: COMMODITIES_ALL.index(x))
                    df_wide = df_wide.sort_values('name_order').drop(columns=['name_order'])
                elif col == 'Agricultural Management Type':
                    df_wide['color'] = df_wide.apply(lambda x: COLORS_AM_NONAG[x['name']], axis=1)

                for region, df in df_wide.groupby('region'):
                    df = df.drop(['region'], axis=1)
                    out_dict[region][species] = df.to_dict(orient='records')

            filename = f'BIO_GBF8_SPECIES_split_Ag_{idx+1}_{col.replace(" ", "_")}'
            with open(f'{SAVE_DIR}/{filename}.js', 'w') as f:
                f.write(f'window["{filename}"] = ')
                json.dump(out_dict, f, separators=(',', ':'), indent=2)
                f.write(';\n')


        # ---------------- (GBF8 SPECIES) Agricultural Management  ----------------
        bio_df_am = bio_df.query('Type == "Agricultural Management"').copy()

        group_cols = ['Landuse', 'Agri-Management']
        for idx, col in enumerate(group_cols):
            out_dict = {region: {} for region in bio_df['region'].unique()}
            out_dict['AUSTRALIA'] = {}
            for species in bio_df_am['species'].unique():
                scores_species = bio_df_am.query('species == @species')
                
                
                df_AUS = scores_species\
                    .groupby(['Year', col])[['Value (%)']]\
                    .sum()\
                    .reset_index()
                df_AUS_wide = df_AUS.groupby([col])[['Year','Value (%)']]\
                    .apply(lambda x: x[['Year', 'Value (%)']].values.tolist())\
                    .reset_index()\
                    .assign(region='AUSTRALIA')
                df_AUS_wide.columns = ['name', 'data','region']
                df_AUS_wide['type'] = 'column'

                df_region = scores_species\
                    .groupby(['Year', 'region', col])\
                    .sum()\
                    .reset_index()\
                    .query('abs(`Value (%)`) > 1e-6')
                df_region_wide = df_region.groupby([col, 'region'])[['Year','Value (%)']]\
                    .apply(lambda x: x[['Year', 'Value (%)']].values.tolist())\
                    .reset_index()
                df_region_wide.columns = ['name', 'region', 'data']
                df_region_wide['type'] = 'column'
                
                
                df_wide = pd.concat([df_AUS_wide, df_region_wide], axis=0, ignore_index=True)
                
                if col == "Landuse":
                    df_wide['color'] = df_wide.apply(lambda x: COLORS_LU[x['name']], axis=1)
                    df_wide['name_order'] = df_wide['name'].apply(lambda x: LANDUSE_ALL_RENAMED.index(x))
                    df_wide = df_wide.sort_values('name_order').drop(columns=['name_order'])
                elif col == 'Water_supply':
                    df_wide['color'] = df_wide.apply(lambda x: COLORS_LM[x['name']], axis=1)
                elif col.lower() == 'commodity':
                    df_wide['color'] = df_wide.apply(lambda x: COLORS_COMMODITIES[x['name']], axis=1)
                    df_wide['name_order'] = df_wide['name'].apply(lambda x: COMMODITIES_ALL.index(x))
                    df_wide = df_wide.sort_values('name_order').drop(columns=['name_order'])
                elif col == 'Agricultural Management Type':
                    df_wide['color'] = df_wide.apply(lambda x: COLORS_AM_NONAG[x['name']], axis=1)

                for region, df in df_wide.groupby('region'):
                    df = df.drop(['region'], axis=1)
                    out_dict[region][species] = df.to_dict(orient='records')

            filename = f'BIO_GBF8_SPECIES_split_Am_{idx+1}_{col.replace(" ", "_")}'
            with open(f'{SAVE_DIR}/{filename}.js', 'w') as f:
                f.write(f'window["{filename}"] = ')
                json.dump(out_dict, f, separators=(',', ':'), indent=2)
                f.write(';\n')

        # ---------------- (GBF8 SPECIES) Non-agricultural management  ----------------
        bio_df_nonag = bio_df.query('Type == "Non-Agricultural land-use"').copy()

        group_cols = ['Landuse']
        for idx, col in enumerate(group_cols):
            out_dict = {region: {} for region in bio_df['region'].unique()}
            out_dict['AUSTRALIA'] = {}
            for species in bio_df_nonag['species'].unique():
                scores_species = bio_df_nonag.query('species == @species')
                
                
                df_AUS = scores_species\
                    .groupby(['Year', col])[['Value (%)']]\
                    .sum()\
                    .reset_index()
                df_AUS_wide = df_AUS.groupby([col])[['Year','Value (%)']]\
                    .apply(lambda x: x[['Year', 'Value (%)']].values.tolist())\
                    .reset_index()\
                    .assign(region='AUSTRALIA')
                df_AUS_wide.columns = ['name', 'data','region']
                df_AUS_wide['type'] = 'column'

                df_region = scores_species\
                    .groupby(['Year', 'region', col])\
                    .sum()\
                    .reset_index()\
                    .query('abs(`Value (%)`) > 1e-6')
                df_region_wide = df_region.groupby([col, 'region'])[['Year','Value (%)']]\
                    .apply(lambda x: x[['Year', 'Value (%)']].values.tolist())\
                    .reset_index()
                df_region_wide.columns = ['name', 'region', 'data']
                df_region_wide['type'] = 'column'
                
                
                df_wide = pd.concat([df_AUS_wide, df_region_wide], axis=0, ignore_index=True)
                
                if col == "Landuse":
                    df_wide['color'] = df_wide.apply(lambda x: COLORS_LU[x['name']], axis=1)
                    df_wide['name_order'] = df_wide['name'].apply(lambda x: LANDUSE_ALL_RENAMED.index(x))
                    df_wide = df_wide.sort_values('name_order').drop(columns=['name_order'])
                elif col == 'Water_supply':
                    df_wide['color'] = df_wide.apply(lambda x: COLORS_LM[x['name']], axis=1)
                elif col.lower() == 'commodity':
                    df_wide['color'] = df_wide.apply(lambda x: COLORS_COMMODITIES[x['name']], axis=1)
                    df_wide['name_order'] = df_wide['name'].apply(lambda x: COMMODITIES_ALL.index(x))
                    df_wide = df_wide.sort_values('name_order').drop(columns=['name_order'])
                elif col == 'Agricultural Management Type':
                    df_wide['color'] = df_wide.apply(lambda x: COLORS_AM_NONAG[x['name']], axis=1)

                for region, df in df_wide.groupby('region'):
                    df = df.drop(['region'], axis=1)
                    out_dict[region][species] = df.to_dict(orient='records')

            filename = f'BIO_GBF8_SPECIES_split_NonAg_{idx+1}_{col.replace(" ", "_")}'
            with open(f'{SAVE_DIR}/{filename}.js', 'w') as f:
                f.write(f'window["{filename}"] = ')
                json.dump(out_dict, f, separators=(',', ':'), indent=2)
                f.write(';\n')
        
        
        
        
        # -------------------- Get biodiversity dataframe --------------------
        filter_str = '''
            category == "biodiversity" 
            
            and base_name.str.contains("biodiversity_GBF8_groups_scores")
        '''.strip().replace('\n','')
        
        bio_paths = files.query(filter_str).reset_index(drop=True)
        bio_df = pd.concat([pd.read_csv(path) for path in bio_paths['path']])
        bio_df = bio_df.replace(RENAME_AM_NON_AG)\
            .rename(columns={'Contribution Relative to Pre-1750 Level (%)': 'Value (%)', 'Group':'species'})\
            .query('abs(`Value (%)`) > 1e-6')\
            .round(6)

        # ---------------- (GBF8 GROUP) Overview  ----------------
        group_cols = ['Type']
        for idx, col in enumerate(group_cols):
            out_dict = {region: {} for region in bio_df['region'].unique()}
            out_dict['AUSTRALIA'] = {}
            for species in bio_df['species'].unique():
                scores_species = bio_df.query('species == @species')
                
                
                df_AUS = scores_species\
                    .groupby(['Year', col])[['Value (%)']]\
                    .sum()\
                    .reset_index()
                df_AUS_wide = df_AUS.groupby([col])[['Year','Value (%)']]\
                    .apply(lambda x: x[['Year', 'Value (%)']].values.tolist())\
                    .reset_index()\
                    .assign(region='AUSTRALIA')
                df_AUS_wide.columns = ['name', 'data','region']
                df_AUS_wide['type'] = 'column'

                df_region = scores_species\
                    .groupby(['Year', 'region', col])\
                    .sum()\
                    .reset_index()\
                    .query('abs(`Value (%)`) > 1e-6')
                df_region_wide = df_region.groupby([col, 'region'])[['Year','Value (%)']]\
                    .apply(lambda x: x[['Year', 'Value (%)']].values.tolist())\
                    .reset_index()
                df_region_wide.columns = ['name', 'region', 'data']
                df_region_wide['type'] = 'column'
                
                
                df_wide = pd.concat([df_AUS_wide, df_region_wide], axis=0, ignore_index=True)
                
                if col == "Landuse":
                    df_wide['color'] = df_wide.apply(lambda x: COLORS_LU[x['name']], axis=1)
                    df_wide['name_order'] = df_wide['name'].apply(lambda x: LANDUSE_ALL_RENAMED.index(x))
                    df_wide = df_wide.sort_values('name_order').drop(columns=['name_order'])
                elif col == 'Water_supply':
                    df_wide['color'] = df_wide.apply(lambda x: COLORS_LM[x['name']], axis=1)
                elif col.lower() == 'commodity':
                    df_wide['color'] = df_wide.apply(lambda x: COLORS_COMMODITIES[x['name']], axis=1)
                    df_wide['name_order'] = df_wide['name'].apply(lambda x: COMMODITIES_ALL.index(x))
                    df_wide = df_wide.sort_values('name_order').drop(columns=['name_order'])
                elif col == 'Agricultural Management Type':
                    df_wide['color'] = df_wide.apply(lambda x: COLORS_AM_NONAG[x['name']], axis=1)

                for region, df in df_wide.groupby('region'):
                    df = df.drop(['region'], axis=1)
                    out_dict[region][species] = df.to_dict(orient='records')

            filename = f'BIO_GBF8_GROUP_overview_{idx+1}_{col.replace(" ", "_")}'
            with open(f'{SAVE_DIR}/{filename}.js', 'w') as f:
                f.write(f'window["{filename}"] = ')
                json.dump(out_dict, f, separators=(',', ':'), indent=2)
                f.write(';\n')
                
                
                
        # ---------------- (GBF8 GROUP) Agricultural Landuse  ----------------
        bio_df_ag = bio_df.query('Type == "Agricultural Landuse"').copy()
        
        group_cols = ['Landuse']
        for idx, col in enumerate(group_cols):
            out_dict = {region: {} for region in bio_df['region'].unique()}
            out_dict['AUSTRALIA'] = {}
            for species in bio_df_ag['species'].unique():
                scores_species = bio_df_ag.query('species == @species')
                
                
                df_AUS = scores_species\
                    .groupby(['Year', col])[['Value (%)']]\
                    .sum()\
                    .reset_index()
                df_AUS_wide = df_AUS.groupby([col])[['Year','Value (%)']]\
                    .apply(lambda x: x[['Year', 'Value (%)']].values.tolist())\
                    .reset_index()\
                    .assign(region='AUSTRALIA')
                df_AUS_wide.columns = ['name', 'data','region']
                df_AUS_wide['type'] = 'column'

                df_region = scores_species\
                    .groupby(['Year', 'region', col])\
                    .sum()\
                    .reset_index()\
                    .query('abs(`Value (%)`) > 1e-6')
                df_region_wide = df_region.groupby([col, 'region'])[['Year','Value (%)']]\
                    .apply(lambda x: x[['Year', 'Value (%)']].values.tolist())\
                    .reset_index()
                df_region_wide.columns = ['name', 'region', 'data']
                df_region_wide['type'] = 'column'
                
                
                df_wide = pd.concat([df_AUS_wide, df_region_wide], axis=0, ignore_index=True)
                
                if col == "Landuse":
                    df_wide['color'] = df_wide.apply(lambda x: COLORS_LU[x['name']], axis=1)
                    df_wide['name_order'] = df_wide['name'].apply(lambda x: LANDUSE_ALL_RENAMED.index(x))
                    df_wide = df_wide.sort_values('name_order').drop(columns=['name_order'])
                elif col == 'Water_supply':
                    df_wide['color'] = df_wide.apply(lambda x: COLORS_LM[x['name']], axis=1)
                elif col.lower() == 'commodity':
                    df_wide['color'] = df_wide.apply(lambda x: COLORS_COMMODITIES[x['name']], axis=1)
                    df_wide['name_order'] = df_wide['name'].apply(lambda x: COMMODITIES_ALL.index(x))
                    df_wide = df_wide.sort_values('name_order').drop(columns=['name_order'])
                elif col == 'Agricultural Management Type':
                    df_wide['color'] = df_wide.apply(lambda x: COLORS_AM_NONAG[x['name']], axis=1)

                for region, df in df_wide.groupby('region'):
                    df = df.drop(['region'], axis=1)
                    out_dict[region][species] = df.to_dict(orient='records')

            filename = f'BIO_GBF8_GROUP_split_Ag_{idx+1}_{col.replace(" ", "_")}'
            with open(f'{SAVE_DIR}/{filename}.js', 'w') as f:
                f.write(f'window["{filename}"] = ')
                json.dump(out_dict, f, separators=(',', ':'), indent=2)
                f.write(';\n')


        # ---------------- (GBF8 GROUP) Agricultural Management  ----------------
        bio_df_am = bio_df.query('Type == "Agricultural Management"').copy()

        group_cols = ['Landuse', 'Agri-Management']
        for idx, col in enumerate(group_cols):
            out_dict = {region: {} for region in bio_df['region'].unique()}
            out_dict['AUSTRALIA'] = {}
            for species in bio_df_am['species'].unique():
                scores_species = bio_df_am.query('species == @species')
                
                
                df_AUS = scores_species\
                    .groupby(['Year', col])[['Value (%)']]\
                    .sum()\
                    .reset_index()
                df_AUS_wide = df_AUS.groupby([col])[['Year','Value (%)']]\
                    .apply(lambda x: x[['Year', 'Value (%)']].values.tolist())\
                    .reset_index()\
                    .assign(region='AUSTRALIA')
                df_AUS_wide.columns = ['name', 'data','region']
                df_AUS_wide['type'] = 'column'

                df_region = scores_species\
                    .groupby(['Year', 'region', col])\
                    .sum()\
                    .reset_index()\
                    .query('abs(`Value (%)`) > 1e-6')
                df_region_wide = df_region.groupby([col, 'region'])[['Year','Value (%)']]\
                    .apply(lambda x: x[['Year', 'Value (%)']].values.tolist())\
                    .reset_index()
                df_region_wide.columns = ['name', 'region', 'data']
                df_region_wide['type'] = 'column'
                
                
                df_wide = pd.concat([df_AUS_wide, df_region_wide], axis=0, ignore_index=True)
                
                if col == "Landuse":
                    df_wide['color'] = df_wide.apply(lambda x: COLORS_LU[x['name']], axis=1)
                    df_wide['name_order'] = df_wide['name'].apply(lambda x: LANDUSE_ALL_RENAMED.index(x))
                    df_wide = df_wide.sort_values('name_order').drop(columns=['name_order'])
                elif col == 'Water_supply':
                    df_wide['color'] = df_wide.apply(lambda x: COLORS_LM[x['name']], axis=1)
                elif col.lower() == 'commodity':
                    df_wide['color'] = df_wide.apply(lambda x: COLORS_COMMODITIES[x['name']], axis=1)
                    df_wide['name_order'] = df_wide['name'].apply(lambda x: COMMODITIES_ALL.index(x))
                    df_wide = df_wide.sort_values('name_order').drop(columns=['name_order'])
                elif col == 'Agricultural Management Type':
                    df_wide['color'] = df_wide.apply(lambda x: COLORS_AM_NONAG[x['name']], axis=1)

                for region, df in df_wide.groupby('region'):
                    df = df.drop(['region'], axis=1)
                    out_dict[region][species] = df.to_dict(orient='records')

            filename = f'BIO_GBF8_GROUP_split_Am_{idx+1}_{col.replace(" ", "_")}'
            with open(f'{SAVE_DIR}/{filename}.js', 'w') as f:
                f.write(f'window["{filename}"] = ')
                json.dump(out_dict, f, separators=(',', ':'), indent=2)
                f.write(';\n')

        # ---------------- (GBF8 GROUP) Non-agricultural management  ----------------
        bio_df_nonag = bio_df.query('Type == "Non-Agricultural land-use"').copy()

        group_cols = ['Landuse']
        for idx, col in enumerate(group_cols):
            out_dict = {region: {} for region in bio_df['region'].unique()}
            out_dict['AUSTRALIA'] = {}
            for species in bio_df_nonag['species'].unique():
                scores_species = bio_df_nonag.query('species == @species')
                
                
                df_AUS = scores_species\
                    .groupby(['Year', col])[['Value (%)']]\
                    .sum()\
                    .reset_index()
                df_AUS_wide = df_AUS.groupby([col])[['Year','Value (%)']]\
                    .apply(lambda x: x[['Year', 'Value (%)']].values.tolist())\
                    .reset_index()\
                    .assign(region='AUSTRALIA')
                df_AUS_wide.columns = ['name', 'data','region']
                df_AUS_wide['type'] = 'column'

                df_region = scores_species\
                    .groupby(['Year', 'region', col])\
                    .sum()\
                    .reset_index()\
                    .query('abs(`Value (%)`) > 1e-6')
                df_region_wide = df_region.groupby([col, 'region'])[['Year','Value (%)']]\
                    .apply(lambda x: x[['Year', 'Value (%)']].values.tolist())\
                    .reset_index()
                df_region_wide.columns = ['name', 'region', 'data']
                df_region_wide['type'] = 'column'
                
                
                df_wide = pd.concat([df_AUS_wide, df_region_wide], axis=0, ignore_index=True)
                
                if col == "Landuse":
                    df_wide['color'] = df_wide.apply(lambda x: COLORS_LU[x['name']], axis=1)
                    df_wide['name_order'] = df_wide['name'].apply(lambda x: LANDUSE_ALL_RENAMED.index(x))
                    df_wide = df_wide.sort_values('name_order').drop(columns=['name_order'])
                elif col == 'Water_supply':
                    df_wide['color'] = df_wide.apply(lambda x: COLORS_LM[x['name']], axis=1)
                elif col.lower() == 'commodity':
                    df_wide['color'] = df_wide.apply(lambda x: COLORS_COMMODITIES[x['name']], axis=1)
                    df_wide['name_order'] = df_wide['name'].apply(lambda x: COMMODITIES_ALL.index(x))
                    df_wide = df_wide.sort_values('name_order').drop(columns=['name_order'])
                elif col == 'Agricultural Management Type':
                    df_wide['color'] = df_wide.apply(lambda x: COLORS_AM_NONAG[x['name']], axis=1)

                for region, df in df_wide.groupby('region'):
                    df = df.drop(['region'], axis=1)
                    out_dict[region][species] = df.to_dict(orient='records')

            filename = f'BIO_GBF8_GROUP_split_NonAg_{idx+1}_{col.replace(" ", "_")}'
            with open(f'{SAVE_DIR}/{filename}.js', 'w') as f:
                f.write(f'window["{filename}"] = ')
                json.dump(out_dict, f, separators=(',', ':'), indent=2)
                f.write(';\n')
                
  

    
    #########################################################
    # Supporting information               
    #########################################################       
    with open(f'{raw_data_dir}/model_run_settings.txt', 'r', encoding='utf-8') as src_file:
        settings_dict = {i.split(':')[0].strip(): ''.join(i.split(':')[1:]).strip() for i in src_file.readlines()}
        settings_dict = [{'parameter': k, 'val': v} for k, v in settings_dict.items()]
        
    with open(f'{raw_data_dir}/RES_{settings.RESFACTOR}_mem_log.txt', 'r', encoding='utf-8') as src_file:
        mem_logs = src_file.readlines()
        mem_logs = [i.split('\t') for i in mem_logs]
        mem_logs = [{'time': i[0], 'mem (GB)': i[1].strip()} for i in mem_logs]
        mem_logs_df = pd.DataFrame(mem_logs)
        mem_logs_df['time'] = pd.to_datetime(mem_logs_df['time'], format='%Y-%m-%d %H:%M:%S')
        mem_logs_df['time'] = mem_logs_df['time'].astype('int64') // 10**6  # convert to milliseconds
        mem_logs_df['mem (GB)'] = mem_logs_df['mem (GB)'].astype(float)
        mem_logs_obj = [{
            'name': f'Memory Usage (RES {settings.RESFACTOR})',
            'data': mem_logs_df.values.tolist()
        }]

    supporting = {
        'model_run_settings': settings_dict,
        'years': years,
        'colors': COLORS,
        'colors_ranking': COLORS_RANK,
        'mem_logs': mem_logs_obj,
        'RENAME_AM_NON_AG': RENAME_AM_NON_AG,
        'SPATIAL_MAP_DICT': SPATIAL_MAP_DICT
    }
    
    filename = 'Supporting_info'
    with open(f"{SAVE_DIR}/{filename}.js", 'w') as f:
        f.write(f'window["{filename}"] = ')
        json.dump(supporting, f, separators=(',', ':'), indent=2)
        f.write(';\n')
    
>>>>>>> f9439608
<|MERGE_RESOLUTION|>--- conflicted
+++ resolved
@@ -1,4 +1,3 @@
-<<<<<<< HEAD
 # Copyright 2025 Bryan, B.A., Williams, N., Archibald, C.L., de Haan, F., Wang, J., 
 # van Schoten, N., Hadjikakou, M., Sanson, J.,  Zyngier, R., Marcos-Martinez, R.,  
 # Navarro, J.,  Gao, L., Aghighi, H., Armstrong, T., Bohl, H., Jaffe, P., Khan, M.S., 
@@ -21,11 +20,9 @@
 import os
 import json
 import re
-import shutil
 import pandas as pd
 import numpy as np
 from luto import settings
-from joblib import Parallel, delayed
 
 from luto.economics.off_land_commodity import get_demand_df
 from luto.tools.report.data_tools import get_all_files
@@ -768,7 +765,7 @@
     quantity_diff_AUS = quantity_diff[mask_AUS].copy()
     quantity_diff_wide_AUS = quantity_diff_AUS\
         .groupby(['Commodity'])[['Year','Demand Achievement (%)']]\
-        .apply(lambda x: list(map(list,zip(x['Year'],x['Demand Achievement (%)']))))\
+        .apply(lambda x: list(map(list,zip(x['Year'], x['Demand Achievement (%)']))))\
         .reset_index()
         
     quantity_diff_wide_AUS['type'] = 'line'
@@ -4282,4288 +4279,4 @@
         f.write(f'window["{filename}"] = ')
         json.dump(supporting, f, separators=(',', ':'), indent=2)
         f.write(';\n')
-    
-=======
-# Copyright 2025 Bryan, B.A., Williams, N., Archibald, C.L., de Haan, F., Wang, J., 
-# van Schoten, N., Hadjikakou, M., Sanson, J.,  Zyngier, R., Marcos-Martinez, R.,  
-# Navarro, J.,  Gao, L., Aghighi, H., Armstrong, T., Bohl, H., Jaffe, P., Khan, M.S., 
-# Moallemi, E.A., Nazari, A., Pan, X., Steyl, D., and Thiruvady, D.R.
-#
-# This file is part of LUTO2 - Version 2 of the Australian Land-Use Trade-Offs model
-#
-# LUTO2 is free software: you can redistribute it and/or modify it under the
-# terms of the GNU General Public License as published by the Free Software
-# Foundation, either version 3 of the License, or (at your option) any later
-# version.
-#
-# LUTO2 is distributed in the hope that it will be useful, but WITHOUT ANY
-# WARRANTY; without even the implied warranty of MERCHANTABILITY or FITNESS FOR
-# A PARTICULAR PURPOSE. See the GNU General Public License for more details.
-#
-# You should have received a copy of the GNU General Public License along with
-# LUTO2. If not, see <https://www.gnu.org/licenses/>.
-
-import os
-import json
-import re
-import pandas as pd
-import numpy as np
-from luto import settings
-
-from luto.economics.off_land_commodity import get_demand_df
-from luto.tools.report.data_tools import get_all_files
-
-from luto.tools.report.data_tools.parameters import (
-    AG_LANDUSE,
-    COLORS,
-    COLORS_RANK,
-    COLORS_AM_NONAG,
-    COLORS_COMMODITIES,
-    COLORS_ECONOMY_TYPE,
-    COLORS_GHG,
-    COLORS_LM,
-    COLORS_LU,
-    COMMODITIES_ALL,
-    COMMODITIES_OFF_LAND,
-    GHG_CATEGORY,
-    GHG_NAMES,
-    LANDUSE_ALL_RENAMED,
-    LU_CROPS,
-    LU_LVSTKS,
-    LU_UNALLOW,
-    RENAME_AM_NON_AG,
-    RENAME_NON_AG,
-    SPATIAL_MAP_DICT
-)
-
-
-def save_report_data(raw_data_dir:str):
-    """
-    Saves the report data in the specified directory.
-
-    Parameters
-    raw_data_dir (str): The directory path where the raw output data is.
-
-    Returns
-    None
-    """
-    # Set the save directory
-    SAVE_DIR = f'{raw_data_dir}/DATA_REPORT/data'
-    years = sorted(settings.SIM_YEARS)
-
-    # Create the directory if it does not exist
-    if not os.path.exists(SAVE_DIR):
-        os.makedirs(SAVE_DIR)
-
-    # Get all LUTO output files and store them in a dataframe
-    files = get_all_files(raw_data_dir).reset_index(drop=True)
-    files['Year'] = files['Year'].astype(int)
-    files = files.query('Year.isin(@years)')
-    
-    # Function to get rank color based on value
-    def get_rank_color(x):
-        if x in [None, np.nan, 'N.A.']:
-            return COLORS_RANK['N.A.']
-        elif x <= 10:
-            return COLORS_RANK['1-10']
-        elif x <= 20:
-            return COLORS_RANK['11-20']
-        else:
-            return COLORS_RANK['>=21']
-
-    def get_rank_area_type(x:pd.Series) -> str:
-        if not x['Type'] is np.nan:
-            return 'Agricultural Management'
-
-        if x['Land-use'] in LU_CROPS + LU_LVSTKS:
-            return 'Agricultural Landuse'
-        elif x['Land-use'] in LU_UNALLOW:
-            return 'Unallocated land'
-        elif x['Land-use'] in RENAME_NON_AG.values():
-            return 'Non-Agricultural Landuse'
-        else:
-            return 'Unknown'
-        
-    def format_with_suffix(x):
-            if pd.isna(x) or x == 0:
-                return "0"
-            suffixes = ['', 'K', 'M', 'B', 'T']
-            # Determine the appropriate suffix
-            magnitude = 0
-            while abs(x) >= 1000 and magnitude < len(suffixes)-1:
-                magnitude += 1
-                x /= 1000.0
-            # Format with 2 significant digits
-            if x < 10:
-                formatted = f"{x:.2f}"
-            else:
-                formatted = f"{int(round(x))}"
-            return f"{formatted} {suffixes[magnitude]}"
-        
-        
-
-    ####################################################
-    #                    1) Area Change                #
-    ####################################################
-    area_dvar_paths = files.query('category == "area"').reset_index(drop=True)
-    
-    ag_dvar_dfs = area_dvar_paths.query('base_name == "area_agricultural_landuse"').reset_index(drop=True)
-    ag_dvar_area = pd.concat([pd.read_csv(path) for path in ag_dvar_dfs['path']], ignore_index=True)
-    ag_dvar_area['Source'] = 'Agricultural Landuse'
-    ag_dvar_area['Area (ha)'] = ag_dvar_area['Area (ha)'].round(2)
-
-    non_ag_dvar_dfs = area_dvar_paths.query('base_name == "area_non_agricultural_landuse"').reset_index(drop=True)
-    non_ag_dvar_area = pd.concat([pd.read_csv(path) for path in non_ag_dvar_dfs['path'] if not pd.read_csv(path).empty], ignore_index=True)
-    non_ag_dvar_area['Land-use'] = non_ag_dvar_area['Land-use'].replace(RENAME_NON_AG)
-    non_ag_dvar_area['Source'] = 'Non-Agricultural Landuse'
-    non_ag_dvar_area['Area (ha)'] = non_ag_dvar_area['Area (ha)'].round(2)
-
-    am_dvar_dfs = area_dvar_paths.query('base_name == "area_agricultural_management"').reset_index(drop=True)
-    am_dvar_area = pd.concat([pd.read_csv(path) for path in am_dvar_dfs['path'] if not pd.read_csv(path).empty], ignore_index=True)
-    am_dvar_area = am_dvar_area.replace(RENAME_AM_NON_AG)
-    am_dvar_area['Source'] = 'Agricultural Management'
-    am_dvar_area['Area (ha)'] = am_dvar_area['Area (ha)'].round(2)
-    
-
-    lu_group_raw = pd.read_csv('luto/tools/report/VUE_modules/assets/lu_group.csv')
-    colors_lu_category = lu_group_raw.set_index('Category')['color_HEX'].to_dict()
-    colors_lu_category.update({'Agri-Management': "#D5F100"})
-    lu_group = lu_group_raw.set_index(['Category', 'color_HEX'])\
-        .apply(lambda x: x.str.split(', ').explode())\
-        .reset_index()
-        
-    # -------------------- Area ranking --------------------
-    area_ranking_raw = pd.concat([ag_dvar_area, non_ag_dvar_area, am_dvar_area])\
-         .assign(Area_type=lambda x: x.apply(get_rank_area_type, axis=1))
-        
-    area_ranking_type_region = area_ranking_raw\
-        .query('Area_type != "Unallocated land"')\
-        .groupby(['Year', 'region', 'Area_type'])[['Area (ha)']]\
-        .sum(numeric_only=True)\
-        .reset_index()\
-        .sort_values(['Year', 'Area_type', 'Area (ha)'], ascending=[True, True, False])\
-        .assign(Rank=lambda x: x.groupby(['Year', 'Area_type']).cumcount() + 1)\
-        .assign(Percent=lambda x: x['Area (ha)'] / x.groupby(['Year', 'Area_type'])['Area (ha)'].transform('sum') * 100)\
-        .round({'Percent': 2, 'Area (ha)': 2})
-    area_ranking_type_AUS = area_ranking_raw\
-        .query('Area_type != "Unallocated land"')\
-        .groupby(['Year', 'Area_type'])[['Area (ha)']]\
-        .sum(numeric_only=True)\
-        .reset_index()\
-        .sort_values(['Year', 'Area_type', 'Area (ha)'], ascending=[True, True, False])\
-        .assign(Rank='N.A.', Percent=100, region='AUSTRALIA')\
-        .round({'Percent': 2, 'Area (ha)': 2})
-    
-        
-    area_ranking_total = pd.concat([ag_dvar_area, non_ag_dvar_area, am_dvar_area])\
-        .assign(Area_type=lambda x: x.apply(get_rank_area_type, axis=1))\
-        .groupby(['Year', 'region'])[["Area (ha)"]]\
-        .sum(numeric_only=True)\
-        .reset_index()\
-        .sort_values(['Year', 'Area (ha)'], ascending=[True, False])\
-        .assign(Rank=lambda x: x.groupby(['Year']).cumcount() + 1)\
-        .assign(Area_type='Total')\
-        .assign(Percent=lambda x: x['Area (ha)'] / x.groupby(['Year'])['Area (ha)'].transform('sum') * 100)\
-        .round({'Percent': 2, 'Area (ha)': 2})
-    area_ranking_AUS = pd.concat([ag_dvar_area, non_ag_dvar_area, am_dvar_area])\
-        .assign(Area_type=lambda x: x.apply(get_rank_area_type, axis=1))\
-        .groupby(['Year'])[["Area (ha)"]]\
-        .sum(numeric_only=True)\
-        .reset_index()\
-        .sort_values(['Year', 'Area (ha)'], ascending=[True, False])\
-        .assign(Rank='N.A.', Area_type='Total', Percent=100, region='AUSTRALIA')\
-        .round({'Percent': 2, 'Area (ha)': 2})
-
-    area_ranking = pd.concat([area_ranking_type_region, area_ranking_type_AUS, area_ranking_total, area_ranking_AUS], ignore_index=True)
-    area_ranking = area_ranking.set_index(['Year', 'region', 'Area_type'])\
-        .reindex(
-            index=pd.MultiIndex.from_product(
-                [years, area_ranking['region'].unique(), area_ranking['Area_type'].unique()],
-                names=['Year', 'region', 'Area_type']), fill_value=None )\
-        .reset_index()\
-        .assign(color=lambda x: x['Rank'].map(get_rank_color))
-        
-
-    out_dict = {}
-    for (region, area_type), df in area_ranking.groupby(['region', 'Area_type']):
-        if region not in out_dict:
-            out_dict[region] = {}
-        if area_type not in out_dict[region]:
-            out_dict[region][area_type] = {}
-
-        df = df.drop('region', axis=1)
-        out_dict[region][area_type]['Rank'] = df.set_index('Year')['Rank'].replace({np.nan: None}).to_dict()
-        out_dict[region][area_type]['color'] = df.set_index('Year')['color'].replace({np.nan: None}).to_dict()
-        out_dict[region][area_type]['value'] = df.set_index('Year')['Area (ha)'].apply( lambda x: format_with_suffix(x)).to_dict()
-
-    filename = 'Area_ranking'
-    with open(f'{SAVE_DIR}/{filename}.js', 'w') as f:
-        f.write(f'window["{filename}"] = ')
-        json.dump(out_dict, f, separators=(',', ':'), indent=2)
-        f.write(';\n')
-        
-
-    # -------------------- Area overview --------------------
-    area_ag_nonag = pd.concat([ag_dvar_area, non_ag_dvar_area], ignore_index=True)
-    area_ag_nonag = area_ag_nonag.replace(RENAME_AM_NON_AG)    
-    area_ag_nonag = area_ag_nonag.merge(lu_group, left_on='Land-use', right_on='Land-use', how='left')
-    
-    area_all = pd.concat([
-        area_ag_nonag, 
-        am_dvar_area.assign(**{'Land-use':'Agri-Management', 'Category':'Agri-Management'})], ignore_index=True)
-
-    group_cols = ['Land-use', 'Category']
-    
-    for idx, col in enumerate(group_cols):
-
-        df_AUS = area_all\
-            .groupby(['Year', col])[['Area (ha)']]\
-            .sum()\
-            .reset_index()\
-            .round({'Area (ha)': 2})
-        df_AUS_wide = df_AUS.groupby([col])[['Year','Area (ha)']]\
-            .apply(lambda x: x[['Year','Area (ha)']].values.tolist())\
-            .reset_index()\
-            .assign(region='AUSTRALIA')
-        df_AUS_wide.columns = ['name','data','region']
-        df_AUS_wide['type'] = 'column'
-        
-        
-        df_region = area_all\
-            .groupby(['Year', 'region', col])\
-            .sum()\
-            .reset_index()\
-            .round({'Area (ha)': 2})
-        df_region_wide = df_region.groupby([col, 'region'])[['Year','Area (ha)']]\
-            .apply(lambda x: x[['Year','Area (ha)']].values.tolist())\
-            .reset_index()
-        df_region_wide.columns = ['name', 'region','data']
-        df_region_wide['type'] = 'column'
-        
-        
-        df_wide = pd.concat([df_AUS_wide, df_region_wide], axis=0, ignore_index=True)
-        
-        if col == "Land-use":
-            df_wide['color'] = df_wide['name'].apply(lambda x: COLORS_LU[x])
-            df_wide['name_order'] = df_wide['name'].apply(lambda x: LANDUSE_ALL_RENAMED.index(x))
-            df_wide = df_wide.sort_values('name_order').drop(columns=['name_order'])
-        elif col == 'Water_supply':
-            df_wide['color'] = df_wide['name'].apply(lambda x: COLORS_LM[x])
-        elif col.lower() == 'commodity':
-            df_wide['color'] = df_wide['name'].apply(lambda x: COLORS_COMMODITIES[x])
-            df_wide['name_order'] = df_wide['name'].apply(lambda x: COMMODITIES_ALL.index(x))
-            df_wide = df_wide.sort_values('name_order').drop(columns=['name_order'])
-        elif col == 'Category':
-            df_wide['color'] = df_wide['name'].apply(lambda x: colors_lu_category[x])
-
-        out_dict = {}
-        for region, df in df_wide.groupby('region'):
-            df = df.drop('region', axis=1)
-            out_dict[region] = df.to_dict(orient='records')
-
-        filename = f'Area_overview_{idx+1}_{col.replace(" ", "_")}'
-        with open(f'{SAVE_DIR}/{filename}.js', 'w') as f:
-            f.write(f'window["{filename}"] = ')
-            json.dump(out_dict, f, separators=(',', ':'), indent=2)
-            f.write(';\n')
-    
-    
-    area_df = pd.concat([ag_dvar_area, non_ag_dvar_area, am_dvar_area], ignore_index=True)
-    group_cols = ['Source']
-    for _, col in enumerate(group_cols):
-
-        df_AUS = area_df\
-            .groupby(['Year', col])[['Area (ha)']]\
-            .sum()\
-            .reset_index()\
-            .round({'Area (ha)': 2})
-        df_AUS_wide = df_AUS.groupby([col])[['Year','Area (ha)']]\
-            .apply(lambda x: x[['Year','Area (ha)']].values.tolist())\
-            .reset_index()\
-            .assign(region='AUSTRALIA')
-        df_AUS_wide.columns = ['name','data','region']
-        df_AUS_wide['type'] = 'column'
-        
-        
-        df_region = area_df\
-            .groupby(['Year', 'region', col])\
-            .sum()\
-            .reset_index()\
-            .round({'Area (ha)': 2})
-        df_region_wide = df_region.groupby([col, 'region'])[['Year','Area (ha)']]\
-            .apply(lambda x: x[['Year','Area (ha)']].values.tolist())\
-            .reset_index()
-        df_region_wide.columns = ['name', 'region','data']
-        df_region_wide['type'] = 'column'
-        
-        
-        df_wide = pd.concat([df_AUS_wide, df_region_wide], axis=0, ignore_index=True)
-        
-        if col == "Land-use":
-            df_wide['color'] = df_wide['name'].apply(lambda x: COLORS_LU[x])
-            df_wide['name_order'] = df_wide['name'].apply(lambda x: LANDUSE_ALL_RENAMED.index(x))
-            df_wide = df_wide.sort_values('name_order').drop(columns=['name_order'])
-        elif col == 'Water_supply':
-            df_wide['color'] = df_wide['name'].apply(lambda x: COLORS_LM[x])
-        elif col.lower() == 'commodity':
-            df_wide['color'] = df_wide['name'].apply(lambda x: COLORS_COMMODITIES[x])
-            df_wide['name_order'] = df_wide['name'].apply(lambda x: COMMODITIES_ALL.index(x))
-            df_wide = df_wide.sort_values('name_order').drop(columns=['name_order'])
-        elif col == 'Category':
-            df_wide['color'] = df_wide['name'].apply(lambda x: colors_lu_category[x])
-
-        out_dict = {}
-        for region, df in df_wide.groupby('region'):
-            df = df.drop('region', axis=1)
-            out_dict[region] = df.to_dict(orient='records')
-
-        filename = f'Area_overview_3_{col.replace(" ", "_")}'
-        with open(f'{SAVE_DIR}/{filename}.js', 'w') as f:
-            f.write(f'window["{filename}"] = ')
-            json.dump(out_dict, f, separators=(',', ':'), indent=2)
-            f.write(';\n')
-            
-    
-    # -------------------- Area by Agricultural land --------------------
-    group_cols = ['Land-use', 'Water_supply']
-    for idx, col in enumerate(group_cols):
-
-        df_AUS = ag_dvar_area\
-            .groupby(['Year', col])[['Area (ha)']]\
-            .sum()\
-            .reset_index()\
-            .round({'Area (ha)': 2})
-        df_AUS_wide = df_AUS.groupby([col])[['Year','Area (ha)']]\
-            .apply(lambda x: x[['Year','Area (ha)']].values.tolist())\
-            .reset_index()\
-            .assign(region='AUSTRALIA')
-        df_AUS_wide.columns = ['name','data','region']
-        df_AUS_wide['type'] = 'column'
-        
-        
-        df_region = ag_dvar_area\
-            .groupby(['Year', 'region', col])\
-            .sum()\
-            .reset_index()\
-            .round({'Area (ha)': 2})
-        df_region_wide = df_region.groupby([col, 'region'])[['Year','Area (ha)']]\
-            .apply(lambda x: x[['Year','Area (ha)']].values.tolist())\
-            .reset_index()
-        df_region_wide.columns = ['name', 'region','data']
-        df_region_wide['type'] = 'column'
-        
-        
-        df_wide = pd.concat([df_AUS_wide, df_region_wide], axis=0, ignore_index=True)
-        
-        if col == "Land-use":
-            df_wide['color'] = df_wide['name'].apply(lambda x: COLORS_LU[x])
-            df_wide['name_order'] = df_wide['name'].apply(lambda x: LANDUSE_ALL_RENAMED.index(x))
-            df_wide = df_wide.sort_values('name_order').drop(columns=['name_order'])
-        elif col == 'Water_supply':
-            df_wide['color'] = df_wide['name'].apply(lambda x: COLORS_LM[x])
-        elif col.lower() == 'commodity':
-            df_wide['color'] = df_wide['name'].apply(lambda x: COLORS_COMMODITIES[x])
-            df_wide['name_order'] = df_wide['name'].apply(lambda x: COMMODITIES_ALL.index(x))
-            df_wide = df_wide.sort_values('name_order').drop(columns=['name_order'])
-        elif col == 'Category':
-            df_wide['color'] = df_wide['name'].apply(lambda x: colors_lu_category[x])
-
-        out_dict = {}
-        for region, df in df_wide.groupby('region'):
-            df = df.drop('region', axis=1)
-            out_dict[region] = df.to_dict(orient='records')
-            
-        filename = f'Area_Ag_{idx+1}_{col.replace(" ", "_")}'
-        with open(f'{SAVE_DIR}/{filename}.js', 'w') as f:
-            f.write(f'window["{filename}"] = ')
-            json.dump(out_dict, f, separators=(',', ':'), indent=2)
-            f.write(';\n')
-
-
-    # -------------------- Area by Agricultural Management Area (ha) Land use --------------------
-    group_cols = ['Type', 'Water_supply', 'Land-use']
-    
-    for idx, col in enumerate(group_cols):
-
-        df_AUS = am_dvar_area\
-            .groupby(['Year', col])[['Area (ha)']]\
-            .sum()\
-            .reset_index()\
-            .round({'Area (ha)': 2})
-        df_AUS_wide = df_AUS.groupby([col])[['Year','Area (ha)']]\
-            .apply(lambda x: x[['Year','Area (ha)']].values.tolist())\
-            .reset_index()\
-            .assign(region='AUSTRALIA')
-        df_AUS_wide.columns = ['name','data','region']
-        df_AUS_wide['type'] = 'column'
-        
-        
-        df_region = am_dvar_area\
-            .groupby(['Year', 'region', col])\
-            .sum()\
-            .reset_index()\
-            .round({'Area (ha)': 2})
-        df_region_wide = df_region.groupby([col, 'region'])[['Year','Area (ha)']]\
-            .apply(lambda x: x[['Year','Area (ha)']].values.tolist())\
-            .reset_index()
-        df_region_wide.columns = ['name', 'region','data']
-        df_region_wide['type'] = 'column'
-        
-        
-        df_wide = pd.concat([df_AUS_wide, df_region_wide], axis=0, ignore_index=True)
-        
-        if col == "Land-use":
-            df_wide['color'] = df_wide['name'].apply(lambda x: COLORS_LU[x])
-            df_wide['name_order'] = df_wide['name'].apply(lambda x: LANDUSE_ALL_RENAMED.index(x))
-            df_wide = df_wide.sort_values('name_order').drop(columns=['name_order'])
-        elif col == 'Water_supply':
-            df_wide['color'] = df_wide['name'].apply(lambda x: COLORS_LM[x])
-        elif col.lower() == 'commodity':
-            df_wide['color'] = df_wide['name'].apply(lambda x: COLORS_COMMODITIES[x])
-            df_wide['name_order'] = df_wide['name'].apply(lambda x: COMMODITIES_ALL.index(x))
-            df_wide = df_wide.sort_values('name_order').drop(columns=['name_order'])
-        elif col == 'Category':
-            df_wide['color'] = df_wide['name'].apply(lambda x: colors_lu_category[x])
-
-        out_dict = {}
-        for region, df in df_wide.groupby('region'):
-            df = df.drop('region', axis=1)
-            out_dict[region] = df.to_dict(orient='records')
-            
-        filename = f'Area_Am_{idx+1}_{col.replace(" ", "_")}'
-        with open(f'{SAVE_DIR}/{filename}.js', 'w') as f:
-            f.write(f'window["{filename}"] = ')
-            json.dump(out_dict, f, separators=(',', ':'), indent=2)
-            f.write(';\n')
-            
-            
-    # -------------------- Area by Non-Agricultural Landuse --------------------
-    group_cols = ['Land-use']
-    
-    for idx, col in enumerate(group_cols):
-
-        df_AUS = non_ag_dvar_area\
-            .groupby(['Year', col])[['Area (ha)']]\
-            .sum()\
-            .reset_index()\
-            .round({'Area (ha)': 2})
-        df_AUS_wide = df_AUS.groupby([col])[['Year','Area (ha)']]\
-            .apply(lambda x: x[['Year','Area (ha)']].values.tolist())\
-            .reset_index()\
-            .assign(region='AUSTRALIA')
-        df_AUS_wide.columns = ['name','data','region']
-        df_AUS_wide['type'] = 'column'
-        
-        
-        df_region = non_ag_dvar_area\
-            .groupby(['Year', 'region', col])\
-            .sum()\
-            .reset_index()\
-            .round({'Area (ha)': 2})
-        df_region_wide = df_region.groupby([col, 'region'])[['Year','Area (ha)']]\
-            .apply(lambda x: x[['Year','Area (ha)']].values.tolist())\
-            .reset_index()
-        df_region_wide.columns = ['name', 'region','data']
-        df_region_wide['type'] = 'column'
-        
-        
-        df_wide = pd.concat([df_AUS_wide, df_region_wide], axis=0, ignore_index=True)
-        
-        if col == "Land-use":
-            df_wide['color'] = df_wide['name'].apply(lambda x: COLORS_AM_NONAG[x])
-            df_wide['name_order'] = df_wide['name'].apply(lambda x: LANDUSE_ALL_RENAMED.index(x))
-            df_wide = df_wide.sort_values('name_order').drop(columns=['name_order'])
-        elif col == 'Water_supply':
-            df_wide['color'] = df_wide['name'].apply(lambda x: COLORS_LM[x])
-        elif col.lower() == 'commodity':
-            df_wide['color'] = df_wide['name'].apply(lambda x: COLORS_COMMODITIES[x])
-            df_wide['name_order'] = df_wide['name'].apply(lambda x: COMMODITIES_ALL.index(x))
-            df_wide = df_wide.sort_values('name_order').drop(columns=['name_order'])
-        elif col == 'Category':
-            df_wide['color'] = df_wide['name'].apply(lambda x: colors_lu_category[x])
-
-        out_dict = {}
-        for region, df in df_wide.groupby('region'):
-            df = df.drop('region', axis=1)
-            out_dict[region] = df.to_dict(orient='records')
-            
-        filename = f'Area_NonAg_{idx+1}_{col.replace(" ", "_")}'
-        with open(f'{SAVE_DIR}/{filename}.js', 'w') as f:
-            f.write(f'window["{filename}"] = ')
-            json.dump(out_dict, f, separators=(',', ':'), indent=2)
-            f.write(';\n')
-            
-            
-
-
-    # -------------------- Transition areas (start-end) --------------------
-    transition_path = files.query('category =="transition_matrix"')
-    transition_df_region = pd.read_csv(transition_path['path'].values[0], index_col=0).reset_index() 
-    transition_df_region = transition_df_region.replace(RENAME_AM_NON_AG)
-
-    transition_df_AUS = transition_df_region.groupby(['From Land-use', 'To Land-use'])[['Area (ha)']].sum().reset_index()
-    transition_df_AUS['region'] = 'AUSTRALIA'
-
-    transition_df = pd.concat([transition_df_AUS, transition_df_region], ignore_index=True)
-
-
-    out_dict = {}
-    for (region, df) in transition_df.groupby('region'):
-        out_dict[region] = {}
-        
-        transition_mat = df.pivot(index='From Land-use', columns='To Land-use', values='Area (ha)')
-        transition_mat = transition_mat.reindex(index=AG_LANDUSE, columns=LANDUSE_ALL_RENAMED)
-        transition_mat = transition_mat.fillna(0)
-        total_area_from = transition_mat.sum(axis=1).values.reshape(-1, 1)
-        
-        transition_df_pct = transition_mat / total_area_from * 100
-        transition_df_pct = transition_df_pct.fillna(0).replace([np.inf, -np.inf], 0)
-
-        transition_mat['SUM'] = transition_mat.sum(axis=1)
-        transition_mat.loc['SUM'] = transition_mat.sum(axis=0)
-
-        heat_area = transition_mat.style.background_gradient(
-            cmap='Oranges',
-            axis=1,
-            subset=pd.IndexSlice[:transition_mat.index[-2], :transition_mat.columns[-2]]
-        ).format('{:,.0f}')
-
-        heat_pct = transition_df_pct.style.background_gradient(
-            cmap='Oranges',
-            axis=1,
-            vmin=0,
-            vmax=100
-        ).format('{:,.2f}')
-
-        heat_area_html = heat_area.to_html()
-        heat_pct_html = heat_pct.to_html()
-
-        # Replace '0.00' with '-' in the html
-        heat_area_html = re.sub(r'(?<!\d)0(?!\d)', '-', heat_area_html)
-        heat_pct_html = re.sub(r'(?<!\d)0.00(?!\d)', '-', heat_pct_html)
-
-        out_dict[region]['area'] = heat_area_html
-        out_dict[region]['pct'] = heat_pct_html
-
-    filename = 'Area_transition_start_end'
-    with open(f'{SAVE_DIR}/{filename}.js', 'w') as f:
-        f.write(f'window["{filename}"] = ')
-        json.dump(out_dict, f, separators=(',', ':'), indent=2)
-        f.write(';\n')
-        
-        
-    # -------------------- Transition areas (year-to-year) --------------------
-    transition_path = files.query('base_name =="crosstab-lumap"')
-    transition_df_region = pd.concat([pd.read_csv(path) for path in transition_path['path']], ignore_index=True)
-    transition_df_region = transition_df_region.replace(RENAME_AM_NON_AG)
-
-    transition_df_AUS = transition_df_region.groupby(['Year', 'From land-use', 'To land-use'])[['Area (ha)']].sum().reset_index()
-    transition_df_AUS['region'] = 'AUSTRALIA'
-
-    transition_df = pd.concat([transition_df_AUS, transition_df_region], ignore_index=True)
-    
-    out_dict = {region: {'area': {}, 'pct':{}} for region in transition_df['region'].unique()}
-    for (year, region), df in transition_df.groupby(['Year', 'region']):
-        
-        transition_mat = df.pivot(index='From land-use', columns='To land-use', values='Area (ha)')
-        transition_mat = transition_mat.reindex(index=AG_LANDUSE, columns=LANDUSE_ALL_RENAMED)
-        transition_mat = transition_mat.fillna(0)
-        total_area_from = transition_mat.sum(axis=1).values.reshape(-1, 1)
-        
-        transition_df_pct = transition_mat / total_area_from * 100
-        transition_df_pct = transition_df_pct.fillna(0).replace([np.inf, -np.inf], 0)
-
-        transition_mat['SUM'] = transition_mat.sum(axis=1)
-        transition_mat.loc['SUM'] = transition_mat.sum(axis=0)
-
-        heat_area = transition_mat.style.background_gradient(
-            cmap='Oranges',
-            axis=1,
-            subset=pd.IndexSlice[:transition_mat.index[-2], :transition_mat.columns[-2]]
-        ).format('{:,.0f}')
-
-        heat_pct = transition_df_pct.style.background_gradient(
-            cmap='Oranges',
-            axis=1,
-            vmin=0,
-            vmax=100
-        ).format('{:,.2f}')
-
-        heat_area_html = heat_area.to_html()
-        heat_pct_html = heat_pct.to_html()
-
-        # Replace '0.00' with '-' in the html
-        heat_area_html = re.sub(r'(?<!\d)0(?!\d)', '-', heat_area_html)
-        heat_pct_html = re.sub(r'(?<!\d)0.00(?!\d)', '-', heat_pct_html)
-
-        out_dict[region]['area'][str(year)] = heat_area_html
-        out_dict[region]['pct'][str(year)] = heat_pct_html
-        
-    filename = 'Area_transition_year_to_year'
-    with open(f'{SAVE_DIR}/{filename}.js', 'w') as f:
-        f.write(f'window["{filename}"] = ')
-        json.dump(out_dict, f, separators=(',', ':'), indent=2)
-        f.write(';\n')
-        
-        
-
-    ####################################################
-    #                   2) Demand                      #
-    ####################################################
-    
-    demand_files = files.query('category == "quantity"')
-    
-    quantity_LUTO = demand_files\
-        .query('base_name == "quantity_production_t_separate"')\
-        .reset_index(drop=True)\
-        .query('Year.isin(@years)')
-    quantity_LUTO = pd.concat(
-            [pd.read_csv(path).assign(Year=Year) for Year,path in quantity_LUTO[['Year','path']].values.tolist()],
-            ignore_index=True)\
-        .assign(Commodity= lambda x: x['Commodity'].str.capitalize())\
-        .replace({'Sheep lexp': 'Sheep live export', 'Beef lexp': 'Beef live export'})\
-        .round({'`Production (t/KL)`': 2})
-    
-    DEMAND_DATA_long = get_demand_df()\
-        .replace({'Beef lexp': 'Beef live export', 'Sheep lexp': 'Sheep live export'})\
-        .set_index(['Commodity', 'Type', 'Year'])\
-        .reindex(COMMODITIES_ALL, level=0)\
-        .reset_index()\
-        .replace(RENAME_AM_NON_AG)\
-        .assign(on_off_land=lambda x: np.where(x['Commodity'].isin(COMMODITIES_OFF_LAND), 'Off-land', 'On-land'))
-    
-
-    # -------------------- Demand --------------------
-    group_cols = ['Type', 'on_off_land', 'Commodity']
-
-    for idx, col in enumerate(group_cols):
-
-
-        _df = DEMAND_DATA_long.query(f'Year.isin({years})')
-            
-        df_AUS = _df\
-            .groupby(['Year', col])[['Quantity (tonnes, KL)']]\
-            .sum()\
-            .reset_index()\
-            .round({'Quantity (tonnes, KL)': 2})
-        df_AUS_wide = df_AUS.groupby([col])[['Year','Quantity (tonnes, KL)']]\
-            .apply(lambda x: x[['Year','Quantity (tonnes, KL)']].values.tolist())\
-            .reset_index()
-        df_AUS_wide.columns = ['name','data']
-        df_AUS_wide['type'] = 'column'
- 
-        if col == "Land-use":
-            df_AUS_wide['color'] = df_AUS_wide['name'].apply(lambda x: COLORS_LU[x])
-            df_AUS_wide['name_order'] = df_AUS_wide['name'].apply(lambda x: LANDUSE_ALL_RENAMED.index(x))
-            df_AUS_wide = df_AUS_wide.sort_values('name_order').drop(columns=['name_order'])
-        elif col.lower() == 'commodity':
-            df_AUS_wide['color'] = df_AUS_wide['name'].apply(lambda x: COLORS_COMMODITIES[x])
-            df_AUS_wide['name_order'] = df_AUS_wide['name'].apply(lambda x: COMMODITIES_ALL.index(x))
-            df_AUS_wide = df_AUS_wide.sort_values('name_order').drop(columns=['name_order'])
- 
-        filename = f'Production_demand_{idx+1}_{col.replace(" ", "_")}'
-        with open(f'{SAVE_DIR}/{filename}.js', 'w') as f:
-            f.write(f'window["{filename}"] = ')
-            df_AUS_wide.to_json(f, orient='records')
-            f.write(';\n')
-
-
-    # -------------------- Production limit. --------------------
-    demand_limit = DEMAND_DATA_long.query('Type == "Domestic" and on_off_land == "On-land" and Year.isin(@years)')
-    demand_limit_wide = demand_limit.groupby(['Commodity', 'Year'])[['Quantity (tonnes, KL)']]\
-        .sum()\
-        .reset_index()\
-        .groupby('Commodity')[['Year','Quantity (tonnes, KL)']]\
-        .apply(lambda x: x[['Year','Quantity (tonnes, KL)']].values.tolist())\
-        .reset_index()
-    demand_limit_wide.columns = ['name','data']
-    demand_limit_wide['type'] = 'column'
-    filename = 'Production_demand_4_Limit'
-    with open(f'{SAVE_DIR}/{filename}.js', 'w') as f:
-        f.write(f'window["{filename}"] = ')
-        demand_limit_wide.to_json(f, orient='records')
-        f.write(';\n')
-
-
-
-    # -------------------- Sum of commodity production --------------------
-    group_cols = ['Commodity', 'Type']
-    for idx, col in enumerate(group_cols):
-
-        df_AUS = quantity_LUTO\
-            .groupby(['Year', col])[['Production (t/KL)']]\
-            .sum()\
-            .reset_index()\
-            .round({'Production (t/KL)': 2})
-        df_AUS_wide = df_AUS.groupby([col])[['Year','Production (t/KL)']]\
-            .apply(lambda x: x[['Year','Production (t/KL)']].values.tolist())\
-            .reset_index()\
-            .assign(region='AUSTRALIA')
-        df_AUS_wide.columns = ['name','data','region']
-        df_AUS_wide['type'] = 'column'
-        
-        
-        df_region = quantity_LUTO\
-            .groupby(['Year', 'region', col])\
-            .sum()\
-            .reset_index()\
-            .round({'Production (t/KL)': 2})
-        df_region_wide = df_region.groupby([col, 'region'])[['Year','Production (t/KL)']]\
-            .apply(lambda x: x[['Year','Production (t/KL)']].values.tolist())\
-            .reset_index()
-        df_region_wide.columns = ['name', 'region','data']
-        df_region_wide['type'] = 'column'
-        
-        
-        df_wide = pd.concat([df_AUS_wide, df_region_wide], axis=0, ignore_index=True)
-        if col == "Land-use":
-            df_wide['color'] = df_wide['name'].apply(lambda x: COLORS_LU[x])
-            df_wide['name_order'] = df_wide['name'].apply(lambda x: LANDUSE_ALL_RENAMED.index(x))
-            df_wide = df_wide.sort_values('name_order').drop(columns=['name_order'])
-        elif col.lower() == 'commodity':
-            df_wide['color'] = df_wide['name'].apply(lambda x: COLORS_COMMODITIES[x])
-            df_wide['name_order'] = df_wide['name'].apply(lambda x: COMMODITIES_ALL.index(x))
-            df_wide = df_wide.sort_values('name_order').drop(columns=['name_order'])
-
-        out_dict = {}
-        for region, df in df_wide.groupby('region'):
-            df = df.drop('region', axis=1)
-            out_dict[region] = df.to_dict(orient='records')
-            
-        filename = f'Production_sum_{idx+1}_{col.replace(" ", "_")}'
-        with open(f'{SAVE_DIR}/{filename}.js', 'w') as f:
-            f.write(f'window["{filename}"] = ')
-            json.dump(out_dict, f, separators=(',', ':'), indent=2)
-            f.write(';\n')
-
-
-
-
-    # -------------------- Demand achievement in the final target year (%) --------------------
-    quantity_diff = demand_files.query('base_name == "quantity_comparison"').reset_index(drop=True)
-    quantity_diff = pd.concat([pd.read_csv(path) for path in quantity_diff['path']], ignore_index=True)
-    quantity_diff = quantity_diff.replace({'Sheep lexp': 'Sheep live export', 'Beef lexp': 'Beef live export'})
-    quantity_diff = quantity_diff[['Year','Commodity','Prop_diff (%)']].rename(columns={'Prop_diff (%)': 'Demand Achievement (%)'})
-
-    mask_AUS = quantity_diff.groupby('Commodity'
-        )['Demand Achievement (%)'
-        ].transform(lambda x: abs(round(x) - 100) > 0.01)
-    quantity_diff_AUS = quantity_diff[mask_AUS].copy()
-    quantity_diff_wide_AUS = quantity_diff_AUS\
-        .groupby(['Commodity'])[['Year','Demand Achievement (%)']]\
-        .apply(lambda x: list(map(list,zip(x['Year'], x['Demand Achievement (%)']))))\
-        .reset_index()
-        
-    quantity_diff_wide_AUS['type'] = 'line'
-    quantity_diff_wide_AUS.columns = ['name','data', 'type']
-
-    quantity_diff_wide_AUS_data = {
-        'AUSTRALIA': quantity_diff_wide_AUS.to_dict(orient='records')
-    }
-    filename = 'Production_achive_percent'
-    with open(f'{SAVE_DIR}/{filename}.js', 'w') as f:
-        f.write(f'window["{filename}"] = ')
-        json.dump(quantity_diff_wide_AUS_data, f, separators=(',', ':'), indent=2)
-        f.write(';\n')    
-    
-    
-    # -------------------- Commodity production for ag, non-ag, and agricultural management --------------------
-    for idx, _type in enumerate(quantity_LUTO['Type'].unique()):
-        _df = quantity_LUTO.query(f'Type == "{_type}"').query('abs(`Production (t/KL)`) > 1e-6').copy()
-
-        group_cols = ['Commodity']
-        for col in group_cols:
-
-            df_AUS = _df\
-                .groupby(['Year', col])[['Production (t/KL)']]\
-                .sum()\
-                .reset_index()\
-                .round({'Production (t/KL)': 2})
-            df_AUS_wide = df_AUS.groupby([col])[['Year','Production (t/KL)']]\
-                .apply(lambda x: x[['Year','Production (t/KL)']].values.tolist())\
-                .reset_index()\
-                .assign(region='AUSTRALIA')
-            df_AUS_wide.columns = ['name','data','region']
-            df_AUS_wide['type'] = 'column'
-            
-            
-            df_region = _df\
-                .groupby(['Year', 'region', col])\
-                .sum()\
-                .reset_index()\
-                .round({'Production (t/KL)': 2})
-            df_region_wide = df_region.groupby([col, 'region'])[['Year','Production (t/KL)']]\
-                .apply(lambda x: x[['Year','Production (t/KL)']].values.tolist())\
-                .reset_index()
-            df_region_wide.columns = ['name', 'region','data']
-            df_region_wide['type'] = 'column'
-            
-            
-            df_wide = pd.concat([df_AUS_wide, df_region_wide], axis=0, ignore_index=True)
-            if col == "Land-use":
-                df_wide['color'] = df_wide['name'].apply(lambda x: COLORS_LU[x])
-                df_wide['name_order'] = df_wide['name'].apply(lambda x: LANDUSE_ALL_RENAMED.index(x))
-                df_wide = df_wide.sort_values('name_order').drop(columns=['name_order'])
-            elif col.lower() == 'commodity':
-                df_wide['color'] = df_wide['name'].apply(lambda x: COLORS_COMMODITIES[x])
-                df_wide['name_order'] = df_wide['name'].apply(lambda x: COMMODITIES_ALL.index(x))
-                df_wide = df_wide.sort_values('name_order').drop(columns=['name_order'])
-
-            out_dict = {}
-            for region, df in df_wide.groupby('region'):
-                df = df.drop('region', axis=1)
-                out_dict[region] = df.to_dict(orient='records')
-                
-            filename = f'Production_LUTO_{idx+1}_{_type.replace(" ", "_")}'
-            with open(f'{SAVE_DIR}/{filename}.js', 'w') as f:
-                f.write(f'window["{filename}"] = ')
-                json.dump(out_dict, f, separators=(',', ':'), indent=2)
-                f.write(';\n')
-            
-            
-    
-
-
-
-    ####################################################
-    #                  3) Economics                    #
-    ####################################################
-    
-    # -------------------- Get the revenue and cost data --------------------
-    revenue_ag_df = files.query('base_name == "revenue_ag"').reset_index(drop=True)
-    revenue_ag_df = pd.concat([pd.read_csv(path) for path in revenue_ag_df['path']], ignore_index=True)
-    revenue_ag_df = revenue_ag_df.replace(RENAME_AM_NON_AG).assign(Source='Agricultural land-use (revenue)')
-    
-    cost_ag_df = files.query('base_name == "cost_ag"').reset_index(drop=True)
-    cost_ag_df = pd.concat([pd.read_csv(path) for path in cost_ag_df['path']], ignore_index=True)
-    cost_ag_df = cost_ag_df.replace(RENAME_AM_NON_AG).assign(Source='Agricultural land-use (cost)')
-    cost_ag_df['Value ($)'] = cost_ag_df['Value ($)'] * -1          # Convert cost to negative value
-    
-    revenue_am_df = files.query('base_name == "revenue_agricultural_management"').reset_index(drop=True)
-    revenue_am_df = pd.concat([pd.read_csv(path) for path in revenue_am_df['path']], ignore_index=True)
-    revenue_am_df = revenue_am_df.replace(RENAME_AM_NON_AG).assign(Source='Agricultural Management (revenue)')
-    
-    cost_am_df = files.query('base_name == "cost_agricultural_management"').reset_index(drop=True)
-    cost_am_df = pd.concat([pd.read_csv(path) for path in cost_am_df['path']], ignore_index=True)
-    cost_am_df = cost_am_df.replace(RENAME_AM_NON_AG).assign(Source='Agricultural Management (cost)')
-    cost_am_df['Value ($)'] = cost_am_df['Value ($)'] * -1          # Convert cost to negative value
-
-    revenue_non_ag_df = files.query('base_name == "revenue_non_ag"').reset_index(drop=True)
-    revenue_non_ag_df = pd.concat([pd.read_csv(path) for path in revenue_non_ag_df['path']], ignore_index=True)
-    revenue_non_ag_df = revenue_non_ag_df.replace(RENAME_AM_NON_AG).assign(Source='Non-agricultural land-use (revenue)')
-
-    cost_non_ag_df = files.query('base_name == "cost_non_ag"').reset_index(drop=True)
-    cost_non_ag_df = pd.concat([pd.read_csv(path) for path in cost_non_ag_df['path']], ignore_index=True)
-    cost_non_ag_df = cost_non_ag_df.replace(RENAME_AM_NON_AG).assign(Source='Non-agricultural land-use (cost)')
-    cost_non_ag_df['Value ($)'] = cost_non_ag_df['Value ($)'] * -1  # Convert cost to negative value
-    
-    net_ag_df = revenue_ag_df.groupby('Year')[['Value ($)']].sum().reset_index()
-    net_ag_df['Value ($)'] = net_ag_df['Value ($)'] + cost_ag_df.groupby('Year')[['Value ($)']].sum().reset_index()['Value ($)']
-    
-    net_am_df = revenue_am_df.groupby('Year')[['Value ($)']].sum().reset_index()
-    net_am_df['Value ($)'] = net_am_df['Value ($)'] + cost_am_df.groupby('Year')[['Value ($)']].sum().reset_index()['Value ($)']
-    
-    net_non_ag_df = revenue_non_ag_df.groupby('Year')[['Value ($)']].sum().reset_index()
-    net_non_ag_df['Value ($)'] = net_non_ag_df['Value ($)'] + cost_non_ag_df.groupby('Year')[['Value ($)']].sum().reset_index()['Value ($)']
-    
-    cost_transition_ag2ag_df = files.query('base_name == "cost_transition_ag2ag"').reset_index(drop=True)
-    cost_transition_ag2ag_df = pd.concat([pd.read_csv(path) for path in cost_transition_ag2ag_df['path'] if not pd.read_csv(path).empty], ignore_index=True)
-    cost_transition_ag2ag_df = cost_transition_ag2ag_df.replace(RENAME_AM_NON_AG).assign(Source='Transition cost (Ag2Ag)')
-    cost_transition_ag2ag_df['Value ($)'] = cost_transition_ag2ag_df['Cost ($)']  * -1          # Convert cost to negative value
-
-    cost_transition_ag2non_ag_df = files.query('base_name == "cost_transition_ag2non_ag"').reset_index(drop=True)
-    cost_transition_ag2non_ag_df = pd.concat([pd.read_csv(path) for path in cost_transition_ag2non_ag_df['path'] if not pd.read_csv(path).empty], ignore_index=True)
-    cost_transition_ag2non_ag_df = cost_transition_ag2non_ag_df.replace(RENAME_AM_NON_AG).assign(Source='Transition cost (Ag2Non-Ag)')
-    cost_transition_ag2non_ag_df['Value ($)'] = cost_transition_ag2non_ag_df['Cost ($)'] * -1   # Convert cost to negative value
-
-    cost_transition_non_ag2ag_df = files.query('base_name == "cost_transition_non_ag2_ag"').reset_index(drop=True)
-    cost_transition_non_ag2ag_df = pd.concat([pd.read_csv(path) for path in cost_transition_non_ag2ag_df['path'] if not pd.read_csv(path).empty], ignore_index=True)
-    cost_transition_non_ag2ag_df = cost_transition_non_ag2ag_df.replace(RENAME_AM_NON_AG).assign(Source='Transition cost (Non-Ag2Ag)').dropna(subset=['Cost ($)'])
-    cost_transition_non_ag2ag_df['Value ($)'] = cost_transition_non_ag2ag_df['Cost ($)'] * -1   # Convert cost to negative value
-
-    economics_df = pd.concat(
-            [
-                revenue_ag_df, 
-                revenue_am_df, 
-                revenue_non_ag_df,
-                cost_ag_df, 
-                cost_am_df, 
-                cost_non_ag_df,
-                cost_transition_ag2ag_df, 
-                cost_transition_ag2non_ag_df,
-                cost_transition_non_ag2ag_df
-            ]
-        ).round({'Value ($)': 2}
-        ).query('abs(`Value ($)`) > 1e-6'
-        ).reset_index(drop=True) 
-        
-    order = [
-        'Agricultural land-use (revenue)', 
-        'Agricultural Management (revenue)', 
-        'Non-agricultural land-use (revenue)',
-        'Agricultural land-use (cost)', 
-        'Agricultural Management (cost)', 
-        'Non-agricultural land-use (cost)',
-        'Transition cost (Ag2Ag)',
-        'Transition cost (Ag2Non-Ag)',
-        'Transition cost (Non-Ag2Ag)',
-        'Profit'
-    ]
-
-
-    # -------------------- Economic ranking --------------------
-    revenue_df_region = pd.concat([revenue_ag_df, revenue_am_df, revenue_non_ag_df]
-        ).query('`Value ($)` >= 0'
-        ).groupby(['Year', 'region']
-        )[['Value ($)']].sum(numeric_only=True
-        ).reset_index(
-        ).sort_values(['Year', 'Value ($)'], ascending=[True, False]
-        ).assign(Rank=lambda x: x.groupby(['Year']).cumcount() + 1
-        ).assign(Percent=lambda x: x['Value ($)'] / x.groupby(['Year'])['Value ($)'].transform('sum') * 100
-        ).assign(Source='Revenue'
-        ).round({'Value ($)': 2, 'Percent': 2})
-    revenue_df_AUS = pd.concat([revenue_ag_df, revenue_am_df, revenue_non_ag_df]
-        ).query('`Value ($)` >= 0'
-        ).groupby(['Year']
-        )[['Value ($)']].sum(numeric_only=True
-        ).reset_index(
-        ).sort_values(['Year', 'Value ($)'], ascending=[True, False]
-        ).assign(Rank='N.A.', Percent=100, Source='Revenue', region='AUSTRALIA'
-        ).round({'Value ($)': 2, 'Percent': 2})
-
-    cost_df_region = pd.concat([cost_ag_df, cost_am_df, cost_non_ag_df]
-        ).query('`Value ($)` < 0'
-        ).groupby(['Year', 'region']
-        )[['Value ($)']].sum(numeric_only=True
-        ).reset_index(
-        ).assign(**{'Value ($)': lambda x: abs(x['Value ($)'])}
-        ).sort_values(['Year', 'Value ($)'], ascending=[True, False]
-        ).assign(Rank=lambda x: x.groupby(['Year']).cumcount() + 1
-        ).assign(Percent=lambda x: x['Value ($)'] / x.groupby('Year')['Value ($)'].transform('sum') * 100
-        ).assign(Source='Cost'
-        ).round({'Value ($)': 2, 'Percent': 2})
-    cost_df_AUS = pd.concat([cost_ag_df, cost_am_df, cost_non_ag_df]
-        ).query('`Value ($)` < 0'
-        ).groupby(['Year']
-        )[['Value ($)']].sum(numeric_only=True
-        ).reset_index(
-        ).assign(**{'Value ($)': lambda x: abs(x['Value ($)'])}
-        ).sort_values(['Year', 'Value ($)'], ascending=[True, False]
-        ).assign(Rank='N.A.',  Source='Cost', region='AUSTRALIA'
-        ).round({'Value ($)': 2, 'Percent': 2})
-        
-    profit_df_region = revenue_df_region.merge(
-        cost_df_region, on=['Year', 'region'], suffixes=('_revenue', '_cost')
-        ).assign(**{'Value ($)': lambda x: x['Value ($)_revenue'] - x['Value ($)_cost']}
-        ).drop(columns=['Value ($)_revenue', 'Value ($)_cost']
-        ).sort_values(['Year', 'Value ($)'], ascending=[True, False]
-        ).assign(Rank=lambda x: x.groupby(['Year']).cumcount() + 1
-        ).assign(Percent=lambda x: x['Value ($)'] / x.groupby(['Year'])['Value ($)'].transform('sum') * 100
-        ).assign(Source='Total'
-        ).round({'Value ($)': 2, 'Percent': 2})
-    profit_df_AUS = revenue_df_AUS.merge(
-        cost_df_AUS, on=['Year'], suffixes=('_revenue', '_cost')
-        ).assign(**{'Value ($)': lambda x: x['Value ($)_revenue'] - x['Value ($)_cost']}
-        ).drop(columns=['Value ($)_revenue', 'Value ($)_cost']
-        ).sort_values(['Year', 'Value ($)'], ascending=[True, False]
-        ).assign(Rank='N.A.', Source='Total', region='AUSTRALIA'
-        ).round({'Value ($)': 2, 'Percent': 2})
-
-    ranking_df = pd.concat([revenue_df_region, revenue_df_AUS, cost_df_region, cost_df_AUS, profit_df_region, profit_df_AUS])
-    ranking_df = ranking_df.set_index(['region', 'Source', 'Year']
-        ).reindex(
-            index=pd.MultiIndex.from_product(
-                [ranking_df['region'].unique(), ranking_df['Source'].unique(), ranking_df['Year'].unique()],
-                names=['region', 'Source', 'Year']), fill_value=None
-        ).reset_index(
-        ).assign(color= lambda x: x['Rank'].map(get_rank_color))
-        
-
-
-    out_dict = {}
-    for (region, source), df in ranking_df.groupby(['region', 'Source']):
-        if region not in out_dict:
-            out_dict[region] = {}
-        if not source in out_dict[region]:
-            out_dict[region][source] = {}
-        
-        df = df.drop(columns='region')
-        out_dict[region][source]['Rank'] = df.set_index('Year')['Rank'].replace({np.nan: None}).to_dict()
-        out_dict[region][source]['color'] = df.set_index('Year')['color'].replace({np.nan: None}).to_dict()
-        out_dict[region][source]['value'] = df.set_index('Year')['Value ($)'].apply( lambda x: format_with_suffix(x)).to_dict()
-
-    filename = 'Economics_ranking'
-    with open(f'{SAVE_DIR}/{filename}.js', 'w') as f:
-        f.write(f'window["{filename}"] = ')
-        json.dump(out_dict, f, separators=(',', ':'), indent=2)
-        f.write(';\n')
-        
-
-    # -------------------- Economy overview --------------------
-    economics_df_AUS = economics_df.groupby(['Year','Source']
-        ).sum(numeric_only=True
-        ).reset_index()
-
-    economics_df_AUS_wide = economics_df_AUS\
-        .groupby(['Source'])[['Year','Value ($)']]\
-        .apply(lambda x: x[['Year', 'Value ($)']].values.tolist())\
-        .reset_index()
-        
-    economics_df_AUS_wide.columns = ['name','data']
-    economics_df_AUS_wide['type'] = 'column'
-    economics_df_AUS_wide['region'] = 'AUSTRALIA'
-    economics_df_AUS_wide.loc[len(economics_df_AUS_wide)] = [
-        'Profit', 
-        economics_df_AUS.groupby('Year')['Value ($)'].sum().reset_index().values.tolist(), 
-        'line', 
-        'AUSTRALIA'
-    ]
-
-
-    rev_cost_net_region = economics_df.groupby(['Year','Source','region']
-        )[['Value ($)']].sum(numeric_only=True
-        ).reset_index()
-        
-    rev_cost_net_wide_region = pd.DataFrame()
-    for region, df in rev_cost_net_region.groupby('region'):
-        df_col = df.groupby(['Source'])[['Year','Value ($)']]\
-            .apply(lambda x: x[['Year', 'Value ($)']].values.tolist())\
-            .reset_index()
-        df_col.columns = ['name','data']
-        df_col['type'] = 'column'
-        
-        df_col.loc[len(df_col)] = [
-            'Profit',
-            df.groupby(['Year'])[['Value ($)']].sum(numeric_only=True).reset_index().values.tolist(),
-            'line',
-        ]
-        df_col['region'] = region
-        rev_cost_net_wide_region = pd.concat([rev_cost_net_wide_region, df_col])
-
-
-    rev_cost_wide_json = pd.concat([economics_df_AUS_wide, rev_cost_net_wide_region], axis=0).reset_index(drop=True)
-    rev_cost_wide_json['name_order'] = rev_cost_wide_json['name'].map({name: i for i, name in enumerate(order)})
-    rev_cost_wide_json = rev_cost_wide_json.sort_values(['region', 'name_order']).drop(columns=['name_order']).reset_index(drop=True)
-
-
-    out_dict = {}
-    for region,df in rev_cost_wide_json.groupby('region'):
-        df = df.drop(columns='region')
-        df.columns = ['name','data','type']
-        out_dict[region] = df.to_dict(orient='records')
-        
-    filename = 'Economics_overview'
-    with open(f'{SAVE_DIR}/{filename}.js', 'w') as f:
-        f.write(f'window["{filename}"] = ')
-        json.dump(out_dict, f, separators=(',', ':'), indent=2)
-        f.write(';\n')
-        
- 
- 
- 
-    # -------------------- Economics for ag --------------------
-    revenue_ag_df = revenue_ag_df.assign(Rev_Cost='Revenue')
-    cost_ag_df = cost_ag_df.assign(Rev_Cost='Cost')
-
-    economics_ag = pd.concat([revenue_ag_df, cost_ag_df]
-        ).round({'Value ($)': 2}
-        ).query('abs(`Value ($)`) > 1e-6'
-        ).reset_index(drop=True)
-
-    group_cols = ['Land-use', 'Type', 'Water_supply']
-
-    for idx, col in enumerate(group_cols):
-        df_AUS = economics_ag\
-            .groupby(['Year', 'Rev_Cost', col])[['Value ($)']]\
-            .sum()\
-            .reset_index()\
-            .round({'Value ($)': 2})
-        df_AUS_wide = df_AUS.groupby([col, 'Rev_Cost'])[['Year','Value ($)']]\
-            .apply(lambda x: x[['Year', 'Value ($)']].values.tolist())\
-            .reset_index()\
-            .assign(region='AUSTRALIA')
-        df_AUS_wide.columns = ['name', 'Rev_Cost', 'data','region']
-        df_AUS_wide['type'] = 'column'
-
-        df_region = economics_ag\
-            .groupby(['Year', 'Rev_Cost', 'region', col])\
-            .sum()\
-            .reset_index()\
-            .round({'Value ($)': 2})
-        df_region_wide = df_region.groupby([col, 'region', 'Rev_Cost'])[['Year','Value ($)']]\
-            .apply(lambda x: x[['Year', 'Value ($)']].values.tolist())\
-            .reset_index()
-        df_region_wide.columns = ['name', 'region','Rev_Cost', 'data']
-        df_region_wide['type'] = 'column'
-        
-        
-        df_wide = pd.concat([df_AUS_wide, df_region_wide], axis=0, ignore_index=True)
-        
-        if col == "Land-use":
-            df_wide['color'] = df_wide.apply(lambda x: COLORS_LU[x['name']], axis=1)
-            df_wide['name_order'] = df_wide['name'].apply(lambda x: LANDUSE_ALL_RENAMED.index(x))
-            df_wide = df_wide.sort_values('name_order').drop(columns=['name_order'])
-            df_wide['id'] = df_wide.apply(lambda x: x['name'] if x['Rev_Cost'] == 'Revenue' else None, axis=1)
-            df_wide['linkedTo'] = df_wide.apply(lambda x: x['name'] if x['Rev_Cost'] == 'Cost' else None, axis=1)
-        elif col == 'Water_supply':
-            df_wide['color'] = df_wide.apply(lambda x: COLORS_LM[x['name']], axis=1)
-            df_wide['id'] = df_wide.apply(lambda x: x['name'] if x['Rev_Cost'] == 'Revenue' else None, axis=1)
-            df_wide['linkedTo'] = df_wide.apply(lambda x: x['name'] if x['Rev_Cost'] == 'Cost' else None, axis=1)
-        elif col.lower() == 'commodity':
-            df_wide['color'] = df_wide.apply(lambda x: COLORS_COMMODITIES[x['name']], axis=1)
-            df_wide['name_order'] = df_wide['name'].apply(lambda x: COMMODITIES_ALL.index(x))
-            df_wide = df_wide.sort_values('name_order').drop(columns=['name_order'])
-            df_wide['id'] = df_wide.apply(lambda x: x['name'] if x['Rev_Cost'] == 'Revenue' else None, axis=1)
-            df_wide['linkedTo'] = df_wide.apply(lambda x: x['name'] if x['Rev_Cost'] == 'Cost' else None, axis=1)
-        elif col == 'Type':
-            df_wide['color'] = df_wide.apply(lambda x: COLORS_ECONOMY_TYPE[x['name']], axis=1)
-            df_wide['name_order'] = df_wide['name'].apply(lambda x: list(COLORS_ECONOMY_TYPE.keys()).index(x) if x in COLORS_ECONOMY_TYPE else -1)
-            df_wide = df_wide.sort_values('name_order').drop(columns=['name_order'])
-
-
-        out_dict = {}
-        for region, df in df_wide.groupby('region'):
-            df = df.drop(['region','Rev_Cost'], axis=1)
-            out_dict[region] = df.to_dict(orient='records')
-            
-        filename = f'Economics_split_Ag_{idx+1}_{col.replace(" ", "_")}'
-        with open(f'{SAVE_DIR}/{filename}.js', 'w') as f:
-            f.write(f'window["{filename}"] = ')
-            json.dump(out_dict, f, separators=(',', ':'), indent=2)
-            f.write(';\n')
-    
-
-
-    # -------------------- Economics for ag-management --------------------
-    revenue_am_df = revenue_am_df.assign(Rev_Cost='Revenue')
-    cost_am_df = cost_am_df.assign(Rev_Cost='Cost')
-
-    economics_am = pd.concat([revenue_am_df, cost_am_df]
-        ).round({'Value ($)': 2}
-        ).query('abs(`Value ($)`) > 1e-6'
-        ).reset_index(drop=True)
-
-
-    group_cols = ['Management Type', 'Water_supply', 'Land-use']
-
-    for idx, col in enumerate(group_cols):
-        df_AUS = economics_am\
-            .groupby(['Year', 'Rev_Cost', col])[['Value ($)']]\
-            .sum()\
-            .reset_index()\
-            .round({'Value ($)': 2})
-        df_AUS_wide = df_AUS.groupby([col, 'Rev_Cost'])[['Year','Value ($)']]\
-            .apply(lambda x: x[['Year', 'Value ($)']].values.tolist())\
-            .reset_index()\
-            .assign(region='AUSTRALIA')
-        df_AUS_wide.columns = ['name', 'Rev_Cost', 'data','region']
-        df_AUS_wide['type'] = 'column'
-
-        df_region = economics_am\
-            .groupby(['Year', 'Rev_Cost', 'region', col])\
-            .sum()\
-            .reset_index()\
-            .round({'Value ($)': 2})
-        df_region_wide = df_region.groupby([col, 'region', 'Rev_Cost'])[['Year','Value ($)']]\
-            .apply(lambda x: x[['Year', 'Value ($)']].values.tolist())\
-            .reset_index()
-        df_region_wide.columns = ['name', 'region','Rev_Cost', 'data']
-        df_region_wide['type'] = 'column'
-        
-        
-        df_wide = pd.concat([df_AUS_wide, df_region_wide], axis=0, ignore_index=True)
-        
-        if col == "Land-use":
-            df_wide['color'] = df_wide.apply(lambda x: COLORS_LU[x['name']], axis=1)
-            df_wide['name_order'] = df_wide['name'].apply(lambda x: LANDUSE_ALL_RENAMED.index(x))
-            df_wide = df_wide.sort_values('name_order').drop(columns=['name_order'])
-            df_wide['id'] = df_wide.apply(lambda x: x['name'] if x['Rev_Cost'] == 'Revenue' else None, axis=1)
-            df_wide['linkedTo'] = df_wide.apply(lambda x: x['name'] if x['Rev_Cost'] == 'Cost' else None, axis=1)
-            df_wide.loc[df_wide['name'] == 'Unallocated - natural land', 'linkedTo'] = None
-        elif col == 'Water_supply':
-            df_wide['color'] = df_wide.apply(lambda x: COLORS_LM[x['name']], axis=1)
-            df_wide['id'] = df_wide.apply(lambda x: x['name'] if x['Rev_Cost'] == 'Revenue' else None, axis=1)
-            df_wide['linkedTo'] = df_wide.apply(lambda x: x['name'] if x['Rev_Cost'] == 'Cost' else None, axis=1)
-        elif col == 'Management Type':
-            df_wide['color'] = df_wide.apply(lambda x: COLORS_AM_NONAG[x['name']], axis=1)
-            df_wide['id'] = df_wide.apply(lambda x: x['name'] if x['Rev_Cost'] == 'Revenue' else None, axis=1)
-            df_wide['linkedTo'] = df_wide.apply(lambda x: x['name'] if x['Rev_Cost'] == 'Cost' else None, axis=1)
-            df_wide.loc[df_wide['name'] == 'Early dry-season savanna burning', 'linkedTo'] = None
-        
-        
-        out_dict = {}
-        for region, df in df_wide.groupby('region'):
-            df = df.drop(['region','Rev_Cost'], axis=1)
-            out_dict[region] = df.to_dict(orient='records')
-            
-        filename = f'Economics_split_AM_{idx+1}_{col.replace(" ", "_")}'
-        with open(f'{SAVE_DIR}/{filename}.js', 'w') as f:
-            f.write(f'window["{filename}"] = ')
-            json.dump(out_dict, f, separators=(',', ':'), indent=2)
-            f.write(';\n')
-
-
-    # -------------------- Economics for non-agriculture --------------------
-    revenue_non_ag_df = revenue_non_ag_df.assign(Rev_Cost='Revenue')
-    cost_non_ag_df = cost_non_ag_df.assign(Rev_Cost='Cost')
-
-    economics_non_ag = pd.concat([revenue_non_ag_df, cost_non_ag_df]
-        ).round({'Value ($)': 2}
-        ).query('abs(`Value ($)`) > 1e-6'
-        ).reset_index(drop=True)
-
-
-    group_cols = ['Land-use']
-
-    for idx, col in enumerate(group_cols):
-        df_AUS = economics_non_ag\
-            .groupby(['Year', 'Rev_Cost', col])[['Value ($)']]\
-            .sum()\
-            .reset_index()\
-            .round({'Value ($)': 2})
-        df_AUS_wide = df_AUS.groupby([col, 'Rev_Cost'])[['Year','Value ($)']]\
-            .apply(lambda x: x[['Year', 'Value ($)']].values.tolist())\
-            .reset_index()\
-            .assign(region='AUSTRALIA')
-        df_AUS_wide.columns = ['name', 'Rev_Cost', 'data','region']
-        df_AUS_wide['type'] = 'column'
-
-        df_region = economics_non_ag\
-            .groupby(['Year', 'Rev_Cost', 'region', col])\
-            .sum()\
-            .reset_index()\
-            .round({'Value ($)': 2})
-        df_region_wide = df_region.groupby([col, 'region', 'Rev_Cost'])[['Year','Value ($)']]\
-            .apply(lambda x: x[['Year', 'Value ($)']].values.tolist())\
-            .reset_index()
-        df_region_wide.columns = ['name', 'region','Rev_Cost', 'data']
-        df_region_wide['type'] = 'column'
-        
-        df_wide = pd.concat([df_AUS_wide, df_region_wide], axis=0, ignore_index=True)
-        
-        df_wide['color'] = df_wide.apply(lambda x: COLORS_LU[x['name']], axis=1)
-        df_wide['name_order'] = df_wide['name'].apply(lambda x: LANDUSE_ALL_RENAMED.index(x))
-        df_wide = df_wide.sort_values('name_order').drop(columns=['name_order'])
-        df_wide['id'] = df_wide.apply(lambda x: x['name'] if x['Rev_Cost'] == 'Revenue' else None, axis=1)
-        df_wide['linkedTo'] = df_wide.apply(lambda x: x['name'] if x['Rev_Cost'] == 'Cost' else None, axis=1)
-        df_wide.loc[df_wide['name'].isin([
-            'Environmental plantings (mixed species)',
-            'Riparian buffer restoration (mixed species)',
-            'Carbon plantings (monoculture)',
-            'Destocked - natural land'
-            ]), 'linkedTo'] = None
-
-        
-        out_dict = {}
-        for region, df in df_wide.groupby('region'):
-            df = df.drop(['region','Rev_Cost'], axis=1)
-            out_dict[region] = df.to_dict(orient='records')
-
-        filename = f'Economics_split_NonAg_{idx+1}_{col.replace(" ", "_")}'
-        with open(f'{SAVE_DIR}/{filename}.js', 'w') as f:
-            f.write(f'window["{filename}"] = ')
-            json.dump(out_dict, f, separators=(',', ':'), indent=2)
-            f.write(';\n')
-
-
-    # -------------------- Transition cost for Ag2Ag --------------------
-    cost_transition_ag2ag_df['Value ($)'] = cost_transition_ag2ag_df['Value ($)'] * -1  # Convert from negative to positive
-    group_cols = ['Type', 'From land-use', 'To land-use']
-    
-    for idx, col in enumerate(group_cols):
-        df_AUS = cost_transition_ag2ag_df\
-            .groupby(['Year', col])[['Value ($)']]\
-            .sum()\
-            .reset_index()\
-            .round({'Value ($)': 2})
-        df_AUS_wide = df_AUS.groupby([col])[['Year','Value ($)']]\
-            .apply(lambda x: x[['Year', 'Value ($)']].values.tolist())\
-            .reset_index()\
-            .assign(region='AUSTRALIA')
-        df_AUS_wide.columns = ['name', 'data','region']
-        df_AUS_wide['type'] = 'column'
-
-        df_region = cost_transition_ag2ag_df\
-            .groupby(['Year', 'region', col])\
-            .sum()\
-            .reset_index()\
-            .round({'Value ($)': 2})
-        df_region_wide = df_region.groupby([col, 'region'])[['Year','Value ($)']]\
-            .apply(lambda x: x[['Year', 'Value ($)']].values.tolist())\
-            .reset_index()
-        df_region_wide.columns = ['name', 'region', 'data']
-        df_region_wide['type'] = 'column'
-        
-        
-        df_wide = pd.concat([df_AUS_wide, df_region_wide], axis=0, ignore_index=True)
-        
-        out_dict = {}
-        for region, df in df_wide.groupby('region'):
-            df = df.drop(['region'], axis=1)
-            out_dict[region] = df.to_dict(orient='records')
-            
-        filename = f'Economics_transition_split_ag2ag_{idx+1}_{col.replace(" ", "_")}'
-        with open(f'{SAVE_DIR}/{filename}.js', 'w') as f:
-            f.write(f'window["{filename}"] = ')
-            json.dump(out_dict, f, separators=(',', ':'), indent=2)
-            f.write(';\n')
-      
-
-    # -------------------- Transition cost matrix for Ag2Ag --------------------
-    cost_transition_ag2ag_trans_mat_AUS = cost_transition_ag2ag_df\
-        .groupby(['Year','From land-use', 'To land-use'])\
-        .sum(numeric_only=True)\
-        .reset_index()\
-        .round({'Value ($)': 2})\
-        .query('abs(`Value ($)`) > 1e-6')\
-        .assign(region='AUSTRALIA')
-
-    cost_transition_ag2ag_trans_mat_region_df = cost_transition_ag2ag_df\
-        .groupby(['Year','From land-use', 'To land-use', 'region'])\
-        .sum(numeric_only=True)\
-        .reset_index()\
-        .round({'Value ($)': 2})
-        
-        
-    cost_transition_ag2ag_trans_mat = pd.concat([
-        cost_transition_ag2ag_trans_mat_AUS,
-        cost_transition_ag2ag_trans_mat_region_df
-    ])
-
-
-    out_dict_area = {}
-    for (region,year),df in cost_transition_ag2ag_trans_mat.groupby(['region', 'Year']):
-        
-        out_dict_area.setdefault(region, {})
-        
-        transition_mat = df.pivot(index='From land-use', columns='To land-use', values='Value ($)')
-        transition_mat = transition_mat.reindex(index=AG_LANDUSE, columns=AG_LANDUSE)
-        transition_mat = transition_mat.fillna(0)
-        total_area_from = transition_mat.sum(axis=1).values.reshape(-1, 1)
-        
-        transition_mat['SUM'] = transition_mat.sum(axis=1)
-        transition_mat.loc['SUM'] = transition_mat.sum(axis=0)
-
-        heat_area = transition_mat.style.background_gradient(
-            cmap='Oranges',
-            axis=1,
-            subset=pd.IndexSlice[:transition_mat.index[-2], :transition_mat.columns[-2]]
-        ).format('{:,.0f}')
-
-        heat_area_html = heat_area.to_html()
-        heat_area_html = re.sub(r'(?<!\d)0(?!\d)', '-', heat_area_html)
-
-        out_dict_area[region][str(year)] = rf'{heat_area_html}'
-
-    filename = 'Economics_transition_mat_ag2ag'
-    with open(f'{SAVE_DIR}/{filename}.js', 'w', encoding='utf-8') as f:
-        f.write(f'window["{filename}"] = ')
-        json.dump(out_dict_area, f, separators=(',', ':'), indent=2)
-        f.write(';\n')
-
-
-
-
-
-
-    # -------------------- Transition cost for Ag2Non-Ag --------------------
-    cost_transition_ag2non_ag_df['Value ($)'] = cost_transition_ag2non_ag_df['Value ($)'] * -1  # Convert from negative to positive
-    group_cols = ['Cost type', 'From land-use', 'To land-use']
-    
-    for idx, col in enumerate(group_cols):
-        df_AUS = cost_transition_ag2non_ag_df\
-            .groupby(['Year', col])[['Value ($)']]\
-            .sum()\
-            .reset_index()\
-            .round({'Value ($)': 2})
-        df_AUS_wide = df_AUS.groupby([col])[['Year','Value ($)']]\
-            .apply(lambda x: x[['Year', 'Value ($)']].values.tolist())\
-            .reset_index()\
-            .assign(region='AUSTRALIA')
-        df_AUS_wide.columns = ['name', 'data','region']
-        df_AUS_wide['type'] = 'column'
-
-        df_region = cost_transition_ag2non_ag_df\
-            .groupby(['Year', 'region', col])\
-            .sum()\
-            .reset_index()\
-            .round({'Value ($)': 2})
-        df_region_wide = df_region.groupby([col, 'region'])[['Year','Value ($)']]\
-            .apply(lambda x: x[['Year', 'Value ($)']].values.tolist())\
-            .reset_index()
-        df_region_wide.columns = ['name', 'region', 'data']
-        df_region_wide['type'] = 'column'
-        
-        
-        df_wide = pd.concat([df_AUS_wide, df_region_wide], axis=0, ignore_index=True)
-        
-        out_dict = {}
-        for region, df in df_wide.groupby('region'):
-            df = df.drop(['region'], axis=1)
-            out_dict[region] = df.to_dict(orient='records')
-            
-        filename = f'Economics_transition_split_Ag2NonAg_{idx+1}_{col.replace(" ", "_")}'
-        with open(f'{SAVE_DIR}/{filename}.js', 'w') as f:
-            f.write(f'window["{filename}"] = ')
-            json.dump(out_dict, f, separators=(',', ':'), indent=2)
-            f.write(';\n')
-        
-  
-    # -------------------- Transition cost matrix for Ag2Non-Ag --------------------
-    cost_transition_ag2nonag_trans_mat_AUS = cost_transition_ag2non_ag_df\
-        .groupby(['Year','From land-use', 'To land-use'])\
-        .sum(numeric_only=True)\
-        .reset_index()\
-        .round({'Value ($)': 2})\
-        .assign(region='AUSTRALIA')
-
-    cost_transition_ag2nonag_trans_mat_region_df = cost_transition_ag2non_ag_df\
-        .groupby(['Year','From land-use', 'To land-use', 'region'])\
-        .sum(numeric_only=True)\
-        .reset_index()\
-        .round({'Value ($)': 2})
-        
-        
-    cost_transition_ag2nonag_trans_mat = pd.concat([
-        cost_transition_ag2nonag_trans_mat_AUS,
-        cost_transition_ag2nonag_trans_mat_region_df
-    ])
-
-
-    out_dict_area = {}
-    for (region,year),df in cost_transition_ag2nonag_trans_mat.groupby(['region', 'Year']):
-        
-        out_dict_area.setdefault(region, {})
-        
-        transition_mat = df.pivot(index='From land-use', columns='To land-use', values='Value ($)')
-        transition_mat = transition_mat.reindex(index=AG_LANDUSE, columns=RENAME_NON_AG.values())
-        transition_mat = transition_mat.fillna(0)
-        total_area_from = transition_mat.sum(axis=1).values.reshape(-1, 1)
-        
-        transition_mat['SUM'] = transition_mat.sum(axis=1)
-        transition_mat.loc['SUM'] = transition_mat.sum(axis=0)
-
-        heat_area = transition_mat.style.background_gradient(
-            cmap='Oranges',
-            axis=1,
-            subset=pd.IndexSlice[:transition_mat.index[-2], :transition_mat.columns[-2]]
-        ).format('{:,.0f}')
-
-        heat_area_html = heat_area.to_html()
-        heat_area_html = re.sub(r'(?<!\d)0(?!\d)', '-', heat_area_html)
-
-        out_dict_area[region][str(year)] = rf'{heat_area_html}'
-
-    filename = 'Economics_transition_mat_ag2nonag'
-    with open(f'{SAVE_DIR}/{filename}.js', 'w', encoding='utf-8') as f:
-        f.write(f'window["{filename}"] = ')
-        json.dump(out_dict_area, f, separators=(',', ':'), indent=2)
-        f.write(';\n')
-    
-    
-    
-    
-
-    # -------------------- Transition cost for Non-Ag to Ag --------------------
-    cost_transition_non_ag2ag_df['Value ($)'] = cost_transition_non_ag2ag_df['Value ($)'] * -1  # Convert from negative to positive
-    group_cols = ['Cost type', 'From land-use', 'To land-use']
-    
-    for idx, col in enumerate(group_cols):
-        df_AUS = cost_transition_non_ag2ag_df\
-            .groupby(['Year', col])[['Value ($)']]\
-            .sum()\
-            .reset_index()\
-            .round({'Value ($)': 2})
-        df_AUS_wide = df_AUS.groupby([col])[['Year','Value ($)']]\
-            .apply(lambda x: x[['Year', 'Value ($)']].values.tolist())\
-            .reset_index()\
-            .assign(region='AUSTRALIA')
-        df_AUS_wide.columns = ['name', 'data','region']
-        df_AUS_wide['type'] = 'column'
-
-        df_region = cost_transition_non_ag2ag_df\
-            .groupby(['Year', 'region', col])\
-            .sum()\
-            .reset_index()\
-            .round({'Value ($)': 2})
-        df_region_wide = df_region.groupby([col, 'region'])[['Year','Value ($)']]\
-            .apply(lambda x: x[['Year', 'Value ($)']].values.tolist())\
-            .reset_index()
-        df_region_wide.columns = ['name', 'region', 'data']
-        df_region_wide['type'] = 'column'
-        
-        
-        df_wide = pd.concat([df_AUS_wide, df_region_wide], axis=0, ignore_index=True)
-        
-        out_dict = {}
-        for region, df in df_wide.groupby('region'):
-            df = df.drop(['region'], axis=1)
-            out_dict[region] = df.to_dict(orient='records')
-            
-        filename = f'Economics_transition_split_NonAg2Ag_{idx+1}_{col.replace(" ", "_")}'
-        with open(f'{SAVE_DIR}/{filename}.js', 'w') as f:
-            f.write(f'window["{filename}"] = ')
-            json.dump(out_dict, f, separators=(',', ':'), indent=2)
-            f.write(';\n')
-    
-    
-    
-    # -------------------- Transition cost matrix for Non-Ag to Ag --------------------
-    cost_transition_nonag2ag_trans_mat_AUS = cost_transition_non_ag2ag_df\
-        .groupby(['Year','From land-use', 'To land-use'])\
-        .sum(numeric_only=True)\
-        .reset_index()\
-        .round({'Value ($)': 2})\
-        .assign(region='AUSTRALIA')
-
-    cost_transition_nonag2ag_trans_mat_region_df = cost_transition_non_ag2ag_df\
-        .groupby(['Year','From land-use', 'To land-use', 'region'])\
-        .sum(numeric_only=True)\
-        .reset_index()\
-        .round({'Value ($)': 2})
-        
-        
-    cost_transition_nonag2ag_trans_mat = pd.concat([
-        cost_transition_nonag2ag_trans_mat_AUS,
-        cost_transition_nonag2ag_trans_mat_region_df
-    ])
-
-
-    out_dict_area = {}
-    for (region,year),df in cost_transition_nonag2ag_trans_mat.groupby(['region', 'Year']):
-        
-        out_dict_area.setdefault(region, {})
-        
-        transition_mat = df.pivot(index='From land-use', columns='To land-use', values='Value ($)')
-        transition_mat = transition_mat.reindex(index=RENAME_NON_AG.values(), columns=AG_LANDUSE)
-        transition_mat = transition_mat.fillna(0)
-        total_area_from = transition_mat.sum(axis=1).values.reshape(-1, 1)
-        
-        transition_mat['SUM'] = transition_mat.sum(axis=1)
-        transition_mat.loc['SUM'] = transition_mat.sum(axis=0)
-
-        heat_area = transition_mat.style.background_gradient(
-            cmap='Oranges',
-            axis=1,
-            subset=pd.IndexSlice[:transition_mat.index[-2], :transition_mat.columns[-2]]
-        ).format('{:,.0f}')
-
-        heat_area_html = heat_area.to_html()
-        heat_area_html = re.sub(r'(?<!\d)0(?!\d)', '-', heat_area_html)
-
-        out_dict_area[region][str(year)] = rf'{heat_area_html}'
-
-    filename = 'Economics_transition_mat_nonag2ag'
-    with open(f'{SAVE_DIR}/{filename}.js', 'w', encoding='utf-8') as f:
-        f.write(f'window["{filename}"] = ')
-        json.dump(out_dict_area, f, separators=(',', ':'), indent=2)
-        f.write(';\n')
-
-
-
-
-    ####################################################
-    #                       4) GHGs                    #
-    ####################################################
-    if settings.GHG_EMISSIONS_LIMITS != 'off':
-        filter_str = '''
-        category == "GHG" 
-        and base_name.str.contains("GHG_emissions") 
-       
-        '''.replace('\n', ' ').replace('  ', ' ')
-
-        GHG_files = files.query(filter_str).reset_index(drop=True)
-
-        GHG_ag = GHG_files.query('base_name.str.contains("agricultural_landuse")').reset_index(drop=True)
-        GHG_ag = pd.concat([pd.read_csv(path) for path in GHG_ag['path']], ignore_index=True)
-        GHG_ag = GHG_ag.replace(GHG_NAMES).round({'Value (t CO2e)': 2})
-        
-        GHG_non_ag = GHG_files.query('base_name.str.contains("no_ag_reduction")').reset_index(drop=True)
-        GHG_non_ag = pd.concat([pd.read_csv(path) for path in GHG_non_ag['path'] if not pd.read_csv(path).empty], ignore_index=True)
-        GHG_non_ag = GHG_non_ag.replace(RENAME_AM_NON_AG).round({'Value (t CO2e)': 2})
-        
-        GHG_ag_man = GHG_files.query('base_name.str.contains("agricultural_management")').reset_index(drop=True)
-        GHG_ag_man = pd.concat([pd.read_csv(path) for path in GHG_ag_man['path'] if not pd.read_csv(path).empty], ignore_index=True)
-        GHG_ag_man = GHG_ag_man.replace(RENAME_AM_NON_AG).round({'Value (t CO2e)': 2})
-        
-        GHG_transition = GHG_files.query('base_name.str.contains("transition_penalty")').reset_index(drop=True)
-        GHG_transition = pd.concat([pd.read_csv(path) for path in GHG_transition['path'] if not pd.read_csv(path).empty], ignore_index=True)
-        GHG_transition = GHG_transition.replace(RENAME_AM_NON_AG).round({'Value (t CO2e)': 2})
-
-        GHG_off_land = GHG_files.query('base_name.str.contains("offland_commodity")')
-        GHG_off_land = pd.concat([pd.read_csv(path) for path in GHG_off_land['path']], ignore_index=True).round({'Value (t CO2e)': 2})
-        GHG_off_land['Value (t CO2e)'] = GHG_off_land['Total GHG Emissions (tCO2e)']
-        GHG_off_land['Commodity'] = GHG_off_land['COMMODITY'].apply(lambda x: x[0].capitalize() + x[1:])
-        GHG_off_land = GHG_off_land.drop(columns=['COMMODITY', 'Total GHG Emissions (tCO2e)'])
-        GHG_off_land['Emission Source'] = GHG_off_land['Emission Source']\
-            .replace({
-                'CO2': 'Carbon Dioxide (CO2)',
-                'CH4': 'Methane (CH4)',
-                'N2O': 'Nitrous Oxide (N2O)'
-            })
-   
-        GHG_land = pd.concat([GHG_ag, GHG_non_ag, GHG_ag_man, GHG_transition], axis=0).query('abs(`Value (t CO2e)`) > 1e-6').reset_index(drop=True)
-        GHG_land['Land-use type'] = GHG_land['Land-use'].apply(lu_group.set_index('Land-use')['Category'].to_dict().get)
-        net_land = GHG_land.groupby('Year')[['Value (t CO2e)']].sum(numeric_only=True).reset_index()
-
-
-        GHG_limit = GHG_files.query('base_name == "GHG_emissions"')
-        GHG_limit = pd.concat([pd.read_csv(path) for path in GHG_limit['path']], ignore_index=True)
-        GHG_limit = GHG_limit.query('Variable == "GHG_EMISSIONS_LIMIT_TCO2e"').copy()
-        GHG_limit['Value (t CO2e)'] = GHG_limit['Emissions (t CO2e)']
-        GHG_limit_wide = list(map(list,zip(GHG_limit['Year'],GHG_limit['Value (t CO2e)'])))
-        
-        order_GHG = [
-            'Agricultural land-use',
-            'Agricultural Management',
-            'Non-Agricultural land-use',
-            'Off-land emissions',
-            'Unallocated natural to modified',
-            'Unallocated natural to livestock natural',
-            'Livestock natural to modified',
-            'Net emissions',
-            'GHG emission limit'
-        ]
-   
-
-        # -------------------- GHG from individual emission sectors --------------------
-        net_offland_AUS = GHG_off_land.groupby('Year')[['Value (t CO2e)']].sum(numeric_only=True).reset_index()
-        net_offland_AUS_wide = net_offland_AUS[['Year','Value (t CO2e)']].values.tolist()
-        
-        net_land_AUS_wide = GHG_land\
-            .groupby(['Year','Type'])[['Value (t CO2e)']]\
-            .sum(numeric_only=True)\
-            .reset_index()\
-            .groupby(['Type'])[['Year','Value (t CO2e)']]\
-            .apply(lambda x:x[['Year', 'Value (t CO2e)']].values.tolist())\
-            .reset_index()
-        net_land_AUS_wide.columns = ['name','data']
-        net_land_AUS_wide['type'] = 'column'
-            
-        net_land_AUS_wide.loc[len(net_land_AUS_wide)] = [
-            'Off-land emissions', 
-            net_offland_AUS_wide, 
-            'column'
-        ]
-        net_land_AUS_wide.loc[len(net_land_AUS_wide)] = [
-            'Net emissions',
-            list(zip(years, (net_land['Value (t CO2e)'] + net_offland_AUS['Value (t CO2e)']))),
-            'line'
-        ]
-        net_land_AUS_wide.loc[len(net_land_AUS_wide)] = [
-            'GHG emission limit',
-            GHG_limit_wide,
-            'line'
-        ]
-
- 
-        net_land_AUS_wide['name_order'] = net_land_AUS_wide['name'].apply(lambda x: order_GHG.index(x))
-        net_land_AUS_wide = net_land_AUS_wide.sort_values('name_order').drop(columns=['name_order'])
-        
-        GHG_AUS = {'AUSTRALIA': json.loads(net_land_AUS_wide.to_json(orient='records'))}
-        
-        GHG_region = {}
-        for region,df in GHG_land.groupby('region'):
-            df_reg = df\
-                .groupby(['Year','Type'])[['Value (t CO2e)']]\
-                .sum(numeric_only=True)\
-                .reset_index()
-            df_reg = df_reg\
-                .groupby(['Type'])[['Year','Value (t CO2e)']]\
-                .apply(lambda x:x[['Year', 'Value (t CO2e)']].values.tolist())\
-                .reset_index()
-            df_reg.columns = ['name','data']
-            df_reg['type'] = 'column'
-            
-            df_reg.loc[len(df_reg)] = [
-                'Net emissions', 
-                list(zip(years, (df.groupby('Year')['Value (t CO2e)'].sum().values))),
-                'line'
-            ]
-
-            df_reg['name_order'] = df_reg['name'].apply(lambda x: order_GHG.index(x))
-            df_reg = df_reg.sort_values('name_order').drop(columns=['name_order'])
-            GHG_region[region] = json.loads(df_reg.to_json(orient='records'))
-            
-            
-        GHG_json = {**GHG_AUS,  **GHG_region}
-        filename = 'GHG_overview'
-        with open(f'{SAVE_DIR}/{filename}.js', 'w') as f:
-            f.write(f'window["{filename}"] = ')
-            json.dump(GHG_json, f, separators=(',', ':'), indent=2)
-            f.write(';\n')
-
-
-        # -------------------- GHG ranking --------------------
-        GHG_rank_emission_region = GHG_land\
-            .query('abs(`Value (t CO2e)`) > 1e-6')\
-            .groupby(['Year', 'region'])\
-            .sum(numeric_only=True)\
-            .reset_index()\
-            .sort_values(['Year', 'Value (t CO2e)'], ascending=[True, False])\
-            .assign(Rank=lambda x: x.groupby(['Year']).cumcount() + 1)\
-            .assign(Percent=lambda x: x['Value (t CO2e)'] / x.groupby('Year')['Value (t CO2e)'].transform('sum') * 100)\
-            .assign(Type='GHG emissions')
-        GHG_rank_emission_AUS = GHG_land\
-            .query('abs(`Value (t CO2e)`) > 1e-6')\
-            .groupby(['Year'])\
-            .sum(numeric_only=True)\
-            .reset_index()\
-            .sort_values(['Year', 'Value (t CO2e)'], ascending=[True, False])\
-            .assign(Rank='N.A.', Percent=100, Type='GHG emissions', region='AUSTRALIA')
-
-        GHG_rank_sequestration_region = GHG_land\
-            .query('`Value (t CO2e)` < 0')\
-            .assign(**{'Value (t CO2e)': lambda x: abs(x['Value (t CO2e)'])})\
-            .groupby(['Year', 'region'])\
-            .sum(numeric_only=True)\
-            .reset_index()\
-            .sort_values(['Year', 'Value (t CO2e)'], ascending=[True, False])\
-            .assign(Rank=lambda x: x.groupby(['Year']).cumcount() + 1)\
-            .assign(Percent=lambda x: x['Value (t CO2e)'] / x.groupby('Year')['Value (t CO2e)'].transform('sum') * 100)\
-            .assign(Type='GHG sequestrations')
-        GHG_rank_sequestration_AUS = GHG_land\
-            .query('`Value (t CO2e)` < 0')\
-            .assign(**{'Value (t CO2e)': lambda x: abs(x['Value (t CO2e)'])})\
-            .groupby(['Year'])\
-            .sum(numeric_only=True)\
-            .reset_index()\
-            .sort_values(['Year', 'Value (t CO2e)'], ascending=[True, False])\
-            .assign(Rank='N.A.', Area_type='Total', Percent=100, region='AUSTRALIA')\
-            .assign(Type='GHG sequestrations')
-            
-        GHG_rank_region_net = GHG_rank_emission_region\
-            .merge(GHG_rank_sequestration_region, on=['Year', 'region'], how='outer', suffixes=('_emission', '_sequestration'))\
-            .assign(**{'Value (t CO2e)_sequestration': lambda x: abs(x['Value (t CO2e)_sequestration'])})\
-            .assign(**{'Value (t CO2e)': lambda x: x['Value (t CO2e)_emission'] - x['Value (t CO2e)_sequestration']})\
-            .assign(Rank=lambda x: x.groupby(['Year']).cumcount() + 1)\
-            .assign(Type='Total')
-        GHG_rank_AUS_net = GHG_rank_emission_AUS\
-            .merge(GHG_rank_sequestration_AUS, on=['Year'], how='outer', suffixes=('_emission', '_sequestration'))\
-            .assign(**{'Value (t CO2e)_sequestration': lambda x: abs(x['Value (t CO2e)_sequestration'])})\
-            .assign(**{'Value (t CO2e)': lambda x: x['Value (t CO2e)_emission'] - x['Value (t CO2e)_sequestration']})\
-            .assign(Rank=lambda x: x.groupby(['Year']).cumcount() + 1)\
-            .assign(Type='Total', region='AUSTRALIA')
-
-        GHG_rank = pd.concat([
-            GHG_rank_emission_region, 
-            GHG_rank_emission_AUS,
-            GHG_rank_sequestration_region, 
-            GHG_rank_sequestration_AUS,
-            GHG_rank_region_net,
-            GHG_rank_AUS_net
-            ], axis=0, ignore_index=True).reset_index(drop=True)
-        GHG_rank = GHG_rank\
-            .reset_index(drop=True)\
-            .round({'Percent': 2, 'Value (t CO2e)':2})\
-            .assign(color=lambda x: x['Rank'].map(get_rank_color))\
-            .set_index(['region', 'Year', 'Type'])\
-            .reindex(
-                index=pd.MultiIndex.from_product(
-                    [GHG_rank['region'].unique(), GHG_rank['Year'].unique(), GHG_rank['Type'].unique()],
-                    names=['region', 'Year', 'Type']), fill_value=None
-            ).reset_index()\
-            .assign(color=lambda x: x['Rank'].map(get_rank_color))
-     
-
-        out_dict = {}
-        for (region, e_type), df in GHG_rank.groupby(['region', 'Type']):
-            if region not in out_dict:
-                out_dict[region] = {}
-            if e_type not in out_dict[region]:
-                out_dict[region][e_type] = {}
-
-            df = df.drop(columns='region')
-            out_dict[region][e_type]['Rank'] = df.set_index('Year')['Rank'].replace({np.nan: None}).to_dict()
-            out_dict[region][e_type]['color'] = df.set_index('Year')['color'].replace({np.nan: None}).to_dict()
-            out_dict[region][e_type]['value'] = df.set_index('Year')['Value (t CO2e)'].apply( lambda x: format_with_suffix(x)).to_dict()
-
-        filename = 'GHG_ranking'
-        with open(f'{SAVE_DIR}/{filename}.js', 'w') as f:
-            f.write(f'window["{filename}"] = ')
-            json.dump(out_dict, f, separators=(',', ':'), indent=2)
-            f.write(';\n')
-            
-            
-
-
-
-        # -------------------- GHG emission for agricultural land-use --------------------
-        GHG_ag = GHG_land.query('Type == "Agricultural land-use"') 
-        GHG_CO2 = GHG_ag.query('~Source.isin(@GHG_CATEGORY.keys())').copy()
-        GHG_CO2['GHG Category'] = 'CO2'
-
-        GHG_nonCO2 = GHG_ag.query('Source.isin(@GHG_CATEGORY.keys())').copy()
-        GHG_nonCO2['GHG Category'] = GHG_nonCO2['Source'].apply(lambda x: GHG_CATEGORY[x].keys())
-        GHG_nonCO2['Multiplier'] = GHG_nonCO2['Source'].apply(lambda x: GHG_CATEGORY[x].values())
-        GHG_nonCO2 = GHG_nonCO2.explode(['GHG Category','Multiplier']).reset_index(drop=True)
-        GHG_nonCO2['Value (t CO2e)'] = GHG_nonCO2['Value (t CO2e)'] * GHG_nonCO2['Multiplier']
-        GHG_nonCO2 = GHG_nonCO2.drop(columns=['Multiplier'])
-
-        GHG_ag_emissions_long = pd.concat([GHG_CO2, GHG_nonCO2], axis=0).reset_index(drop=True)
-        GHG_ag_emissions_long['GHG Category'] = GHG_ag_emissions_long['GHG Category']\
-            .replace({
-                'CH4': 'Methane (CH4)', 
-                'N2O': 'Nitrous Oxide (N2O)', 
-                'CO2': 'Carbon Dioxide (CO2)'
-            })
-            
-            
-        group_cols = ['GHG Category', 'Land-use', 'Land-use type', 'Source', 'Water_supply']
-        
-        for idx, col in enumerate(group_cols):
-            df_AUS = GHG_ag_emissions_long\
-                .groupby(['Year', col])[['Value (t CO2e)']]\
-                .sum()\
-                .reset_index()
-            df_AUS_wide = df_AUS.groupby([col])[['Year','Value (t CO2e)']]\
-                .apply(lambda x: x[['Year', 'Value (t CO2e)']].values.tolist())\
-                .reset_index()\
-                .assign(region='AUSTRALIA')
-            df_AUS_wide.columns = ['name', 'data','region']
-            df_AUS_wide['type'] = 'column'
-
-            df_region = GHG_ag_emissions_long\
-                .groupby(['Year', 'region', col])\
-                .sum()\
-                .reset_index()\
-                .round({'Value (t CO2e)': 2})
-            df_region_wide = df_region.groupby([col, 'region'])[['Year','Value (t CO2e)']]\
-                .apply(lambda x: x[['Year', 'Value (t CO2e)']].values.tolist())\
-                .reset_index()
-            df_region_wide.columns = ['name', 'region', 'data']
-            df_region_wide['type'] = 'column'
-            
-            
-            df_wide = pd.concat([df_AUS_wide, df_region_wide], axis=0, ignore_index=True)
-            
-            if col == "Land-use":
-                df_wide['color'] = df_wide.apply(lambda x: COLORS_LU[x['name']], axis=1)
-                df_wide['name_order'] = df_wide['name'].apply(lambda x: LANDUSE_ALL_RENAMED.index(x))
-                df_wide = df_wide.sort_values('name_order').drop(columns=['name_order'])
-            elif col == 'Water_supply':
-                df_wide['color'] = df_wide.apply(lambda x: COLORS_LM[x['name']], axis=1)
-            elif col.lower() == 'commodity':
-                df_wide['color'] = df_wide.apply(lambda x: COLORS_COMMODITIES[x['name']], axis=1)
-                df_wide['name_order'] = df_wide['name'].apply(lambda x: COMMODITIES_ALL.index(x))
-                df_wide = df_wide.sort_values('name_order').drop(columns=['name_order'])
-            elif col == 'Agricultural Management Type':
-                df_wide['color'] = df_wide.apply(lambda x: COLORS_AM_NONAG[x['name']], axis=1)
-            elif col == 'Source':
-                df_wide['color'] = df_wide.apply(lambda x: COLORS_GHG[x['name']], axis=1)
-            
-            
-            out_dict = {}
-            for region, df in df_wide.groupby('region'):
-                df = df.drop(['region'], axis=1)
-                out_dict[region] = df.to_dict(orient='records')
-                
-            filename = f'GHG_split_Ag_{idx+1}_{col.replace(" ", "_")}'
-            with open(f'{SAVE_DIR}/{filename}.js', 'w') as f:
-                f.write(f'window["{filename}"] = ')
-                json.dump(out_dict, f, separators=(',', ':'), indent=2)
-                f.write(';\n')
-
-     
-            
-        # -------------------- GHG emission (off-land) by commodity --------------------
-        group_cols = ['Emission Type', 'Emission Source', 'Commodity']
-
-        for idx, col in enumerate(group_cols):
-            df_AUS = GHG_off_land\
-                .groupby(['Year', col])[['Value (t CO2e)']]\
-                .sum()\
-                .reset_index()\
-                .round({'Value (t CO2e)': 2})
-            df_AUS_wide = df_AUS.groupby([col])[['Year','Value (t CO2e)']]\
-                .apply(lambda x: x[['Year', 'Value (t CO2e)']].values.tolist())\
-                .reset_index()\
-                .assign(region='AUSTRALIA')
-            df_AUS_wide.columns = ['name', 'data','region']
-            df_AUS_wide['type'] = 'column'   
-            
-            out_dict = {}
-            for region, df in df_AUS_wide.groupby('region'):
-                df = df.drop(['region'], axis=1)
-                out_dict[region] = df.to_dict(orient='records')
-                
-            filename = f'GHG_split_off_land_{idx+1}_{col.replace(" ", "_")}'
-            with open(f'{SAVE_DIR}/{filename}.js', 'w') as f:
-                f.write(f'window["{filename}"] = ')
-                json.dump(out_dict, f, separators=(',', ':'), indent=2)
-                f.write(';\n')
-    
-
-
-        # -------------------- GHG abatement by Non-Agricultural sector --------------------
-        Non_ag_reduction_long = GHG_land.query('Type == "Non-Agricultural land-use"').reset_index(drop=True)
-        Non_ag_reduction_long['Value (t CO2e)'] = Non_ag_reduction_long['Value (t CO2e)'] * -1  # Convert from negative to positive
-        group_cols = ['Land-use']
-        for idx, col in enumerate(group_cols):
-            df_AUS = Non_ag_reduction_long\
-                .groupby(['Year', col])[['Value (t CO2e)']]\
-                .sum()\
-                .reset_index()
-            df_AUS_wide = df_AUS.groupby([col])[['Year','Value (t CO2e)']]\
-                .apply(lambda x: x[['Year', 'Value (t CO2e)']].values.tolist())\
-                .reset_index()\
-                .assign(region='AUSTRALIA')
-            df_AUS_wide.columns = ['name', 'data','region']
-            df_AUS_wide['type'] = 'column'
-
-            df_region = Non_ag_reduction_long\
-                .groupby(['Year', 'region', col])\
-                .sum()\
-                .reset_index()\
-                .round({'Value (t CO2e)': 2})
-            df_region_wide = df_region.groupby([col, 'region'])[['Year','Value (t CO2e)']]\
-                .apply(lambda x: x[['Year', 'Value (t CO2e)']].values.tolist())\
-                .reset_index()
-            df_region_wide.columns = ['name', 'region', 'data']
-            df_region_wide['type'] = 'column'
-            
-            
-            df_wide = pd.concat([df_AUS_wide, df_region_wide], axis=0, ignore_index=True)
-            
-            df_wide['color'] = df_wide.apply(lambda x: COLORS_AM_NONAG[x['name']], axis=1)
-            df_wide['name_order'] = df_wide['name'].apply(lambda x: LANDUSE_ALL_RENAMED.index(x))
-            df_wide = df_wide.sort_values('name_order').drop(columns=['name_order'])
-            
-            out_dict = {}
-            for region, df in df_wide.groupby('region'):
-                df = df.drop(['region'], axis=1)
-                out_dict[region] = df.to_dict(orient='records')
-
-            filename = f'GHG_split_NonAg_{idx+1}_{col.replace(" ", "_")}'
-            with open(f'{SAVE_DIR}/{filename}.js', 'w') as f:
-                f.write(f'window["{filename}"] = ')
-                json.dump(out_dict, f, separators=(',', ':'), indent=2)
-                f.write(';\n')
-
-
-
-        # -------------------- GHG reductions by Agricultural Managements --------------------
-        Ag_man_sequestration_long = GHG_land.query('Type == "Agricultural Management"').reset_index(drop=True)
-        Ag_man_sequestration_long['Value (t CO2e)'] = Ag_man_sequestration_long['Value (t CO2e)'] * -1  # Convert from negative to positive
-        group_cols = ['Land-use', 'Land-use type', 'Agricultural Management Type', 'Water_supply']
-        for idx, col in enumerate(group_cols):
-            df_AUS = Ag_man_sequestration_long\
-                .groupby(['Year', col])[['Value (t CO2e)']]\
-                .sum()\
-                .reset_index()
-            df_AUS_wide = df_AUS.groupby([col])[['Year','Value (t CO2e)']]\
-                .apply(lambda x: x[['Year', 'Value (t CO2e)']].values.tolist())\
-                .reset_index()\
-                .assign(region='AUSTRALIA')
-            df_AUS_wide.columns = ['name', 'data','region']
-            df_AUS_wide['type'] = 'column'
-
-            df_region = Ag_man_sequestration_long\
-                .groupby(['Year', 'region', col])\
-                .sum()\
-                .reset_index()\
-                .round({'Value (t CO2e)': 2})
-            df_region_wide = df_region.groupby([col, 'region'])[['Year','Value (t CO2e)']]\
-                .apply(lambda x: x[['Year', 'Value (t CO2e)']].values.tolist())\
-                .reset_index()
-            df_region_wide.columns = ['name', 'region', 'data']
-            df_region_wide['type'] = 'column'
-            
-            
-            df_wide = pd.concat([df_AUS_wide, df_region_wide], axis=0, ignore_index=True)
-            
-            if col == "Land-use":
-                df_wide['color'] = df_wide.apply(lambda x: COLORS_LU[x['name']], axis=1)
-                df_wide['name_order'] = df_wide['name'].apply(lambda x: LANDUSE_ALL_RENAMED.index(x))
-                df_wide = df_wide.sort_values('name_order').drop(columns=['name_order'])
-            elif col == 'Water_supply':
-                df_wide['color'] = df_wide.apply(lambda x: COLORS_LM[x['name']], axis=1)
-            elif col.lower() == 'commodity':
-                df_wide['color'] = df_wide.apply(lambda x: COLORS_COMMODITIES[x['name']], axis=1)
-                df_wide['name_order'] = df_wide['name'].apply(lambda x: COMMODITIES_ALL.index(x))
-                df_wide = df_wide.sort_values('name_order').drop(columns=['name_order'])
-            elif col == 'Agricultural Management Type':
-                df_wide['color'] = df_wide.apply(lambda x: COLORS_AM_NONAG[x['name']], axis=1)
-            
-            
-            out_dict = {}
-            for region, df in df_wide.groupby('region'):
-                df = df.drop(['region'], axis=1)
-                out_dict[region] = df.to_dict(orient='records')
-                
-            filename = f'GHG_split_Am_{idx+1}_{col.replace(" ", "_")}'
-            with open(f'{SAVE_DIR}/{filename}.js', 'w') as f:
-                f.write(f'window["{filename}"] = ')
-                json.dump(out_dict, f, separators=(',', ':'), indent=2)
-                f.write(';\n')
-
-        
-
-
-    ####################################################
-    #                     5) Water                     #
-    ####################################################
-    
-    water_files = files.query('category == "water"').reset_index(drop=True)
-
-    water_net_yield_watershed = water_files.query('base_name == "water_yield_separate_watershed"')
-    water_net_yield_watershed = pd.concat([pd.read_csv(path) for path in water_net_yield_watershed['path']], ignore_index=True)
-    water_net_yield_watershed = water_net_yield_watershed\
-        .replace(RENAME_AM_NON_AG)\
-        .query('abs(`Water Net Yield (ML)`) > 1e-6')\
-        .rename(columns={'Water Net Yield (ML)': 'Value (ML)'})
-
-
-    water_net_yield_NRM_region = water_files.query('base_name == "water_yield_separate_NRM"')
-    water_net_yield_NRM_region = pd.concat([pd.read_csv(path) for path in water_net_yield_NRM_region['path']], ignore_index=True)
-    water_net_yield_NRM_region = water_net_yield_NRM_region\
-        .replace(RENAME_AM_NON_AG)\
-        .query('abs(`Water Net Yield (ML)`) > 1e-6')\
-        .rename(columns={'Water Net Yield (ML)': 'Value (ML)'})
-
-
-    hist_and_public_wny_water_region = water_files.query('base_name == "water_yield_limits_and_public_land"')
-    hist_and_public_wny_water_region = pd.concat([pd.read_csv(path) for path in hist_and_public_wny_water_region['path']], ignore_index=True)
- 
-    water_outside_LUTO = hist_and_public_wny_water_region[['Year','Region', 'Water yield outside LUTO (ML)']].rename(
-        columns={'Water yield outside LUTO (ML)': 'Value (ML)'}
-    )
-    water_climate_change_impact = hist_and_public_wny_water_region[['Year','Region', 'Climate Change Impact (ML)']].rename(
-        columns={'Climate Change Impact (ML)': 'Value (ML)'}
-    )
-    water_domestic_use = hist_and_public_wny_water_region[['Year','Region', 'Domestic Water Use (ML)']].rename(
-        columns={'Domestic Water Use (ML)': 'Value (ML)'})
-    water_domestic_use['Value (ML)'] *= -1  # Domestic water use is negative, indicating a water loss (consumption)
-    
-    water_yield_limit = hist_and_public_wny_water_region[['Year','Region', 'Water Yield Limit (ML)']].rename(
-        columns={'Water Yield Limit (ML)': 'Value (ML)'}
-    )
-    water_net_yield = hist_and_public_wny_water_region[['Year','Region', 'Water Net Yield (ML)']].rename(
-        columns={'Water Net Yield (ML)': 'Value (ML)'}
-    )
-
-
-    # -------------------- Water yield overview for Australia --------------------
-    water_inside_LUTO_sum = water_net_yield_watershed\
-        .groupby(['Year','Type'])[['Value (ML)']]\
-        .sum(numeric_only=True)\
-        .round({'Value (ML)': 2})\
-        .reset_index()
-    water_inside_LUTO_sum_wide = water_inside_LUTO_sum\
-        .groupby('Type')[['Year','Value (ML)']]\
-        .apply(lambda x: list(map(list,zip(x['Year'],x['Value (ML)']))))\
-        .reset_index()\
-        .round({'Value (ML)': 2})
-    water_inside_LUTO_sum_wide.columns = ['name','data']
-    water_inside_LUTO_sum_wide['type'] = 'column'
-    
-        
-    water_outside_LUTO_total = water_outside_LUTO\
-        .groupby('Year')\
-        .sum(numeric_only=True)\
-        .round({'Value (ML)': 2})\
-        .reset_index()[['Year','Value (ML)']].values.tolist()
-    water_CCI = water_climate_change_impact\
-        .groupby('Year')\
-        .sum(numeric_only=True)\
-        .round({'Value (ML)': 2})\
-        .reset_index()[['Year','Value (ML)']].values.tolist()
-    water_domestic = water_domestic_use\
-        .groupby('Year')\
-        .sum(numeric_only=True)\
-        .round({'Value (ML)': 2})\
-        .reset_index()[['Year','Value (ML)']].values.tolist()
-    water_net_yield_sum = water_net_yield\
-        .groupby('Year')\
-        .sum(numeric_only=True)\
-        .round({'Value (ML)': 2})\
-        .reset_index()[['Year','Value (ML)']].values.tolist()
-    water_limit = water_yield_limit\
-        .groupby('Year')\
-        .sum(numeric_only=True)\
-        .round({'Value (ML)': 2})\
-        .reset_index()[['Year','Value (ML)']].values.tolist()
-  
-    water_yield_df_AUS = water_inside_LUTO_sum_wide.copy()
-    water_yield_df_AUS.loc[len(water_yield_df_AUS)] = ['Outside LUTO Study Area', water_outside_LUTO_total,  'column']
-    water_yield_df_AUS.loc[len(water_yield_df_AUS)] = ['Climate Change Impact', water_CCI,  'column']
-    water_yield_df_AUS.loc[len(water_yield_df_AUS)] = ['Domestic Water Use', water_domestic,  'column']
-    water_yield_df_AUS.loc[len(water_yield_df_AUS)] = ['Water Net Yield', water_net_yield_sum, 'line']
-    water_yield_df_AUS.loc[len(water_yield_df_AUS)] = ['Water Limit', water_limit, 'line']
-
-    filename = 'Water_overview_AUSTRALIA'
-    with open(f'{SAVE_DIR}/{filename}.js', 'w') as f:
-        f.write(f'window["{filename}"] = ')
-        water_yield_df_AUS.to_json(f, orient='records')
-        f.write(';\n')
-    
-
-    # -------------------- Water yield overview for Australia by landuse --------------------
-    water_inside_LUTO_lu_sum = water_net_yield_watershed\
-        .groupby(['Year','Landuse'])[['Value (ML)']]\
-        .sum(numeric_only=True)\
-        .reset_index()\
-        .round({'Value (ML)': 2})\
-            
-    water_inside_LUTO_lu_sum_wide = water_inside_LUTO_lu_sum\
-        .groupby(['Landuse'])[['Year','Value (ML)']]\
-        .apply(lambda x: x[['Year','Value (ML)']].values.tolist())\
-        .reset_index()\
-        .set_index('Landuse')\
-        .reindex(LANDUSE_ALL_RENAMED)\
-        .reset_index()\
-        .round({'Value (ML)': 2})\
-        
-    water_inside_LUTO_lu_sum_wide.columns = ['name','data']
-    water_inside_LUTO_lu_sum_wide['type'] = 'column'
-    filename = 'Water_overview_landuse'
-    with open(f'{SAVE_DIR}/{filename}.js', 'w') as f:
-        f.write(f'window["{filename}"] = ')
-        water_inside_LUTO_lu_sum_wide.to_json(f, orient='records')
-        f.write(';\n')
-
-
-    # -------------------- Water yield overview for Australia by watershed region --------------------
-    water_yield_region = {}
-    for reg_name in water_net_yield['Region'].unique():
-
-        water_inside_LUTO_region = water_net_yield.query('Region == @reg_name').copy()
-        water_inside_yield_wide = water_inside_LUTO_region[['Year','Value (ML)']].values.tolist()
-
-        water_outside_LUTO_region = water_outside_LUTO.query('Region == @reg_name').copy()
-        water_outside_yield_wide = water_outside_LUTO_region[['Year','Value (ML)']].values.tolist()
-
-        water_CCI = water_climate_change_impact.query('Region == @reg_name').copy()
-        water_CCI_wide = water_CCI[['Year','Value (ML)']].values.tolist()
-        
-        water_domestic = water_domestic_use.query('Region == @reg_name').copy()
-        water_domestic_wide = water_domestic[['Year','Value (ML)']].values.tolist()
-
-        water_net_yield_sum = water_net_yield.query('Region == @reg_name').copy()
-        water_net_yield_sum_wide = water_net_yield_sum[['Year','Value (ML)']].values.tolist()
-
-        water_limit = water_yield_limit.query('Region == @reg_name').copy()
-        water_limit_wide = water_limit[['Year','Value (ML)']].values.tolist()
-
-
-        water_df = pd.DataFrame([
-            ['Water Yield Inside LUTO Study Area', water_inside_yield_wide, 'column', None],
-            ['Water Yield Outside LUTO Study Area', water_outside_yield_wide, 'column', None],
-            ['Climate Change Impact', water_CCI_wide, 'column', None],
-            ['Domestic Water Use', water_domestic_wide, 'column', None],
-            ['Water Net Yield', water_net_yield_sum_wide, 'line', None],
-            ['Water Limit', water_limit_wide, 'line', 'black']],  columns=['name','data','type','color']
-        )
-
-        water_yield_region[reg_name] = water_df.to_dict(orient='records')
-
-    filename = 'Water_overview_by_watershed_region'
-    with open(f'{SAVE_DIR}/{filename}.js', 'w') as outfile:
-        outfile.write(f'window["{filename}"] = ')
-        json.dump(water_yield_region, outfile, separators=(',', ':'), indent=2)
-        outfile.write(';\n')
-        
-        
-        
-    # -------------------- Water yield ranking --------------------
-    water_ranking_type_region = water_net_yield_NRM_region\
-        .groupby(['Year', 'region_NRM', 'Type'])[['Value (ML)']]\
-        .sum(numeric_only=True)\
-        .reset_index()\
-        .sort_values(['Year', 'Type', 'Value (ML)'], ascending=[True, True, False])\
-        .assign(Rank=lambda x: x.groupby(['Year', 'Type']).cumcount() + 1)\
-        .assign(Percent=lambda x: x['Value (ML)'] / x.groupby(['Year', 'Type'])['Value (ML)'].transform('sum') * 100)
-    water_ranking_type_AUS = water_net_yield_NRM_region\
-        .groupby(['Year', 'Type'])[['Value (ML)']]\
-        .sum(numeric_only=True)\
-        .reset_index()\
-        .sort_values(['Year', 'Type', 'Value (ML)'], ascending=[True, True, False])\
-        .assign(Rank='N.A.', Percent=100, region_NRM='AUSTRALIA')
-        
-        
-    water_ranking_net_region = water_net_yield_NRM_region\
-        .groupby(['Year', 'region_NRM'])[['Value (ML)']]\
-        .sum(numeric_only=True)\
-        .reset_index()\
-        .sort_values(['Year', 'Value (ML)'], ascending=[True, False])\
-        .assign(Rank=lambda x: x.groupby('Year').cumcount() + 1)\
-        .assign(Percent=lambda x: x['Value (ML)'] / x.groupby('Year')['Value (ML)'].transform('sum') * 100)\
-        .assign(Type='Total')
-    water_ranking_net_AUS = water_net_yield_NRM_region\
-        .groupby(['Year'])[['Value (ML)']]\
-        .sum(numeric_only=True)\
-        .reset_index()\
-        .sort_values(['Year', 'Value (ML)'], ascending=[True, False])\
-        .assign(Rank='N.A.', Percent=100, Type='Total', region_NRM='AUSTRALIA')
-        
-    
-    water_ranking = pd.concat([
-        water_ranking_type_region, 
-        water_ranking_type_AUS, 
-        water_ranking_net_region, 
-        water_ranking_net_AUS], axis=0, ignore_index=True).reset_index(drop=True)
-    water_ranking = water_ranking\
-        .set_index(['region_NRM', 'Year', 'Type'])\
-        .reindex(
-            index=pd.MultiIndex.from_product(
-                [water_ranking['region_NRM'].unique(), water_ranking['Year'].unique(), water_ranking['Type'].unique()],
-                names=['region_NRM', 'Year', 'Type']), fill_value=None)\
-        .reset_index()\
-        .assign(color=lambda x: x['Rank'].map(get_rank_color))\
-        .round({'Percent': 2, 'Value (ML)': 2})
-
- 
-    out_dict = {}
-    for (region, w_type), df in water_ranking.groupby(['region_NRM', 'Type']):
-        if region not in out_dict:
-            out_dict[region] = {}
-        if w_type not in out_dict[region]:
-            out_dict[region][w_type] = {}
-
-        df = df.drop(columns='region_NRM')
-        out_dict[region][w_type]['Rank'] = df.set_index('Year')['Rank'].replace({np.nan: None}).to_dict()
-        out_dict[region][w_type]['Percent'] = df.set_index('Year')['Percent'].replace({np.nan: 0}).to_dict()
-        out_dict[region][w_type]['color'] = df.set_index('Year')['color'].replace({np.nan: None}).to_dict()
-        out_dict[region][w_type]['value'] = df.set_index('Year')['Value (ML)'].apply( lambda x: format_with_suffix(x)).to_dict()
-
-    filename = 'Water_ranking'
-    with open(f'{SAVE_DIR}/{filename}.js', 'w') as f:
-        f.write(f'window["{filename}"] = ')
-        json.dump(out_dict, f, separators=(',', ':'), indent=2)
-        f.write(';\n')
-
-
-
-    # -------------------- Water yield overview by NRM region --------------------
-    group_cols = ['Landuse', 'Type']
-    out_dict = {region: [] for region in water_net_yield_NRM_region['region_NRM'].unique()}
-    out_dict['AUSTRALIA'] = water_yield_df_AUS.to_dict(orient='records')
-    for idx, col in enumerate(group_cols):
-
-        df_region = water_net_yield_NRM_region\
-            .groupby(['Year', 'region_NRM', col])\
-            .sum()\
-            .reset_index()\
-            .round({'Value (ML)': 2})
-        df_region_wide = df_region.groupby([col, 'region_NRM'])[['Year','Value (ML)']]\
-            .apply(lambda x: x[['Year', 'Value (ML)']].values.tolist())\
-            .reset_index()
-        df_region_wide.columns = ['name', 'region_NRM', 'data']
-        df_region_wide['type'] = 'column'
-        if col == 'Landuse':
-            df_region_wide['color'] = df_region_wide.apply(lambda x: COLORS_LU[x['name']], axis=1)
-            df_region_wide['name_order'] = df_region_wide['name'].apply(lambda x: LANDUSE_ALL_RENAMED.index(x))
-            df_region_wide = df_region_wide.sort_values('name_order').drop(columns=['name_order'])
-        
-        
-        for region, df in df_region_wide.groupby('region_NRM'):
-            df = df.drop(['region_NRM'], axis=1)
-            out_dict[region] = df.to_dict(orient='records')
-            
-        filename = f'Water_overview_NRM_region_{idx+1}_{col.replace(" ", "_")}'
-        with open(f'{SAVE_DIR}/{filename}.js', 'w') as f:
-            f.write(f'window["{filename}"] = ')
-            json.dump(out_dict, f, separators=(',', ':'), indent=2)
-            f.write(';\n')
-
-
-
-    # -------------------- Water yield for agricultural landuse by NRM region --------------------
-    water_ag = water_net_yield_NRM_region.query('Type == "Agricultural Landuse"').copy()
-    group_cols = ['Landuse', 'Water Supply']
-    
-    for idx, col in enumerate(group_cols):
-
-        df_region = water_ag\
-            .groupby(['Year', 'region_NRM', col])\
-            .sum()\
-            .reset_index()\
-            .round({'Value (ML)': 2})
-        df_region_wide = df_region.groupby([col, 'region_NRM'])[['Year','Value (ML)']]\
-            .apply(lambda x: x[['Year', 'Value (ML)']].values.tolist())\
-            .reset_index()
-        df_region_wide.columns = ['name', 'region_NRM', 'data']
-        df_region_wide['type'] = 'column'
-        
-        if col == 'Landuse':
-            df_region_wide['color'] = df_region_wide.apply(lambda x: COLORS_LU[x['name']], axis=1)
-            df_region_wide['name_order'] = df_region_wide['name'].apply(lambda x: LANDUSE_ALL_RENAMED.index(x))
-            df_region_wide = df_region_wide.sort_values('name_order').drop(columns=['name_order'])
-        elif col == 'Water Supply':
-            df_region_wide['color'] = df_region_wide.apply(lambda x: COLORS_LM[x['name']], axis=1)
-        
-        out_dict = {}
-        for region, df in df_region_wide.groupby('region_NRM'):
-            df = df.drop(['region_NRM'], axis=1)
-            out_dict[region] = df.to_dict(orient='records')
-            
-        filename = f'Water_split_Ag_NRM_region_{idx+1}_{col.replace(" ", "_")}'
-        with open(f'{SAVE_DIR}/{filename}.js', 'w') as f:
-            f.write(f'window["{filename}"] = ')
-            json.dump(out_dict, f, separators=(',', ':'), indent=2)
-            f.write(';\n')
-            
-            
-    # -------------------- Water yield for agricultural management by NRM region --------------------
-    water_am = water_net_yield_NRM_region.query('Type == "Agricultural Management"').copy()
-    group_cols = ['Water Supply', 'Landuse', 'Agri-Management']
-    
-    for idx, col in enumerate(group_cols):
-
-        df_region = water_am\
-            .groupby(['Year', 'region_NRM', col])\
-            .sum()\
-            .reset_index()\
-            .round({'Value (ML)': 2})
-        df_region_wide = df_region.groupby([col, 'region_NRM'])[['Year','Value (ML)']]\
-            .apply(lambda x: x[['Year', 'Value (ML)']].values.tolist())\
-            .reset_index()
-        df_region_wide.columns = ['name', 'region_NRM', 'data']
-        df_region_wide['type'] = 'column'
-        
-        if col == 'Landuse':
-            df_region_wide['color'] = df_region_wide.apply(lambda x: COLORS_LU[x['name']], axis=1)
-            df_region_wide['name_order'] = df_region_wide['name'].apply(lambda x: LANDUSE_ALL_RENAMED.index(x))
-            df_region_wide = df_region_wide.sort_values('name_order').drop(columns=['name_order'])
-        elif col == 'Water Supply':
-            df_region_wide['color'] = df_region_wide.apply(lambda x: COLORS_LM[x['name']], axis=1)
-        elif col.lower() == 'Agri-Management':
-            df_region_wide['color'] = df_region_wide.apply(lambda x: COLORS_AM_NONAG[x['name']], axis=1)
-            df_region_wide['name_order'] = df_region_wide['name'].apply(lambda x: RENAME_AM_NON_AG.index(x))
-            df_region_wide = df_region_wide.sort_values('name_order').drop(columns=['name_order'])
-        
-        out_dict = {}
-        for region, df in df_region_wide.groupby('region_NRM'):
-            df = df.drop(['region_NRM'], axis=1)
-            out_dict[region] = df.to_dict(orient='records')
-            
-        filename = f'Water_split_Am_NRM_region_{idx+1}_{col.replace(" ", "_")}'
-        with open(f'{SAVE_DIR}/{filename}.js', 'w') as f:
-            f.write(f'window["{filename}"] = ')
-            json.dump(out_dict, f, separators=(',', ':'), indent=2)
-            f.write(';\n')
-            
-            
-    # -------------------- Water yield for non-agricultural landuse by NRM region --------------------
-    water_nonag = water_net_yield_NRM_region.query('Type == "Non-Agricultural Landuse"').copy()
-    group_cols = ['Landuse']
-    
-    for idx, col in enumerate(group_cols):
-
-        df_region = water_nonag\
-            .groupby(['Year', 'region_NRM', col])\
-            .sum()\
-            .reset_index()\
-            .round({'Value (ML)': 2})
-        df_region_wide = df_region.groupby([col, 'region_NRM'])[['Year','Value (ML)']]\
-            .apply(lambda x: x[['Year', 'Value (ML)']].values.tolist())\
-            .reset_index()
-        df_region_wide.columns = ['name', 'region_NRM', 'data']
-        df_region_wide['type'] = 'column'
-        
-        if col == 'Landuse':
-            df_region_wide['color'] = df_region_wide.apply(lambda x: COLORS_AM_NONAG[x['name']], axis=1)
-            df_region_wide['name_order'] = df_region_wide['name'].apply(lambda x: LANDUSE_ALL_RENAMED.index(x))
-            df_region_wide = df_region_wide.sort_values('name_order').drop(columns=['name_order'])
-
-        out_dict = {}
-        for region, df in df_region_wide.groupby('region_NRM'):
-            df = df.drop(['region_NRM'], axis=1)
-            out_dict[region] = df.to_dict(orient='records')
-            
-        filename = f'Water_split_NonAg_NRM_region_{idx+1}_{col.replace(" ", "_")}'
-        with open(f'{SAVE_DIR}/{filename}.js', 'w') as f:
-            f.write(f'window["{filename}"] = ')
-            json.dump(out_dict, f, separators=(',', ':'), indent=2)
-            f.write(';\n')
-        
-
-
-
-    #########################################################
-    #                   6) Biodiversity                     #
-    #########################################################
-
-    filter_str = '''
-        category == "biodiversity"
-       
-        and base_name == "biodiversity_overall_priority_scores"
-    '''.strip().replace('\n','')
-    
-    bio_paths = files.query(filter_str).reset_index(drop=True)
-    bio_df = pd.concat([pd.read_csv(path) for path in bio_paths['path']])\
-        .replace(RENAME_AM_NON_AG)\
-        .rename(columns={'Contribution Relative to Base Year Level (%)': 'Value (%)'})\
-        .query('abs(`Value (%)`) > 1e-6')\
-        .round({'Value (%)': 6})
-        
-        
-        
-    # ---------------- Biodiversity ranking ----------------
-    bio_rank_type_region = bio_df\
-        .query('abs(`Value (%)`) > 1e-6')\
-        .groupby(['Year', 'region', 'Type'])\
-        .sum(numeric_only=True)\
-        .reset_index()\
-        .sort_values(['Year', 'Type', 'Value (%)'], ascending=[True, True, False])\
-        .assign(Rank=lambda x: x.groupby(['Year', 'Type']).cumcount() + 1)\
-        .assign(Percent=lambda x: x['Value (%)'] / x.groupby(['Year', 'Type'])['Value (%)'].transform('sum') * 100)\
-        .assign(color=lambda x: x['Rank'].map(get_rank_color))\
-        .round({'Percent': 2, 'Area Weighted Score (ha)': 2})
-    bio_rank_type_AUS = bio_df\
-        .query('abs(`Value (%)`) > 1e-6')\
-        .groupby(['Year', 'Type'])\
-        .sum(numeric_only=True)\
-        .reset_index()\
-        .sort_values(['Year', 'Type', 'Value (%)'], ascending=[True, True, False])\
-        .assign(Rank='N.A.', Percent=100, region='AUSTRALIA')\
-        .round({'Percent': 2, 'Area Weighted Score (ha)': 2})
-        
-    bio_rank_total_region = bio_df\
-        .query('abs(`Value (%)`) > 1e-6')\
-        .groupby(['Year', 'region'])\
-        .sum(numeric_only=True)\
-        .reset_index()\
-        .sort_values(['Year', 'Value (%)'], ascending=[True, False])\
-        .assign(Rank=lambda x: x.groupby(['Year']).cumcount() + 1)\
-        .assign(Percent=lambda x: x['Value (%)'] / x.groupby(['Year'])['Value (%)'].transform('sum') * 100)\
-        .assign(Type='Total')\
-        .round({'Percent': 2, 'Area Weighted Score (ha)': 2})
-    bio_rank_total_AUS = bio_df\
-        .query('abs(`Value (%)`) > 1e-6')\
-        .groupby(['Year'])\
-        .sum(numeric_only=True)\
-        .reset_index()\
-        .sort_values(['Year', 'Value (%)'], ascending=[True, False])\
-        .assign(Rank='N.A.', Percent=100, Type='Total', region='AUSTRALIA')\
-        .round({'Percent': 2, 'Area Weighted Score (ha)': 2})
-
-
-    bio_rank = pd.concat([
-        bio_rank_type_region,
-        bio_rank_total_region,
-        bio_rank_type_AUS,
-        bio_rank_total_AUS], axis=0, ignore_index=True).reset_index(drop=True)
-    bio_rank = bio_rank\
-        .set_index(['region', 'Year', 'Type'])\
-        .reindex(
-            index=pd.MultiIndex.from_product(
-                [bio_rank['region'].unique(), bio_rank['Year'].unique(), bio_rank['Type'].unique()],
-                names=['region', 'Year', 'Type']),fill_value=None)\
-        .reset_index()\
-        .assign(color=lambda x: x['Rank'].map(get_rank_color))
-
-            
-    out_dict = {}
-    for (region, b_type), df in bio_rank.groupby(['region', 'Type']):
-        if region not in out_dict:
-            out_dict[region] = {}
-        if b_type not in out_dict[region]:
-            out_dict[region][b_type] = {}
-
-        df = df.drop(columns='region')
-        out_dict[region][b_type]['Rank'] = df.set_index('Year')['Rank'].replace({np.nan: None}).to_dict()
-        out_dict[region][b_type]['Percent'] = df.set_index('Year')['Percent'].replace({np.nan: 0}).to_dict()
-        out_dict[region][b_type]['color'] = df.set_index('Year')['color'].replace({np.nan: None}).to_dict()
-        out_dict[region][b_type]['value'] = df.set_index('Year')['Area Weighted Score (ha)'].apply( lambda x: format_with_suffix(x)).to_dict()
-
-        
-    filename = 'Biodiversity_ranking'
-    with open(f'{SAVE_DIR}/{filename}.js', 'w') as f:
-        f.write(f'window["{filename}"] = ')
-        json.dump(out_dict, f, separators=(',', ':'), indent=2)
-        f.write(';\n')
-
-
-
-    # ---------------- Biodiversity quality overview  ----------------
-    group_cols = ['Type']
-    for idx, col in enumerate(group_cols):
-        df_AUS = bio_df\
-            .groupby(['Year', col])[['Value (%)']]\
-            .sum()\
-            .reset_index()
-        df_AUS_wide = df_AUS.groupby([col])[['Year','Value (%)']]\
-            .apply(lambda x: x[['Year', 'Value (%)']].values.tolist())\
-            .reset_index()\
-            .assign(region='AUSTRALIA')
-        df_AUS_wide.columns = ['name', 'data','region']
-        df_AUS_wide['type'] = 'column'
-
-        df_region = bio_df\
-            .groupby(['Year', 'region', col])\
-            .sum()\
-            .reset_index()\
-            .query('abs(`Value (%)`) > 1e-6')
-        df_region_wide = df_region.groupby([col, 'region'])[['Year','Value (%)']]\
-            .apply(lambda x: x[['Year', 'Value (%)']].values.tolist())\
-            .reset_index()
-        df_region_wide.columns = ['name', 'region', 'data']
-        df_region_wide['type'] = 'column'
-        
-        
-        df_wide = pd.concat([df_AUS_wide, df_region_wide], axis=0, ignore_index=True)
-        
-        if col == "Landuse":
-            df_wide['color'] = df_wide.apply(lambda x: COLORS_LU[x['name']], axis=1)
-            df_wide['name_order'] = df_wide['name'].apply(lambda x: LANDUSE_ALL_RENAMED.index(x))
-            df_wide = df_wide.sort_values('name_order').drop(columns=['name_order'])
-        elif col == 'Water_supply':
-            df_wide['color'] = df_wide.apply(lambda x: COLORS_LM[x['name']], axis=1)
-        elif col.lower() == 'commodity':
-            df_wide['color'] = df_wide.apply(lambda x: COLORS_COMMODITIES[x['name']], axis=1)
-            df_wide['name_order'] = df_wide['name'].apply(lambda x: COMMODITIES_ALL.index(x))
-            df_wide = df_wide.sort_values('name_order').drop(columns=['name_order'])
-        elif col == 'Agricultural Management Type':
-            df_wide['color'] = df_wide.apply(lambda x: COLORS_AM_NONAG[x['name']], axis=1)
-        
-        
-        out_dict = {}
-        for region, df in df_wide.groupby('region'):
-            df = df.drop(['region'], axis=1)
-            out_dict[region] = df.to_dict(orient='records')
-
-        filename = f'BIO_quality_overview_{idx+1}_{col.replace(" ", "_")}'
-        with open(f'{SAVE_DIR}/{filename}.js', 'w') as f:
-            f.write(f'window["{filename}"] = ')
-            json.dump(out_dict, f, separators=(',', ':'), indent=2)
-            f.write(';\n')
-    
-    
-    
-    # ---------------- Biodiversity quality by Agricultural Landuse  ----------------
-    bio_df_ag = bio_df.query('Type == "Agricultural Landuse"').copy()
-    group_cols = ['Landuse']
-    for idx, col in enumerate(group_cols):
-        df_AUS = bio_df_ag\
-            .groupby(['Year', col])[['Value (%)']]\
-            .sum()\
-            .reset_index()
-        df_AUS_wide = df_AUS.groupby([col])[['Year','Value (%)']]\
-            .apply(lambda x: x[['Year', 'Value (%)']].values.tolist())\
-            .reset_index()\
-            .assign(region='AUSTRALIA')
-        df_AUS_wide.columns = ['name', 'data','region']
-        df_AUS_wide['type'] = 'column'
-
-        df_region = bio_df_ag\
-            .groupby(['Year', 'region', col])\
-            .sum()\
-            .reset_index()\
-            .query('abs(`Value (%)`) > 1e-6')
-        df_region_wide = df_region.groupby([col, 'region'])[['Year','Value (%)']]\
-            .apply(lambda x: x[['Year', 'Value (%)']].values.tolist())\
-            .reset_index()
-        df_region_wide.columns = ['name', 'region', 'data']
-        df_region_wide['type'] = 'column'
-        
-        
-        df_wide = pd.concat([df_AUS_wide, df_region_wide], axis=0, ignore_index=True)
-        
-        if col == "Landuse":
-            df_wide['color'] = df_wide.apply(lambda x: COLORS_LU[x['name']], axis=1)
-            df_wide['name_order'] = df_wide['name'].apply(lambda x: LANDUSE_ALL_RENAMED.index(x))
-            df_wide = df_wide.sort_values('name_order').drop(columns=['name_order'])
-        elif col == 'Water_supply':
-            df_wide['color'] = df_wide.apply(lambda x: COLORS_LM[x['name']], axis=1)
-        elif col.lower() == 'commodity':
-            df_wide['color'] = df_wide.apply(lambda x: COLORS_COMMODITIES[x['name']], axis=1)
-            df_wide['name_order'] = df_wide['name'].apply(lambda x: COMMODITIES_ALL.index(x))
-            df_wide = df_wide.sort_values('name_order').drop(columns=['name_order'])
-        elif col == 'Agricultural Management Type':
-            df_wide['color'] = df_wide.apply(lambda x: COLORS_AM_NONAG[x['name']], axis=1)
-        
-        
-        out_dict = {}
-        for region, df in df_wide.groupby('region'):
-            df = df.drop(['region'], axis=1)
-            out_dict[region] = df.to_dict(orient='records')
-            
-        filename = f'BIO_quality_split_Ag_{idx+1}_{col.replace(" ", "_")}'
-        with open(f'{SAVE_DIR}/{filename}.js', 'w') as f:
-            f.write(f'window["{filename}"] = ')
-            json.dump(out_dict, f, separators=(',', ':'), indent=2)
-            f.write(';\n')
-            
-    # ---------------- Biodiversity quality by Agricultural Management  ----------------
-    bio_df_am = bio_df.query('Type == "Agricultural Management"').copy()
-    group_cols = ['Landuse','Agri-Management']
-    for idx, col in enumerate(group_cols):
-        df_AUS = bio_df_am\
-            .groupby(['Year', col])[['Value (%)']]\
-            .sum()\
-            .reset_index()
-        df_AUS_wide = df_AUS.groupby([col])[['Year','Value (%)']]\
-            .apply(lambda x: x[['Year', 'Value (%)']].values.tolist())\
-            .reset_index()\
-            .assign(region='AUSTRALIA')
-        df_AUS_wide.columns = ['name', 'data','region']
-        df_AUS_wide['type'] = 'column'
-
-        df_region = bio_df_am\
-            .groupby(['Year', 'region', col])\
-            .sum()\
-            .reset_index()\
-            .query('abs(`Value (%)`) > 1e-6')
-        df_region_wide = df_region.groupby([col, 'region'])[['Year','Value (%)']]\
-            .apply(lambda x: x[['Year', 'Value (%)']].values.tolist())\
-            .reset_index()
-        df_region_wide.columns = ['name', 'region', 'data']
-        df_region_wide['type'] = 'column'
-        
-        
-        df_wide = pd.concat([df_AUS_wide, df_region_wide], axis=0, ignore_index=True)
-        
-        if col == "Landuse":
-            df_wide['color'] = df_wide.apply(lambda x: COLORS_LU[x['name']], axis=1)
-            df_wide['name_order'] = df_wide['name'].apply(lambda x: LANDUSE_ALL_RENAMED.index(x))
-            df_wide = df_wide.sort_values('name_order').drop(columns=['name_order'])
-        elif col == 'Water_supply':
-            df_wide['color'] = df_wide.apply(lambda x: COLORS_LM[x['name']], axis=1)
-        elif col.lower() == 'commodity':
-            df_wide['color'] = df_wide.apply(lambda x: COLORS_COMMODITIES[x['name']], axis=1)
-            df_wide['name_order'] = df_wide['name'].apply(lambda x: COMMODITIES_ALL.index(x))
-            df_wide = df_wide.sort_values('name_order').drop(columns=['name_order'])
-        elif col == 'Agricultural Management Type':
-            df_wide['color'] = df_wide.apply(lambda x: COLORS_AM_NONAG[x['name']], axis=1)
-        
-        
-        out_dict = {}
-        for region, df in df_wide.groupby('region'):
-            df = df.drop(['region'], axis=1)
-            out_dict[region] = df.to_dict(orient='records')
-            
-        filename = f'BIO_quality_split_Am_{idx+1}_{col.replace(" ", "_")}'
-        with open(f'{SAVE_DIR}/{filename}.js', 'w') as f:
-            f.write(f'window["{filename}"] = ')
-            json.dump(out_dict, f, separators=(',', ':'), indent=2)
-            f.write(';\n')
-
-
-    # ---------------- Biodiversity quality by Non-Agricultural  ----------------
-    bio_df_nonag = bio_df.query('Type == "Non-Agricultural land-use"').copy()
-    group_cols = ['Landuse']
-    for idx, col in enumerate(group_cols):
-        df_AUS = bio_df_nonag\
-            .groupby(['Year', col])[['Value (%)']]\
-            .sum()\
-            .reset_index()
-        df_AUS_wide = df_AUS.groupby([col])[['Year','Value (%)']]\
-            .apply(lambda x: x[['Year', 'Value (%)']].values.tolist())\
-            .reset_index()\
-            .assign(region='AUSTRALIA')
-        df_AUS_wide.columns = ['name', 'data','region']
-        df_AUS_wide['type'] = 'column'
-
-        df_region = bio_df_nonag\
-            .groupby(['Year', 'region', col])\
-            .sum()\
-            .reset_index()\
-            .query('abs(`Value (%)`) > 1e-6')
-        df_region_wide = df_region.groupby([col, 'region'])[['Year','Value (%)']]\
-            .apply(lambda x: x[['Year', 'Value (%)']].values.tolist())\
-            .reset_index()
-        df_region_wide.columns = ['name', 'region', 'data']
-        df_region_wide['type'] = 'column'
-        
-        
-        df_wide = pd.concat([df_AUS_wide, df_region_wide], axis=0, ignore_index=True)
-        
-        if col == "Landuse":
-            df_wide['color'] = df_wide.apply(lambda x: COLORS_LU[x['name']], axis=1)
-            df_wide['name_order'] = df_wide['name'].apply(lambda x: LANDUSE_ALL_RENAMED.index(x))
-            df_wide = df_wide.sort_values('name_order').drop(columns=['name_order'])
-        elif col == 'Water_supply':
-            df_wide['color'] = df_wide.apply(lambda x: COLORS_LM[x['name']], axis=1)
-        elif col.lower() == 'commodity':
-            df_wide['color'] = df_wide.apply(lambda x: COLORS_COMMODITIES[x['name']], axis=1)
-            df_wide['name_order'] = df_wide['name'].apply(lambda x: COMMODITIES_ALL.index(x))
-            df_wide = df_wide.sort_values('name_order').drop(columns=['name_order'])
-        elif col == 'Agricultural Management Type':
-            df_wide['color'] = df_wide.apply(lambda x: COLORS_AM_NONAG[x['name']], axis=1)
-        
-        
-        out_dict = {}
-        for region, df in df_wide.groupby('region'):
-            df = df.drop(['region'], axis=1)
-            out_dict[region] = df.to_dict(orient='records')
-            
-        filename = f'BIO_quality_split_NonAg_{idx+1}_{col.replace(" ", "_")}'
-        with open(f'{SAVE_DIR}/{filename}.js', 'w') as f:
-            f.write(f'window["{filename}"] = ')
-            json.dump(out_dict, f, separators=(',', ':'), indent=2)
-            f.write(';\n')
-    
-    
-        
-    
-    if settings.BIODIVERSITY_TARGET_GBF_2 != 'off':
-
-        filter_str = '''
-            category == "biodiversity" 
-            
-            and base_name == "biodiversity_GBF2_priority_scores"
-        '''.strip('').replace('\n','')
-        
-        bio_paths = files.query(filter_str).reset_index(drop=True)
-        bio_df = pd.concat([pd.read_csv(path) for path in bio_paths['path']])
-        bio_df = bio_df.replace(RENAME_AM_NON_AG)\
-            .rename(columns={'Contribution Relative to Pre-1750 Level (%)': 'Value (%)'})\
-            .query('abs(`Value (%)`) > 1e-6')\
-            .round(6)
-        
-
-        # ---------------- (GBF2) overview  ----------------
-        bio_df_target = bio_df.groupby(['Year'])[['Priority Target (%)']].agg('first').reset_index()
-        bio_df_target = bio_df_target[['Year','Priority Target (%)']].values.tolist()
-
-        group_cols = ['Type']
-        for idx, col in enumerate(group_cols):
-            df_AUS = bio_df\
-                .groupby(['Year', col])[['Value (%)']]\
-                .sum()\
-                .reset_index()
-            df_AUS_wide = df_AUS.groupby([col])[['Year','Value (%)']]\
-                .apply(lambda x: x[['Year', 'Value (%)']].values.tolist())\
-                .reset_index()\
-                .assign(region='AUSTRALIA')
-            df_AUS_wide.columns = ['name', 'data','region']
-            df_AUS_wide['type'] = 'column'
-            df_AUS_wide.loc[len(df_AUS_wide)] = ['Target (%)', bio_df_target, 'line', None]
-
-            df_region = bio_df\
-                .groupby(['Year', 'region', col])\
-                .sum()\
-                .reset_index()\
-                .query('abs(`Value (%)`) > 1e-6')
-            df_region_wide = df_region.groupby([col, 'region'])[['Year','Value (%)']]\
-                .apply(lambda x: x[['Year', 'Value (%)']].values.tolist())\
-                .reset_index()
-            df_region_wide.columns = ['name', 'region', 'data']
-            df_region_wide['type'] = 'column'
-            
-            
-            df_wide = pd.concat([df_AUS_wide, df_region_wide], axis=0, ignore_index=True)
-            
-            if col == "Landuse":
-                df_wide['color'] = df_wide.apply(lambda x: COLORS_LU[x['name']], axis=1)
-                df_wide['name_order'] = df_wide['name'].apply(lambda x: LANDUSE_ALL_RENAMED.index(x))
-                df_wide = df_wide.sort_values('name_order').drop(columns=['name_order'])
-            elif col == 'Water_supply':
-                df_wide['color'] = df_wide.apply(lambda x: COLORS_LM[x['name']], axis=1)
-            elif col.lower() == 'commodity':
-                df_wide['color'] = df_wide.apply(lambda x: COLORS_COMMODITIES[x['name']], axis=1)
-                df_wide['name_order'] = df_wide['name'].apply(lambda x: COMMODITIES_ALL.index(x))
-                df_wide = df_wide.sort_values('name_order').drop(columns=['name_order'])
-            elif col == 'Agricultural Management Type':
-                df_wide['color'] = df_wide.apply(lambda x: COLORS_AM_NONAG[x['name']], axis=1)
-            
-            
-            out_dict = {}
-            for region, df in df_wide.groupby('region'):
-                df = df.drop(['region'], axis=1)
-                out_dict[region] = df.to_dict(orient='records')
-
-            filename = f'BIO_GBF2_overview_{idx+1}_{col.replace(" ", "_")}'
-            with open(f'{SAVE_DIR}/{filename}.js', 'w') as f:
-                f.write(f'window["{filename}"] = ')
-                json.dump(out_dict, f, separators=(',', ':'), indent=2)
-                f.write(';\n')
-
-
-        # ---------------- (GBF2) Agricultural Landuse  ----------------
-        bio_df_ag = bio_df.query('Type == "Agricultural Landuse"').copy()
-
-        group_cols = ['Landuse']
-        for idx, col in enumerate(group_cols):
-            df_AUS = bio_df_ag\
-                .groupby(['Year', col])[['Value (%)']]\
-                .sum()\
-                .reset_index()
-            df_AUS_wide = df_AUS.groupby([col])[['Year','Value (%)']]\
-                .apply(lambda x: x[['Year', 'Value (%)']].values.tolist())\
-                .reset_index()\
-                .assign(region='AUSTRALIA')
-            df_AUS_wide.columns = ['name', 'data','region']
-            df_AUS_wide['type'] = 'column'
-
-            df_region = bio_df_ag\
-                .groupby(['Year', 'region', col])\
-                .sum()\
-                .reset_index()\
-                .query('abs(`Value (%)`) > 1e-6')
-            df_region_wide = df_region.groupby([col, 'region'])[['Year','Value (%)']]\
-                .apply(lambda x: x[['Year', 'Value (%)']].values.tolist())\
-                .reset_index()
-            df_region_wide.columns = ['name', 'region', 'data']
-            df_region_wide['type'] = 'column'
-            
-            
-            df_wide = pd.concat([df_AUS_wide, df_region_wide], axis=0, ignore_index=True)
-            
-            if col == "Landuse":
-                df_wide['color'] = df_wide.apply(lambda x: COLORS_LU[x['name']], axis=1)
-                df_wide['name_order'] = df_wide['name'].apply(lambda x: LANDUSE_ALL_RENAMED.index(x))
-                df_wide = df_wide.sort_values('name_order').drop(columns=['name_order'])
-            elif col == 'Water_supply':
-                df_wide['color'] = df_wide.apply(lambda x: COLORS_LM[x['name']], axis=1)
-            elif col.lower() == 'commodity':
-                df_wide['color'] = df_wide.apply(lambda x: COLORS_COMMODITIES[x['name']], axis=1)
-                df_wide['name_order'] = df_wide['name'].apply(lambda x: COMMODITIES_ALL.index(x))
-                df_wide = df_wide.sort_values('name_order').drop(columns=['name_order'])
-            elif col == 'Agricultural Management Type':
-                df_wide['color'] = df_wide.apply(lambda x: COLORS_AM_NONAG[x['name']], axis=1)
-            
-            
-            out_dict = {}
-            for region, df in df_wide.groupby('region'):
-                df = df.drop(['region'], axis=1)
-                out_dict[region] = df.to_dict(orient='records')
-
-            filename = f'BIO_GBF2_split_Ag_{idx+1}_{col.replace(" ", "_")}'
-            with open(f'{SAVE_DIR}/{filename}.js', 'w') as f:
-                f.write(f'window["{filename}"] = ')
-                json.dump(out_dict, f, separators=(',', ':'), indent=2)
-                f.write(';\n')
-                
-        # ---------------- (GBF2) Agricultural Management  ----------------
-        bio_df_am = bio_df.query('Type == "Agricultural Management"').copy()
-
-        group_cols = ['Landuse', 'Agri-Management']
-        for idx, col in enumerate(group_cols):
-            df_AUS = bio_df_am\
-                .groupby(['Year', col])[['Value (%)']]\
-                .sum()\
-                .reset_index()
-            df_AUS_wide = df_AUS.groupby([col])[['Year','Value (%)']]\
-                .apply(lambda x: x[['Year', 'Value (%)']].values.tolist())\
-                .reset_index()\
-                .assign(region='AUSTRALIA')
-            df_AUS_wide.columns = ['name', 'data','region']
-            df_AUS_wide['type'] = 'column'
-
-            df_region = bio_df_am\
-                .groupby(['Year', 'region', col])\
-                .sum()\
-                .reset_index()\
-                .query('abs(`Value (%)`) > 1e-6')
-            df_region_wide = df_region.groupby([col, 'region'])[['Year','Value (%)']]\
-                .apply(lambda x: x[['Year', 'Value (%)']].values.tolist())\
-                .reset_index()
-            df_region_wide.columns = ['name', 'region', 'data']
-            df_region_wide['type'] = 'column'
-            
-            
-            df_wide = pd.concat([df_AUS_wide, df_region_wide], axis=0, ignore_index=True)
-            
-            if col == "Landuse":
-                df_wide['color'] = df_wide.apply(lambda x: COLORS_LU[x['name']], axis=1)
-                df_wide['name_order'] = df_wide['name'].apply(lambda x: LANDUSE_ALL_RENAMED.index(x))
-                df_wide = df_wide.sort_values('name_order').drop(columns=['name_order'])
-            elif col == 'Water_supply':
-                df_wide['color'] = df_wide.apply(lambda x: COLORS_LM[x['name']], axis=1)
-            elif col.lower() == 'commodity':
-                df_wide['color'] = df_wide.apply(lambda x: COLORS_COMMODITIES[x['name']], axis=1)
-                df_wide['name_order'] = df_wide['name'].apply(lambda x: COMMODITIES_ALL.index(x))
-                df_wide = df_wide.sort_values('name_order').drop(columns=['name_order'])
-            elif col == 'Agricultural Management Type':
-                df_wide['color'] = df_wide.apply(lambda x: COLORS_AM_NONAG[x['name']], axis=1)
-            
-            
-            out_dict = {}
-            for region, df in df_wide.groupby('region'):
-                df = df.drop(['region'], axis=1)
-                out_dict[region] = df.to_dict(orient='records')
-
-            filename = f'BIO_GBF2_split_Am_{idx+1}_{col.replace(" ", "_")}'
-            with open(f'{SAVE_DIR}/{filename}.js', 'w') as f:
-                f.write(f'window["{filename}"] = ')
-                json.dump(out_dict, f, separators=(',', ':'), indent=2)
-                f.write(';\n')
-                
-                
-        # ---------------- (GBF2) Agricultural Management  ----------------
-        bio_df_nonag = bio_df.query('Type == "Non-Agricultural land-use"').copy()
-
-        group_cols = ['Landuse']
-        for idx, col in enumerate(group_cols):
-            df_AUS = bio_df_nonag\
-                .groupby(['Year', col])[['Value (%)']]\
-                .sum()\
-                .reset_index()
-            df_AUS_wide = df_AUS.groupby([col])[['Year','Value (%)']]\
-                .apply(lambda x: x[['Year', 'Value (%)']].values.tolist())\
-                .reset_index()\
-                .assign(region='AUSTRALIA')
-            df_AUS_wide.columns = ['name', 'data','region']
-            df_AUS_wide['type'] = 'column'
-
-            df_region = bio_df_nonag\
-                .groupby(['Year', 'region', col])\
-                .sum()\
-                .reset_index()\
-                .query('abs(`Value (%)`) > 1e-6')
-            df_region_wide = df_region.groupby([col, 'region'])[['Year','Value (%)']]\
-                .apply(lambda x: x[['Year', 'Value (%)']].values.tolist())\
-                .reset_index()
-            df_region_wide.columns = ['name', 'region', 'data']
-            df_region_wide['type'] = 'column'
-            
-            
-            df_wide = pd.concat([df_AUS_wide, df_region_wide], axis=0, ignore_index=True)
-            
-            if col == "Landuse":
-                df_wide['color'] = df_wide.apply(lambda x: COLORS_LU[x['name']], axis=1)
-                df_wide['name_order'] = df_wide['name'].apply(lambda x: LANDUSE_ALL_RENAMED.index(x))
-                df_wide = df_wide.sort_values('name_order').drop(columns=['name_order'])
-            elif col == 'Water_supply':
-                df_wide['color'] = df_wide.apply(lambda x: COLORS_LM[x['name']], axis=1)
-            elif col.lower() == 'commodity':
-                df_wide['color'] = df_wide.apply(lambda x: COLORS_COMMODITIES[x['name']], axis=1)
-                df_wide['name_order'] = df_wide['name'].apply(lambda x: COMMODITIES_ALL.index(x))
-                df_wide = df_wide.sort_values('name_order').drop(columns=['name_order'])
-            elif col == 'Agricultural Management Type':
-                df_wide['color'] = df_wide.apply(lambda x: COLORS_AM_NONAG[x['name']], axis=1)
-            
-            
-            out_dict = {}
-            for region, df in df_wide.groupby('region'):
-                df = df.drop(['region'], axis=1)
-                out_dict[region] = df.to_dict(orient='records')
-
-            filename = f'BIO_GBF2_split_NonAg_{idx+1}_{col.replace(" ", "_")}'
-            with open(f'{SAVE_DIR}/{filename}.js', 'w') as f:
-                f.write(f'window["{filename}"] = ')
-                json.dump(out_dict, f, separators=(',', ':'), indent=2)
-                f.write(';\n')
-        
-   
-            
-    
-    if settings.BIODIVERSITY_TARGET_GBF_3 != 'off':
-        filter_str = '''
-            category == "biodiversity" 
-            
-            and base_name.str.contains("biodiversity_GBF3")
-        '''.strip().replace('\n','')
-        
-        bio_paths = files.query(filter_str).reset_index(drop=True)
-        bio_df = pd.concat([pd.read_csv(path, low_memory=False) for path in bio_paths['path']])
-        bio_df = bio_df.replace(RENAME_AM_NON_AG)\
-            .rename(columns={'Contribution Relative to Pre-1750 Level (%)': 'Value (%)', 'Vegetation Group': 'species'})\
-            .query('abs(`Value (%)`) > 1e-6')\
-            .round(6)
-        
-        
-        # ---------------- (GBF3) Overview  ----------------
-        bio_df_target = bio_df.groupby(['Year', 'species'])[['Target_by_Percent']].agg('first').reset_index()
-
-        group_cols = ['Type']
-        for idx, col in enumerate(group_cols):
-            out_dict = {region: {} for region in bio_df['region'].unique()}
-            out_dict['AUSTRALIA'] = {}
-            for species in bio_df['species'].unique():
-                target_species = bio_df_target.query('species == @species')[['Year', 'Target_by_Percent']].values.tolist()
-                scores_species = bio_df.query('species == @species')
-                
-                df_AUS = scores_species\
-                    .groupby(['Year', col])[['Value (%)']]\
-                    .sum()\
-                    .reset_index()
-                df_AUS_wide = df_AUS.groupby([col])[['Year','Value (%)']]\
-                    .apply(lambda x: x[['Year', 'Value (%)']].values.tolist())\
-                    .reset_index()\
-                    .assign(region='AUSTRALIA')
-                df_AUS_wide.columns = ['name', 'data','region']
-                df_AUS_wide['type'] = 'column'
-                df_AUS_wide.loc[len(df_AUS_wide)] = ['Target (%)', target_species, 'AUSTRALIA',  'line']
-
-                df_region = scores_species\
-                    .groupby(['Year', 'region', col])\
-                    .sum()\
-                    .reset_index()\
-                    .query('abs(`Value (%)`) > 1e-6')
-                df_region_wide = df_region.groupby([col, 'region'])[['Year','Value (%)']]\
-                    .apply(lambda x: x[['Year', 'Value (%)']].values.tolist())\
-                    .reset_index()
-                df_region_wide.columns = ['name', 'region', 'data']
-                df_region_wide['type'] = 'column'
-                
-                
-                df_wide = pd.concat([df_AUS_wide, df_region_wide], axis=0, ignore_index=True)
-                
-                if col == "Landuse":
-                    df_wide['color'] = df_wide.apply(lambda x: COLORS_LU[x['name']], axis=1)
-                    df_wide['name_order'] = df_wide['name'].apply(lambda x: LANDUSE_ALL_RENAMED.index(x))
-                    df_wide = df_wide.sort_values('name_order').drop(columns=['name_order'])
-                elif col == 'Water_supply':
-                    df_wide['color'] = df_wide.apply(lambda x: COLORS_LM[x['name']], axis=1)
-                elif col.lower() == 'commodity':
-                    df_wide['color'] = df_wide.apply(lambda x: COLORS_COMMODITIES[x['name']], axis=1)
-                    df_wide['name_order'] = df_wide['name'].apply(lambda x: COMMODITIES_ALL.index(x))
-                    df_wide = df_wide.sort_values('name_order').drop(columns=['name_order'])
-                elif col == 'Agricultural Management Type':
-                    df_wide['color'] = df_wide.apply(lambda x: COLORS_AM_NONAG[x['name']], axis=1)
-
-                for region, df in df_wide.groupby('region'):
-                    df = df.drop(['region'], axis=1)
-                    out_dict[region][species] = df.to_dict(orient='records')
-
-            filename = f'BIO_GBF3_overview_{idx+1}_{col.replace(" ", "_")}'
-            with open(f'{SAVE_DIR}/{filename}.js', 'w') as f:
-                f.write(f'window["{filename}"] = ')
-                json.dump(out_dict, f, separators=(',', ':'), indent=2)
-                f.write(';\n')
-                
-                
-                
-        # ---------------- (GBF3) Agricultural Landuse  ----------------
-        bio_df_ag = bio_df.query('Type == "Agricultural Landuse"').copy()
-        
-        group_cols = ['Landuse']
-        for idx, col in enumerate(group_cols):
-            out_dict = {region: {} for region in bio_df['region'].unique()}
-            out_dict['AUSTRALIA'] = {}
-            for species in bio_df_ag['species'].unique():
-                scores_species = bio_df_ag.query('species == @species')
-                
-                
-                df_AUS = scores_species\
-                    .groupby(['Year', col])[['Value (%)']]\
-                    .sum()\
-                    .reset_index()
-                df_AUS_wide = df_AUS.groupby([col])[['Year','Value (%)']]\
-                    .apply(lambda x: x[['Year', 'Value (%)']].values.tolist())\
-                    .reset_index()\
-                    .assign(region='AUSTRALIA')
-                df_AUS_wide.columns = ['name', 'data','region']
-                df_AUS_wide['type'] = 'column'
-
-                df_region = scores_species\
-                    .groupby(['Year', 'region', col])\
-                    .sum()\
-                    .reset_index()\
-                    .query('abs(`Value (%)`) > 1e-6')
-                df_region_wide = df_region.groupby([col, 'region'])[['Year','Value (%)']]\
-                    .apply(lambda x: x[['Year', 'Value (%)']].values.tolist())\
-                    .reset_index()
-                df_region_wide.columns = ['name', 'region', 'data']
-                df_region_wide['type'] = 'column'
-                
-                
-                df_wide = pd.concat([df_AUS_wide, df_region_wide], axis=0, ignore_index=True)
-                
-                if col == "Landuse":
-                    df_wide['color'] = df_wide.apply(lambda x: COLORS_LU[x['name']], axis=1)
-                    df_wide['name_order'] = df_wide['name'].apply(lambda x: LANDUSE_ALL_RENAMED.index(x))
-                    df_wide = df_wide.sort_values('name_order').drop(columns=['name_order'])
-                elif col == 'Water_supply':
-                    df_wide['color'] = df_wide.apply(lambda x: COLORS_LM[x['name']], axis=1)
-                elif col.lower() == 'commodity':
-                    df_wide['color'] = df_wide.apply(lambda x: COLORS_COMMODITIES[x['name']], axis=1)
-                    df_wide['name_order'] = df_wide['name'].apply(lambda x: COMMODITIES_ALL.index(x))
-                    df_wide = df_wide.sort_values('name_order').drop(columns=['name_order'])
-                elif col == 'Agricultural Management Type':
-                    df_wide['color'] = df_wide.apply(lambda x: COLORS_AM_NONAG[x['name']], axis=1)
-
-                for region, df in df_wide.groupby('region'):
-                    df = df.drop(['region'], axis=1)
-                    out_dict[region][species] = df.to_dict(orient='records')
-
-            filename = f'BIO_GBF3_split_Ag_{idx+1}_{col.replace(" ", "_")}'
-            with open(f'{SAVE_DIR}/{filename}.js', 'w') as f:
-                f.write(f'window["{filename}"] = ')
-                json.dump(out_dict, f, separators=(',', ':'), indent=2)
-                f.write(';\n')
-
-
-        # ---------------- (GBF3) Agricultural Management  ----------------
-        bio_df_am = bio_df.query('Type == "Agricultural Management"').copy()
-
-        group_cols = ['Landuse', 'Agri-Management']
-        for idx, col in enumerate(group_cols):
-            out_dict = {region: {} for region in bio_df['region'].unique()}
-            out_dict['AUSTRALIA'] = {}
-            for species in bio_df_am['species'].unique():
-                scores_species = bio_df_am.query('species == @species')
-                
-                
-                df_AUS = scores_species\
-                    .groupby(['Year', col])[['Value (%)']]\
-                    .sum()\
-                    .reset_index()
-                df_AUS_wide = df_AUS.groupby([col])[['Year','Value (%)']]\
-                    .apply(lambda x: x[['Year', 'Value (%)']].values.tolist())\
-                    .reset_index()\
-                    .assign(region='AUSTRALIA')
-                df_AUS_wide.columns = ['name', 'data','region']
-                df_AUS_wide['type'] = 'column'
-
-                df_region = scores_species\
-                    .groupby(['Year', 'region', col])\
-                    .sum()\
-                    .reset_index()\
-                    .query('abs(`Value (%)`) > 1e-6')
-                df_region_wide = df_region.groupby([col, 'region'])[['Year','Value (%)']]\
-                    .apply(lambda x: x[['Year', 'Value (%)']].values.tolist())\
-                    .reset_index()
-                df_region_wide.columns = ['name', 'region', 'data']
-                df_region_wide['type'] = 'column'
-                
-                
-                df_wide = pd.concat([df_AUS_wide, df_region_wide], axis=0, ignore_index=True)
-                
-                if col == "Landuse":
-                    df_wide['color'] = df_wide.apply(lambda x: COLORS_LU[x['name']], axis=1)
-                    df_wide['name_order'] = df_wide['name'].apply(lambda x: LANDUSE_ALL_RENAMED.index(x))
-                    df_wide = df_wide.sort_values('name_order').drop(columns=['name_order'])
-                elif col == 'Water_supply':
-                    df_wide['color'] = df_wide.apply(lambda x: COLORS_LM[x['name']], axis=1)
-                elif col.lower() == 'commodity':
-                    df_wide['color'] = df_wide.apply(lambda x: COLORS_COMMODITIES[x['name']], axis=1)
-                    df_wide['name_order'] = df_wide['name'].apply(lambda x: COMMODITIES_ALL.index(x))
-                    df_wide = df_wide.sort_values('name_order').drop(columns=['name_order'])
-                elif col == 'Agricultural Management Type':
-                    df_wide['color'] = df_wide.apply(lambda x: COLORS_AM_NONAG[x['name']], axis=1)
-
-                for region, df in df_wide.groupby('region'):
-                    df = df.drop(['region'], axis=1)
-                    out_dict[region][species] = df.to_dict(orient='records')
-
-            filename = f'BIO_GBF3_split_Am_{idx+1}_{col.replace(" ", "_")}'
-            with open(f'{SAVE_DIR}/{filename}.js', 'w') as f:
-                f.write(f'window["{filename}"] = ')
-                json.dump(out_dict, f, separators=(',', ':'), indent=2)
-                f.write(';\n')
-
-
-        # ---------------- (GBF3) Non-agricultural management  ----------------
-        bio_df_nonag = bio_df.query('Type == "Non-Agricultural land-use"').copy()
-
-        group_cols = ['Landuse']
-        for idx, col in enumerate(group_cols):
-            out_dict = {region: {} for region in bio_df['region'].unique()}
-            out_dict['AUSTRALIA'] = {}
-            for species in bio_df_nonag['species'].unique():
-                scores_species = bio_df_nonag.query('species == @species')
-                
-                
-                df_AUS = scores_species\
-                    .groupby(['Year', col])[['Value (%)']]\
-                    .sum()\
-                    .reset_index()
-                df_AUS_wide = df_AUS.groupby([col])[['Year','Value (%)']]\
-                    .apply(lambda x: x[['Year', 'Value (%)']].values.tolist())\
-                    .reset_index()\
-                    .assign(region='AUSTRALIA')
-                df_AUS_wide.columns = ['name', 'data','region']
-                df_AUS_wide['type'] = 'column'
-
-                df_region = scores_species\
-                    .groupby(['Year', 'region', col])\
-                    .sum()\
-                    .reset_index()\
-                    .query('abs(`Value (%)`) > 1e-6')
-                df_region_wide = df_region.groupby([col, 'region'])[['Year','Value (%)']]\
-                    .apply(lambda x: x[['Year', 'Value (%)']].values.tolist())\
-                    .reset_index()
-                df_region_wide.columns = ['name', 'region', 'data']
-                df_region_wide['type'] = 'column'
-                
-                
-                df_wide = pd.concat([df_AUS_wide, df_region_wide], axis=0, ignore_index=True)
-                
-                if col == "Landuse":
-                    df_wide['color'] = df_wide.apply(lambda x: COLORS_LU[x['name']], axis=1)
-                    df_wide['name_order'] = df_wide['name'].apply(lambda x: LANDUSE_ALL_RENAMED.index(x))
-                    df_wide = df_wide.sort_values('name_order').drop(columns=['name_order'])
-                elif col == 'Water_supply':
-                    df_wide['color'] = df_wide.apply(lambda x: COLORS_LM[x['name']], axis=1)
-                elif col.lower() == 'commodity':
-                    df_wide['color'] = df_wide.apply(lambda x: COLORS_COMMODITIES[x['name']], axis=1)
-                    df_wide['name_order'] = df_wide['name'].apply(lambda x: COMMODITIES_ALL.index(x))
-                    df_wide = df_wide.sort_values('name_order').drop(columns=['name_order'])
-                elif col == 'Agricultural Management Type':
-                    df_wide['color'] = df_wide.apply(lambda x: COLORS_AM_NONAG[x['name']], axis=1)
-
-                for region, df in df_wide.groupby('region'):
-                    df = df.drop(['region'], axis=1)
-                    out_dict[region][species] = df.to_dict(orient='records')
-
-            filename = f'BIO_GBF3_split_NonAg_{idx+1}_{col.replace(" ", "_")}'
-            with open(f'{SAVE_DIR}/{filename}.js', 'w') as f:
-                f.write(f'window["{filename}"] = ')
-                json.dump(out_dict, f, separators=(',', ':'), indent=2)
-                f.write(';\n')
-            
-            
-            
-            
-    
-    if settings.BIODIVERSITY_TARGET_GBF_4_SNES == 'on':
-        
-        # -------------------- Get biodiversity dataframe --------------------
-        filter_str = '''
-            category == "biodiversity" 
-            
-            and base_name.str.contains("biodiversity_GBF4_SNES_scores")
-        '''.strip().replace('\n', '')
-        
-        bio_paths = files.query(filter_str).reset_index(drop=True)
-        bio_df = pd.concat([pd.read_csv(path) for path in bio_paths['path']])
-        bio_df = bio_df.replace(RENAME_AM_NON_AG)\
-            .rename(columns={'Contribution Relative to Pre-1750 Level (%)': 'Value (%)'})\
-            .query('abs(`Value (%)`) > 1e-6')\
-            .round(6)
-        
-        # ---------------- (GBF4 SNES) Overview  ----------------
-        bio_df_target = bio_df.groupby(['Year', 'species'])[['Target by Percent (%)']].agg('first').reset_index()
-
-        group_cols = ['Type']
-        for idx, col in enumerate(group_cols):
-            out_dict = {region: {} for region in bio_df['region'].unique()}
-            out_dict['AUSTRALIA'] = {}
-            for species in bio_df['species'].unique():
-                target_species = bio_df_target.query('species == @species')[['Year', 'Target by Percent (%)']].values.tolist()
-                scores_species = bio_df.query('species == @species')                
-                df_AUS = scores_species\
-                    .groupby(['Year', col])[['Value (%)']]\
-                    .sum()\
-                    .reset_index()
-                df_AUS_wide = df_AUS.groupby([col])[['Year','Value (%)']]\
-                    .apply(lambda x: x[['Year', 'Value (%)']].values.tolist())\
-                    .reset_index()\
-                    .assign(region='AUSTRALIA')
-                df_AUS_wide.columns = ['name', 'data','region']
-                df_AUS_wide['type'] = 'column'
-                df_AUS_wide.loc[len(df_AUS_wide)] = ['Target (%)', target_species, 'AUSTRALIA',  'line']
-
-                df_region = scores_species\
-                    .groupby(['Year', 'region', col])\
-                    .sum()\
-                    .reset_index()\
-                    .query('abs(`Value (%)`) > 1e-6')
-                df_region_wide = df_region.groupby([col, 'region'])[['Year','Value (%)']]\
-                    .apply(lambda x: x[['Year', 'Value (%)']].values.tolist())\
-                    .reset_index()
-                df_region_wide.columns = ['name', 'region', 'data']
-                df_region_wide['type'] = 'column'
-                
-                
-                df_wide = pd.concat([df_AUS_wide, df_region_wide], axis=0, ignore_index=True)
-                
-                if col == "Landuse":
-                    df_wide['color'] = df_wide.apply(lambda x: COLORS_LU[x['name']], axis=1)
-                    df_wide['name_order'] = df_wide['name'].apply(lambda x: LANDUSE_ALL_RENAMED.index(x))
-                    df_wide = df_wide.sort_values('name_order').drop(columns=['name_order'])
-                elif col == 'Water_supply':
-                    df_wide['color'] = df_wide.apply(lambda x: COLORS_LM[x['name']], axis=1)
-                elif col.lower() == 'commodity':
-                    df_wide['color'] = df_wide.apply(lambda x: COLORS_COMMODITIES[x['name']], axis=1)
-                    df_wide['name_order'] = df_wide['name'].apply(lambda x: COMMODITIES_ALL.index(x))
-                    df_wide = df_wide.sort_values('name_order').drop(columns=['name_order'])
-                elif col == 'Agricultural Management Type':
-                    df_wide['color'] = df_wide.apply(lambda x: COLORS_AM_NONAG[x['name']], axis=1)
-
-                for region, df in df_wide.groupby('region'):
-                    df = df.drop(['region'], axis=1)
-                    out_dict[region][species] = df.to_dict(orient='records')
-
-            filename = f'BIO_GBF4_SNES_overview_{idx+1}_{col.replace(" ", "_")}'
-            with open(f'{SAVE_DIR}/{filename}.js', 'w') as f:
-                f.write(f'window["{filename}"] = ')
-                json.dump(out_dict, f, separators=(',', ':'), indent=2)
-                f.write(';\n')
-                
-                
-                
-        # ---------------- (GBF4 SNES) Agricultural Landuse  ----------------
-        bio_df_ag = bio_df.query('Type == "Agricultural Landuse"').copy()
-        
-        group_cols = ['Landuse']
-        for idx, col in enumerate(group_cols):
-            out_dict = {region: {} for region in bio_df['region'].unique()}
-            out_dict['AUSTRALIA'] = {}
-            for species in bio_df_ag['species'].unique():
-                scores_species = bio_df_ag.query('species == @species')
-                
-                
-                df_AUS = scores_species\
-                    .groupby(['Year', col])[['Value (%)']]\
-                    .sum()\
-                    .reset_index()
-                df_AUS_wide = df_AUS.groupby([col])[['Year','Value (%)']]\
-                    .apply(lambda x: x[['Year', 'Value (%)']].values.tolist())\
-                    .reset_index()\
-                    .assign(region='AUSTRALIA')
-                df_AUS_wide.columns = ['name', 'data','region']
-                df_AUS_wide['type'] = 'column'
-
-                df_region = scores_species\
-                    .groupby(['Year', 'region', col])\
-                    .sum()\
-                    .reset_index()\
-                    .query('abs(`Value (%)`) > 1e-6')
-                df_region_wide = df_region.groupby([col, 'region'])[['Year','Value (%)']]\
-                    .apply(lambda x: x[['Year', 'Value (%)']].values.tolist())\
-                    .reset_index()
-                df_region_wide.columns = ['name', 'region', 'data']
-                df_region_wide['type'] = 'column'
-                
-                
-                df_wide = pd.concat([df_AUS_wide, df_region_wide], axis=0, ignore_index=True)
-                
-                if col == "Landuse":
-                    df_wide['color'] = df_wide.apply(lambda x: COLORS_LU[x['name']], axis=1)
-                    df_wide['name_order'] = df_wide['name'].apply(lambda x: LANDUSE_ALL_RENAMED.index(x))
-                    df_wide = df_wide.sort_values('name_order').drop(columns=['name_order'])
-                elif col == 'Water_supply':
-                    df_wide['color'] = df_wide.apply(lambda x: COLORS_LM[x['name']], axis=1)
-                elif col.lower() == 'commodity':
-                    df_wide['color'] = df_wide.apply(lambda x: COLORS_COMMODITIES[x['name']], axis=1)
-                    df_wide['name_order'] = df_wide['name'].apply(lambda x: COMMODITIES_ALL.index(x))
-                    df_wide = df_wide.sort_values('name_order').drop(columns=['name_order'])
-                elif col == 'Agricultural Management Type':
-                    df_wide['color'] = df_wide.apply(lambda x: COLORS_AM_NONAG[x['name']], axis=1)
-
-                for region, df in df_wide.groupby('region'):
-                    df = df.drop(['region'], axis=1)
-                    out_dict[region][species] = df.to_dict(orient='records')
-
-            filename = f'BIO_GBF4_SNES_split_Ag_{idx+1}_{col.replace(" ", "_")}'
-            with open(f'{SAVE_DIR}/{filename}.js', 'w') as f:
-                f.write(f'window["{filename}"] = ')
-                json.dump(out_dict, f, separators=(',', ':'), indent=2)
-                f.write(';\n')
-
-
-        # ---------------- (GBF4 SNES) Agricultural Management  ----------------
-        bio_df_am = bio_df.query('Type == "Agricultural Management"').copy()
-
-        group_cols = ['Landuse', 'Agri-Management']
-        for idx, col in enumerate(group_cols):
-            out_dict = {region: {} for region in bio_df['region'].unique()}
-            out_dict['AUSTRALIA'] = {}
-            for species in bio_df_am['species'].unique():
-                scores_species = bio_df_am.query('species == @species')
-                
-                
-                df_AUS = scores_species\
-                    .groupby(['Year', col])[['Value (%)']]\
-                    .sum()\
-                    .reset_index()
-                df_AUS_wide = df_AUS.groupby([col])[['Year','Value (%)']]\
-                    .apply(lambda x: x[['Year', 'Value (%)']].values.tolist())\
-                    .reset_index()\
-                    .assign(region='AUSTRALIA')
-                df_AUS_wide.columns = ['name', 'data','region']
-                df_AUS_wide['type'] = 'column'
-
-                df_region = scores_species\
-                    .groupby(['Year', 'region', col])\
-                    .sum()\
-                    .reset_index()\
-                    .query('abs(`Value (%)`) > 1e-6')
-                df_region_wide = df_region.groupby([col, 'region'])[['Year','Value (%)']]\
-                    .apply(lambda x: x[['Year', 'Value (%)']].values.tolist())\
-                    .reset_index()
-                df_region_wide.columns = ['name', 'region', 'data']
-                df_region_wide['type'] = 'column'
-                
-                
-                df_wide = pd.concat([df_AUS_wide, df_region_wide], axis=0, ignore_index=True)
-                
-                if col == "Landuse":
-                    df_wide['color'] = df_wide.apply(lambda x: COLORS_LU[x['name']], axis=1)
-                    df_wide['name_order'] = df_wide['name'].apply(lambda x: LANDUSE_ALL_RENAMED.index(x))
-                    df_wide = df_wide.sort_values('name_order').drop(columns=['name_order'])
-                elif col == 'Water_supply':
-                    df_wide['color'] = df_wide.apply(lambda x: COLORS_LM[x['name']], axis=1)
-                elif col.lower() == 'commodity':
-                    df_wide['color'] = df_wide.apply(lambda x: COLORS_COMMODITIES[x['name']], axis=1)
-                    df_wide['name_order'] = df_wide['name'].apply(lambda x: COMMODITIES_ALL.index(x))
-                    df_wide = df_wide.sort_values('name_order').drop(columns=['name_order'])
-                elif col == 'Agricultural Management Type':
-                    df_wide['color'] = df_wide.apply(lambda x: COLORS_AM_NONAG[x['name']], axis=1)
-
-                for region, df in df_wide.groupby('region'):
-                    df = df.drop(['region'], axis=1)
-                    out_dict[region][species] = df.to_dict(orient='records')
-
-            filename = f'BIO_GBF4_SNES_split_Am_{idx+1}_{col.replace(" ", "_")}'
-            with open(f'{SAVE_DIR}/{filename}.js', 'w') as f:
-                f.write(f'window["{filename}"] = ')
-                json.dump(out_dict, f, separators=(',', ':'), indent=2)
-                f.write(';\n')
-
-        # ---------------- (GBF4 SNES) Non-agricultural management  ----------------
-        bio_df_nonag = bio_df.query('Type == "Non-Agricultural land-use"').copy()
-
-        group_cols = ['Landuse']
-        for idx, col in enumerate(group_cols):
-            out_dict = {region: {} for region in bio_df['region'].unique()}
-            out_dict['AUSTRALIA'] = {}
-            for species in bio_df_nonag['species'].unique():
-                scores_species = bio_df_nonag.query('species == @species')
-                
-                
-                df_AUS = scores_species\
-                    .groupby(['Year', col])[['Value (%)']]\
-                    .sum()\
-                    .reset_index()
-                df_AUS_wide = df_AUS.groupby([col])[['Year','Value (%)']]\
-                    .apply(lambda x: x[['Year', 'Value (%)']].values.tolist())\
-                    .reset_index()\
-                    .assign(region='AUSTRALIA')
-                df_AUS_wide.columns = ['name', 'data','region']
-                df_AUS_wide['type'] = 'column'
-
-                df_region = scores_species\
-                    .groupby(['Year', 'region', col])\
-                    .sum()\
-                    .reset_index()\
-                    .query('abs(`Value (%)`) > 1e-6')
-                df_region_wide = df_region.groupby([col, 'region'])[['Year','Value (%)']]\
-                    .apply(lambda x: x[['Year', 'Value (%)']].values.tolist())\
-                    .reset_index()
-                df_region_wide.columns = ['name', 'region', 'data']
-                df_region_wide['type'] = 'column'
-                
-                
-                df_wide = pd.concat([df_AUS_wide, df_region_wide], axis=0, ignore_index=True)
-                
-                if col == "Landuse":
-                    df_wide['color'] = df_wide.apply(lambda x: COLORS_LU[x['name']], axis=1)
-                    df_wide['name_order'] = df_wide['name'].apply(lambda x: LANDUSE_ALL_RENAMED.index(x))
-                    df_wide = df_wide.sort_values('name_order').drop(columns=['name_order'])
-                elif col == 'Water_supply':
-                    df_wide['color'] = df_wide.apply(lambda x: COLORS_LM[x['name']], axis=1)
-                elif col.lower() == 'commodity':
-                    df_wide['color'] = df_wide.apply(lambda x: COLORS_COMMODITIES[x['name']], axis=1)
-                    df_wide['name_order'] = df_wide['name'].apply(lambda x: COMMODITIES_ALL.index(x))
-                    df_wide = df_wide.sort_values('name_order').drop(columns=['name_order'])
-                elif col == 'Agricultural Management Type':
-                    df_wide['color'] = df_wide.apply(lambda x: COLORS_AM_NONAG[x['name']], axis=1)
-
-                for region, df in df_wide.groupby('region'):
-                    df = df.drop(['region'], axis=1)
-                    out_dict[region][species] = df.to_dict(orient='records')
-
-            filename = f'BIO_GBF4_SNES_split_NonAg_{idx+1}_{col.replace(" ", "_")}'
-            with open(f'{SAVE_DIR}/{filename}.js', 'w') as f:
-                f.write(f'window["{filename}"] = ')
-                json.dump(out_dict, f, separators=(',', ':'), indent=2)
-                f.write(';\n')
-            
-            
-            
-    if settings.BIODIVERSITY_TARGET_GBF_4_ECNES == 'on':
-        # -------------------- Get biodiversity dataframe --------------------
-        filter_str = '''
-            category == "biodiversity" 
-            
-            and base_name.str.contains("biodiversity_GBF4_ECNES_scores")
-        '''.strip().replace('\n', '')
-        
-        bio_paths = files.query(filter_str).reset_index(drop=True)
-        bio_df = pd.concat([pd.read_csv(path) for path in bio_paths['path']])
-        bio_df = bio_df.replace(RENAME_AM_NON_AG)\
-            .rename(columns={'Contribution Relative to Pre-1750 Level (%)': 'Value (%)'})\
-            .query('abs(`Value (%)`) > 1e-6')\
-            .round(6)
-        
-        
-        # ---------------- (GBF4 ECNES) Overview  ----------------
-        bio_df_target = bio_df.groupby(['Year', 'species'])[['Target by Percent (%)']].agg('first').reset_index()
-
-        group_cols = ['Type']
-        for idx, col in enumerate(group_cols):
-            out_dict = {region: {} for region in bio_df['region'].unique()}
-            out_dict['AUSTRALIA'] = {}
-            for species in bio_df['species'].unique():
-                target_species = bio_df_target.query('species == @species')[['Year', 'Target by Percent (%)']].values.tolist()
-                scores_species = bio_df.query('species == @species')
-                
-                
-                df_AUS = scores_species\
-                    .groupby(['Year', col])[['Value (%)']]\
-                    .sum()\
-                    .reset_index()
-                df_AUS_wide = df_AUS.groupby([col])[['Year','Value (%)']]\
-                    .apply(lambda x: x[['Year', 'Value (%)']].values.tolist())\
-                    .reset_index()\
-                    .assign(region='AUSTRALIA')
-                df_AUS_wide.columns = ['name', 'data','region']
-                df_AUS_wide['type'] = 'column'
-                df_AUS_wide.loc[len(df_AUS_wide)] = ['Target (%)', target_species, 'AUSTRALIA',  'line']
-
-                df_region = scores_species\
-                    .groupby(['Year', 'region', col])\
-                    .sum()\
-                    .reset_index()\
-                    .query('abs(`Value (%)`) > 1e-6')
-                df_region_wide = df_region.groupby([col, 'region'])[['Year','Value (%)']]\
-                    .apply(lambda x: x[['Year', 'Value (%)']].values.tolist())\
-                    .reset_index()
-                df_region_wide.columns = ['name', 'region', 'data']
-                df_region_wide['type'] = 'column'
-                
-                
-                df_wide = pd.concat([df_AUS_wide, df_region_wide], axis=0, ignore_index=True)
-                
-                if col == "Landuse":
-                    df_wide['color'] = df_wide.apply(lambda x: COLORS_LU[x['name']], axis=1)
-                    df_wide['name_order'] = df_wide['name'].apply(lambda x: LANDUSE_ALL_RENAMED.index(x))
-                    df_wide = df_wide.sort_values('name_order').drop(columns=['name_order'])
-                elif col == 'Water_supply':
-                    df_wide['color'] = df_wide.apply(lambda x: COLORS_LM[x['name']], axis=1)
-                elif col.lower() == 'commodity':
-                    df_wide['color'] = df_wide.apply(lambda x: COLORS_COMMODITIES[x['name']], axis=1)
-                    df_wide['name_order'] = df_wide['name'].apply(lambda x: COMMODITIES_ALL.index(x))
-                    df_wide = df_wide.sort_values('name_order').drop(columns=['name_order'])
-                elif col == 'Agricultural Management Type':
-                    df_wide['color'] = df_wide.apply(lambda x: COLORS_AM_NONAG[x['name']], axis=1)
-
-                for region, df in df_wide.groupby('region'):
-                    df = df.drop(['region'], axis=1)
-                    out_dict[region][species] = df.to_dict(orient='records')
-
-            filename = f'BIO_GBF4_ECNES_overview_{idx+1}_{col.replace(" ", "_")}'
-            with open(f'{SAVE_DIR}/{filename}.js', 'w') as f:
-                f.write(f'window["{filename}"] = ')
-                json.dump(out_dict, f, separators=(',', ':'), indent=2)
-                f.write(';\n')
-                
-                
-                
-        # ---------------- (GBF4 ECNES) Agricultural Landuse  ----------------
-        bio_df_ag = bio_df.query('Type == "Agricultural Landuse"').copy()
-        
-        group_cols = ['Landuse']
-        for idx, col in enumerate(group_cols):
-            out_dict = {region: {} for region in bio_df['region'].unique()}
-            out_dict['AUSTRALIA'] = {}
-            for species in bio_df_ag['species'].unique():
-                scores_species = bio_df_ag.query('species == @species')
-                
-                
-                df_AUS = scores_species\
-                    .groupby(['Year', col])[['Value (%)']]\
-                    .sum()\
-                    .reset_index()
-                df_AUS_wide = df_AUS.groupby([col])[['Year','Value (%)']]\
-                    .apply(lambda x: x[['Year', 'Value (%)']].values.tolist())\
-                    .reset_index()\
-                    .assign(region='AUSTRALIA')
-                df_AUS_wide.columns = ['name', 'data','region']
-                df_AUS_wide['type'] = 'column'
-
-                df_region = scores_species\
-                    .groupby(['Year', 'region', col])\
-                    .sum()\
-                    .reset_index()\
-                    .query('abs(`Value (%)`) > 1e-6')
-                df_region_wide = df_region.groupby([col, 'region'])[['Year','Value (%)']]\
-                    .apply(lambda x: x[['Year', 'Value (%)']].values.tolist())\
-                    .reset_index()
-                df_region_wide.columns = ['name', 'region', 'data']
-                df_region_wide['type'] = 'column'
-                
-                
-                df_wide = pd.concat([df_AUS_wide, df_region_wide], axis=0, ignore_index=True)
-                
-                if col == "Landuse":
-                    df_wide['color'] = df_wide.apply(lambda x: COLORS_LU[x['name']], axis=1)
-                    df_wide['name_order'] = df_wide['name'].apply(lambda x: LANDUSE_ALL_RENAMED.index(x))
-                    df_wide = df_wide.sort_values('name_order').drop(columns=['name_order'])
-                elif col == 'Water_supply':
-                    df_wide['color'] = df_wide.apply(lambda x: COLORS_LM[x['name']], axis=1)
-                elif col.lower() == 'commodity':
-                    df_wide['color'] = df_wide.apply(lambda x: COLORS_COMMODITIES[x['name']], axis=1)
-                    df_wide['name_order'] = df_wide['name'].apply(lambda x: COMMODITIES_ALL.index(x))
-                    df_wide = df_wide.sort_values('name_order').drop(columns=['name_order'])
-                elif col == 'Agricultural Management Type':
-                    df_wide['color'] = df_wide.apply(lambda x: COLORS_AM_NONAG[x['name']], axis=1)
-
-                for region, df in df_wide.groupby('region'):
-                    df = df.drop(['region'], axis=1)
-                    out_dict[region][species] = df.to_dict(orient='records')
-
-            filename = f'BIO_GBF4_ECNES_split_Ag_{idx+1}_{col.replace(" ", "_")}'
-            with open(f'{SAVE_DIR}/{filename}.js', 'w') as f:
-                f.write(f'window["{filename}"] = ')
-                json.dump(out_dict, f, separators=(',', ':'), indent=2)
-                f.write(';\n')
-
-
-        # ---------------- (GBF4 ECNES) Agricultural Management  ----------------
-        bio_df_am = bio_df.query('Type == "Agricultural Management"').copy()
-
-        group_cols = ['Landuse', 'Agri-Management']
-        for idx, col in enumerate(group_cols):
-            out_dict = {region: {} for region in bio_df['region'].unique()}
-            out_dict['AUSTRALIA'] = {}
-            for species in bio_df_am['species'].unique():
-                scores_species = bio_df_am.query('species == @species')
-                
-                
-                df_AUS = scores_species\
-                    .groupby(['Year', col])[['Value (%)']]\
-                    .sum()\
-                    .reset_index()
-                df_AUS_wide = df_AUS.groupby([col])[['Year','Value (%)']]\
-                    .apply(lambda x: x[['Year', 'Value (%)']].values.tolist())\
-                    .reset_index()\
-                    .assign(region='AUSTRALIA')
-                df_AUS_wide.columns = ['name', 'data','region']
-                df_AUS_wide['type'] = 'column'
-
-                df_region = scores_species\
-                    .groupby(['Year', 'region', col])\
-                    .sum()\
-                    .reset_index()\
-                    .query('abs(`Value (%)`) > 1e-6')
-                df_region_wide = df_region.groupby([col, 'region'])[['Year','Value (%)']]\
-                    .apply(lambda x: x[['Year', 'Value (%)']].values.tolist())\
-                    .reset_index()
-                df_region_wide.columns = ['name', 'region', 'data']
-                df_region_wide['type'] = 'column'
-                
-                
-                df_wide = pd.concat([df_AUS_wide, df_region_wide], axis=0, ignore_index=True)
-                
-                if col == "Landuse":
-                    df_wide['color'] = df_wide.apply(lambda x: COLORS_LU[x['name']], axis=1)
-                    df_wide['name_order'] = df_wide['name'].apply(lambda x: LANDUSE_ALL_RENAMED.index(x))
-                    df_wide = df_wide.sort_values('name_order').drop(columns=['name_order'])
-                elif col == 'Water_supply':
-                    df_wide['color'] = df_wide.apply(lambda x: COLORS_LM[x['name']], axis=1)
-                elif col.lower() == 'commodity':
-                    df_wide['color'] = df_wide.apply(lambda x: COLORS_COMMODITIES[x['name']], axis=1)
-                    df_wide['name_order'] = df_wide['name'].apply(lambda x: COMMODITIES_ALL.index(x))
-                    df_wide = df_wide.sort_values('name_order').drop(columns=['name_order'])
-                elif col == 'Agricultural Management Type':
-                    df_wide['color'] = df_wide.apply(lambda x: COLORS_AM_NONAG[x['name']], axis=1)
-
-                for region, df in df_wide.groupby('region'):
-                    df = df.drop(['region'], axis=1)
-                    out_dict[region][species] = df.to_dict(orient='records')
-
-            filename = f'BIO_GBF4_ECNES_split_Am_{idx+1}_{col.replace(" ", "_")}'
-            with open(f'{SAVE_DIR}/{filename}.js', 'w') as f:
-                f.write(f'window["{filename}"] = ')
-                json.dump(out_dict, f, separators=(',', ':'), indent=2)
-                f.write(';\n')
-
-        # ---------------- (GBF4 ECNES) Non-agricultural management  ----------------
-        bio_df_nonag = bio_df.query('Type == "Non-Agricultural land-use"').copy()
-
-        group_cols = ['Landuse']
-        for idx, col in enumerate(group_cols):
-            out_dict = {region: {} for region in bio_df['region'].unique()}
-            out_dict['AUSTRALIA'] = {}
-            for species in bio_df_nonag['species'].unique():
-                scores_species = bio_df_nonag.query('species == @species')
-                
-                
-                df_AUS = scores_species\
-                    .groupby(['Year', col])[['Value (%)']]\
-                    .sum()\
-                    .reset_index()
-                df_AUS_wide = df_AUS.groupby([col])[['Year','Value (%)']]\
-                    .apply(lambda x: x[['Year', 'Value (%)']].values.tolist())\
-                    .reset_index()\
-                    .assign(region='AUSTRALIA')
-                df_AUS_wide.columns = ['name', 'data','region']
-                df_AUS_wide['type'] = 'column'
-
-                df_region = scores_species\
-                    .groupby(['Year', 'region', col])\
-                    .sum()\
-                    .reset_index()\
-                    .query('abs(`Value (%)`) > 1e-6')
-                df_region_wide = df_region.groupby([col, 'region'])[['Year','Value (%)']]\
-                    .apply(lambda x: x[['Year', 'Value (%)']].values.tolist())\
-                    .reset_index()
-                df_region_wide.columns = ['name', 'region', 'data']
-                df_region_wide['type'] = 'column'
-                
-                
-                df_wide = pd.concat([df_AUS_wide, df_region_wide], axis=0, ignore_index=True)
-                
-                if col == "Landuse":
-                    df_wide['color'] = df_wide.apply(lambda x: COLORS_LU[x['name']], axis=1)
-                    df_wide['name_order'] = df_wide['name'].apply(lambda x: LANDUSE_ALL_RENAMED.index(x))
-                    df_wide = df_wide.sort_values('name_order').drop(columns=['name_order'])
-                elif col == 'Water_supply':
-                    df_wide['color'] = df_wide.apply(lambda x: COLORS_LM[x['name']], axis=1)
-                elif col.lower() == 'commodity':
-                    df_wide['color'] = df_wide.apply(lambda x: COLORS_COMMODITIES[x['name']], axis=1)
-                    df_wide['name_order'] = df_wide['name'].apply(lambda x: COMMODITIES_ALL.index(x))
-                    df_wide = df_wide.sort_values('name_order').drop(columns=['name_order'])
-                elif col == 'Agricultural Management Type':
-                    df_wide['color'] = df_wide.apply(lambda x: COLORS_AM_NONAG[x['name']], axis=1)
-
-                for region, df in df_wide.groupby('region'):
-                    df = df.drop(['region'], axis=1)
-                    out_dict[region][species] = df.to_dict(orient='records')
-
-            filename = f'BIO_GBF4_ECNES_split_NonAg_{idx+1}_{col.replace(" ", "_")}'
-            with open(f'{SAVE_DIR}/{filename}.js', 'w') as f:
-                f.write(f'window["{filename}"] = ')
-                json.dump(out_dict, f, separators=(',', ':'), indent=2)
-                f.write(';\n')
-        
-        
-        
-
-    if settings.BIODIVERSITY_TARGET_GBF_8 == 'on':
-        
-        filter_str = '''
-            category == "biodiversity" 
-            
-            and base_name.str.contains("biodiversity_GBF8_species_scores")
-        '''.strip().replace('\n','')
-        
-        bio_paths = files.query(filter_str).reset_index(drop=True)
-        bio_df = pd.concat([pd.read_csv(path) for path in bio_paths['path']])
-        bio_df = bio_df.replace(RENAME_AM_NON_AG)\
-            .rename(columns={'Contribution Relative to Pre-1750 Level (%)': 'Value (%)', 'Species':'species'})\
-            .query('abs(`Value (%)`) > 1e-6')\
-            .round(6)
-        
-        # ---------------- (GBF8 SPECIES) Overview  ----------------
-        bio_df_target = bio_df.groupby(['Year', 'species'])[['Target_by_Percent']].agg('first').reset_index()
-
-        group_cols = ['Type']
-        for idx, col in enumerate(group_cols):
-            out_dict = {region: {} for region in bio_df['region'].unique()}
-            out_dict['AUSTRALIA'] = {}
-            for species in bio_df['species'].unique():
-                target_species = bio_df_target.query('species == @species')[['Year', 'Target_by_Percent']].values.tolist()
-                scores_species = bio_df.query('species == @species')
-                
-                
-                df_AUS = scores_species\
-                    .groupby(['Year', col])[['Value (%)']]\
-                    .sum()\
-                    .reset_index()
-                df_AUS_wide = df_AUS.groupby([col])[['Year','Value (%)']]\
-                    .apply(lambda x: x[['Year', 'Value (%)']].values.tolist())\
-                    .reset_index()\
-                    .assign(region='AUSTRALIA')
-                df_AUS_wide.columns = ['name', 'data','region']
-                df_AUS_wide['type'] = 'column'
-                df_AUS_wide.loc[len(df_AUS_wide)] = ['Target (%)', target_species, 'AUSTRALIA',  'line']
-
-                df_region = scores_species\
-                    .groupby(['Year', 'region', col])\
-                    .sum()\
-                    .reset_index()\
-                    .query('abs(`Value (%)`) > 1e-6')
-                df_region_wide = df_region.groupby([col, 'region'])[['Year','Value (%)']]\
-                    .apply(lambda x: x[['Year', 'Value (%)']].values.tolist())\
-                    .reset_index()
-                df_region_wide.columns = ['name', 'region', 'data']
-                df_region_wide['type'] = 'column'
-                
-                
-                df_wide = pd.concat([df_AUS_wide, df_region_wide], axis=0, ignore_index=True)
-                
-                if col == "Landuse":
-                    df_wide['color'] = df_wide.apply(lambda x: COLORS_LU[x['name']], axis=1)
-                    df_wide['name_order'] = df_wide['name'].apply(lambda x: LANDUSE_ALL_RENAMED.index(x))
-                    df_wide = df_wide.sort_values('name_order').drop(columns=['name_order'])
-                elif col == 'Water_supply':
-                    df_wide['color'] = df_wide.apply(lambda x: COLORS_LM[x['name']], axis=1)
-                elif col.lower() == 'commodity':
-                    df_wide['color'] = df_wide.apply(lambda x: COLORS_COMMODITIES[x['name']], axis=1)
-                    df_wide['name_order'] = df_wide['name'].apply(lambda x: COMMODITIES_ALL.index(x))
-                    df_wide = df_wide.sort_values('name_order').drop(columns=['name_order'])
-                elif col == 'Agricultural Management Type':
-                    df_wide['color'] = df_wide.apply(lambda x: COLORS_AM_NONAG[x['name']], axis=1)
-
-                for region, df in df_wide.groupby('region'):
-                    df = df.drop(['region'], axis=1)
-                    out_dict[region][species] = df.to_dict(orient='records')
-
-            filename = f'BIO_GBF8_SPECIES_overview_{idx+1}_{col.replace(" ", "_")}'
-            with open(f'{SAVE_DIR}/{filename}.js', 'w') as f:
-                f.write(f'window["{filename}"] = ')
-                json.dump(out_dict, f, separators=(',', ':'), indent=2)
-                f.write(';\n')
-                
-                
-                
-        # ---------------- (GBF8 SPECIES) Agricultural Landuse  ----------------
-        bio_df_ag = bio_df.query('Type == "Agricultural Landuse"').copy()
-        
-        group_cols = ['Landuse']
-        for idx, col in enumerate(group_cols):
-            out_dict = {region: {} for region in bio_df['region'].unique()}
-            out_dict['AUSTRALIA'] = {}
-            for species in bio_df_ag['species'].unique():
-                scores_species = bio_df_ag.query('species == @species')
-                
-                
-                df_AUS = scores_species\
-                    .groupby(['Year', col])[['Value (%)']]\
-                    .sum()\
-                    .reset_index()
-                df_AUS_wide = df_AUS.groupby([col])[['Year','Value (%)']]\
-                    .apply(lambda x: x[['Year', 'Value (%)']].values.tolist())\
-                    .reset_index()\
-                    .assign(region='AUSTRALIA')
-                df_AUS_wide.columns = ['name', 'data','region']
-                df_AUS_wide['type'] = 'column'
-
-                df_region = scores_species\
-                    .groupby(['Year', 'region', col])\
-                    .sum()\
-                    .reset_index()\
-                    .query('abs(`Value (%)`) > 1e-6')
-                df_region_wide = df_region.groupby([col, 'region'])[['Year','Value (%)']]\
-                    .apply(lambda x: x[['Year', 'Value (%)']].values.tolist())\
-                    .reset_index()
-                df_region_wide.columns = ['name', 'region', 'data']
-                df_region_wide['type'] = 'column'
-                
-                
-                df_wide = pd.concat([df_AUS_wide, df_region_wide], axis=0, ignore_index=True)
-                
-                if col == "Landuse":
-                    df_wide['color'] = df_wide.apply(lambda x: COLORS_LU[x['name']], axis=1)
-                    df_wide['name_order'] = df_wide['name'].apply(lambda x: LANDUSE_ALL_RENAMED.index(x))
-                    df_wide = df_wide.sort_values('name_order').drop(columns=['name_order'])
-                elif col == 'Water_supply':
-                    df_wide['color'] = df_wide.apply(lambda x: COLORS_LM[x['name']], axis=1)
-                elif col.lower() == 'commodity':
-                    df_wide['color'] = df_wide.apply(lambda x: COLORS_COMMODITIES[x['name']], axis=1)
-                    df_wide['name_order'] = df_wide['name'].apply(lambda x: COMMODITIES_ALL.index(x))
-                    df_wide = df_wide.sort_values('name_order').drop(columns=['name_order'])
-                elif col == 'Agricultural Management Type':
-                    df_wide['color'] = df_wide.apply(lambda x: COLORS_AM_NONAG[x['name']], axis=1)
-
-                for region, df in df_wide.groupby('region'):
-                    df = df.drop(['region'], axis=1)
-                    out_dict[region][species] = df.to_dict(orient='records')
-
-            filename = f'BIO_GBF8_SPECIES_split_Ag_{idx+1}_{col.replace(" ", "_")}'
-            with open(f'{SAVE_DIR}/{filename}.js', 'w') as f:
-                f.write(f'window["{filename}"] = ')
-                json.dump(out_dict, f, separators=(',', ':'), indent=2)
-                f.write(';\n')
-
-
-        # ---------------- (GBF8 SPECIES) Agricultural Management  ----------------
-        bio_df_am = bio_df.query('Type == "Agricultural Management"').copy()
-
-        group_cols = ['Landuse', 'Agri-Management']
-        for idx, col in enumerate(group_cols):
-            out_dict = {region: {} for region in bio_df['region'].unique()}
-            out_dict['AUSTRALIA'] = {}
-            for species in bio_df_am['species'].unique():
-                scores_species = bio_df_am.query('species == @species')
-                
-                
-                df_AUS = scores_species\
-                    .groupby(['Year', col])[['Value (%)']]\
-                    .sum()\
-                    .reset_index()
-                df_AUS_wide = df_AUS.groupby([col])[['Year','Value (%)']]\
-                    .apply(lambda x: x[['Year', 'Value (%)']].values.tolist())\
-                    .reset_index()\
-                    .assign(region='AUSTRALIA')
-                df_AUS_wide.columns = ['name', 'data','region']
-                df_AUS_wide['type'] = 'column'
-
-                df_region = scores_species\
-                    .groupby(['Year', 'region', col])\
-                    .sum()\
-                    .reset_index()\
-                    .query('abs(`Value (%)`) > 1e-6')
-                df_region_wide = df_region.groupby([col, 'region'])[['Year','Value (%)']]\
-                    .apply(lambda x: x[['Year', 'Value (%)']].values.tolist())\
-                    .reset_index()
-                df_region_wide.columns = ['name', 'region', 'data']
-                df_region_wide['type'] = 'column'
-                
-                
-                df_wide = pd.concat([df_AUS_wide, df_region_wide], axis=0, ignore_index=True)
-                
-                if col == "Landuse":
-                    df_wide['color'] = df_wide.apply(lambda x: COLORS_LU[x['name']], axis=1)
-                    df_wide['name_order'] = df_wide['name'].apply(lambda x: LANDUSE_ALL_RENAMED.index(x))
-                    df_wide = df_wide.sort_values('name_order').drop(columns=['name_order'])
-                elif col == 'Water_supply':
-                    df_wide['color'] = df_wide.apply(lambda x: COLORS_LM[x['name']], axis=1)
-                elif col.lower() == 'commodity':
-                    df_wide['color'] = df_wide.apply(lambda x: COLORS_COMMODITIES[x['name']], axis=1)
-                    df_wide['name_order'] = df_wide['name'].apply(lambda x: COMMODITIES_ALL.index(x))
-                    df_wide = df_wide.sort_values('name_order').drop(columns=['name_order'])
-                elif col == 'Agricultural Management Type':
-                    df_wide['color'] = df_wide.apply(lambda x: COLORS_AM_NONAG[x['name']], axis=1)
-
-                for region, df in df_wide.groupby('region'):
-                    df = df.drop(['region'], axis=1)
-                    out_dict[region][species] = df.to_dict(orient='records')
-
-            filename = f'BIO_GBF8_SPECIES_split_Am_{idx+1}_{col.replace(" ", "_")}'
-            with open(f'{SAVE_DIR}/{filename}.js', 'w') as f:
-                f.write(f'window["{filename}"] = ')
-                json.dump(out_dict, f, separators=(',', ':'), indent=2)
-                f.write(';\n')
-
-        # ---------------- (GBF8 SPECIES) Non-agricultural management  ----------------
-        bio_df_nonag = bio_df.query('Type == "Non-Agricultural land-use"').copy()
-
-        group_cols = ['Landuse']
-        for idx, col in enumerate(group_cols):
-            out_dict = {region: {} for region in bio_df['region'].unique()}
-            out_dict['AUSTRALIA'] = {}
-            for species in bio_df_nonag['species'].unique():
-                scores_species = bio_df_nonag.query('species == @species')
-                
-                
-                df_AUS = scores_species\
-                    .groupby(['Year', col])[['Value (%)']]\
-                    .sum()\
-                    .reset_index()
-                df_AUS_wide = df_AUS.groupby([col])[['Year','Value (%)']]\
-                    .apply(lambda x: x[['Year', 'Value (%)']].values.tolist())\
-                    .reset_index()\
-                    .assign(region='AUSTRALIA')
-                df_AUS_wide.columns = ['name', 'data','region']
-                df_AUS_wide['type'] = 'column'
-
-                df_region = scores_species\
-                    .groupby(['Year', 'region', col])\
-                    .sum()\
-                    .reset_index()\
-                    .query('abs(`Value (%)`) > 1e-6')
-                df_region_wide = df_region.groupby([col, 'region'])[['Year','Value (%)']]\
-                    .apply(lambda x: x[['Year', 'Value (%)']].values.tolist())\
-                    .reset_index()
-                df_region_wide.columns = ['name', 'region', 'data']
-                df_region_wide['type'] = 'column'
-                
-                
-                df_wide = pd.concat([df_AUS_wide, df_region_wide], axis=0, ignore_index=True)
-                
-                if col == "Landuse":
-                    df_wide['color'] = df_wide.apply(lambda x: COLORS_LU[x['name']], axis=1)
-                    df_wide['name_order'] = df_wide['name'].apply(lambda x: LANDUSE_ALL_RENAMED.index(x))
-                    df_wide = df_wide.sort_values('name_order').drop(columns=['name_order'])
-                elif col == 'Water_supply':
-                    df_wide['color'] = df_wide.apply(lambda x: COLORS_LM[x['name']], axis=1)
-                elif col.lower() == 'commodity':
-                    df_wide['color'] = df_wide.apply(lambda x: COLORS_COMMODITIES[x['name']], axis=1)
-                    df_wide['name_order'] = df_wide['name'].apply(lambda x: COMMODITIES_ALL.index(x))
-                    df_wide = df_wide.sort_values('name_order').drop(columns=['name_order'])
-                elif col == 'Agricultural Management Type':
-                    df_wide['color'] = df_wide.apply(lambda x: COLORS_AM_NONAG[x['name']], axis=1)
-
-                for region, df in df_wide.groupby('region'):
-                    df = df.drop(['region'], axis=1)
-                    out_dict[region][species] = df.to_dict(orient='records')
-
-            filename = f'BIO_GBF8_SPECIES_split_NonAg_{idx+1}_{col.replace(" ", "_")}'
-            with open(f'{SAVE_DIR}/{filename}.js', 'w') as f:
-                f.write(f'window["{filename}"] = ')
-                json.dump(out_dict, f, separators=(',', ':'), indent=2)
-                f.write(';\n')
-        
-        
-        
-        
-        # -------------------- Get biodiversity dataframe --------------------
-        filter_str = '''
-            category == "biodiversity" 
-            
-            and base_name.str.contains("biodiversity_GBF8_groups_scores")
-        '''.strip().replace('\n','')
-        
-        bio_paths = files.query(filter_str).reset_index(drop=True)
-        bio_df = pd.concat([pd.read_csv(path) for path in bio_paths['path']])
-        bio_df = bio_df.replace(RENAME_AM_NON_AG)\
-            .rename(columns={'Contribution Relative to Pre-1750 Level (%)': 'Value (%)', 'Group':'species'})\
-            .query('abs(`Value (%)`) > 1e-6')\
-            .round(6)
-
-        # ---------------- (GBF8 GROUP) Overview  ----------------
-        group_cols = ['Type']
-        for idx, col in enumerate(group_cols):
-            out_dict = {region: {} for region in bio_df['region'].unique()}
-            out_dict['AUSTRALIA'] = {}
-            for species in bio_df['species'].unique():
-                scores_species = bio_df.query('species == @species')
-                
-                
-                df_AUS = scores_species\
-                    .groupby(['Year', col])[['Value (%)']]\
-                    .sum()\
-                    .reset_index()
-                df_AUS_wide = df_AUS.groupby([col])[['Year','Value (%)']]\
-                    .apply(lambda x: x[['Year', 'Value (%)']].values.tolist())\
-                    .reset_index()\
-                    .assign(region='AUSTRALIA')
-                df_AUS_wide.columns = ['name', 'data','region']
-                df_AUS_wide['type'] = 'column'
-
-                df_region = scores_species\
-                    .groupby(['Year', 'region', col])\
-                    .sum()\
-                    .reset_index()\
-                    .query('abs(`Value (%)`) > 1e-6')
-                df_region_wide = df_region.groupby([col, 'region'])[['Year','Value (%)']]\
-                    .apply(lambda x: x[['Year', 'Value (%)']].values.tolist())\
-                    .reset_index()
-                df_region_wide.columns = ['name', 'region', 'data']
-                df_region_wide['type'] = 'column'
-                
-                
-                df_wide = pd.concat([df_AUS_wide, df_region_wide], axis=0, ignore_index=True)
-                
-                if col == "Landuse":
-                    df_wide['color'] = df_wide.apply(lambda x: COLORS_LU[x['name']], axis=1)
-                    df_wide['name_order'] = df_wide['name'].apply(lambda x: LANDUSE_ALL_RENAMED.index(x))
-                    df_wide = df_wide.sort_values('name_order').drop(columns=['name_order'])
-                elif col == 'Water_supply':
-                    df_wide['color'] = df_wide.apply(lambda x: COLORS_LM[x['name']], axis=1)
-                elif col.lower() == 'commodity':
-                    df_wide['color'] = df_wide.apply(lambda x: COLORS_COMMODITIES[x['name']], axis=1)
-                    df_wide['name_order'] = df_wide['name'].apply(lambda x: COMMODITIES_ALL.index(x))
-                    df_wide = df_wide.sort_values('name_order').drop(columns=['name_order'])
-                elif col == 'Agricultural Management Type':
-                    df_wide['color'] = df_wide.apply(lambda x: COLORS_AM_NONAG[x['name']], axis=1)
-
-                for region, df in df_wide.groupby('region'):
-                    df = df.drop(['region'], axis=1)
-                    out_dict[region][species] = df.to_dict(orient='records')
-
-            filename = f'BIO_GBF8_GROUP_overview_{idx+1}_{col.replace(" ", "_")}'
-            with open(f'{SAVE_DIR}/{filename}.js', 'w') as f:
-                f.write(f'window["{filename}"] = ')
-                json.dump(out_dict, f, separators=(',', ':'), indent=2)
-                f.write(';\n')
-                
-                
-                
-        # ---------------- (GBF8 GROUP) Agricultural Landuse  ----------------
-        bio_df_ag = bio_df.query('Type == "Agricultural Landuse"').copy()
-        
-        group_cols = ['Landuse']
-        for idx, col in enumerate(group_cols):
-            out_dict = {region: {} for region in bio_df['region'].unique()}
-            out_dict['AUSTRALIA'] = {}
-            for species in bio_df_ag['species'].unique():
-                scores_species = bio_df_ag.query('species == @species')
-                
-                
-                df_AUS = scores_species\
-                    .groupby(['Year', col])[['Value (%)']]\
-                    .sum()\
-                    .reset_index()
-                df_AUS_wide = df_AUS.groupby([col])[['Year','Value (%)']]\
-                    .apply(lambda x: x[['Year', 'Value (%)']].values.tolist())\
-                    .reset_index()\
-                    .assign(region='AUSTRALIA')
-                df_AUS_wide.columns = ['name', 'data','region']
-                df_AUS_wide['type'] = 'column'
-
-                df_region = scores_species\
-                    .groupby(['Year', 'region', col])\
-                    .sum()\
-                    .reset_index()\
-                    .query('abs(`Value (%)`) > 1e-6')
-                df_region_wide = df_region.groupby([col, 'region'])[['Year','Value (%)']]\
-                    .apply(lambda x: x[['Year', 'Value (%)']].values.tolist())\
-                    .reset_index()
-                df_region_wide.columns = ['name', 'region', 'data']
-                df_region_wide['type'] = 'column'
-                
-                
-                df_wide = pd.concat([df_AUS_wide, df_region_wide], axis=0, ignore_index=True)
-                
-                if col == "Landuse":
-                    df_wide['color'] = df_wide.apply(lambda x: COLORS_LU[x['name']], axis=1)
-                    df_wide['name_order'] = df_wide['name'].apply(lambda x: LANDUSE_ALL_RENAMED.index(x))
-                    df_wide = df_wide.sort_values('name_order').drop(columns=['name_order'])
-                elif col == 'Water_supply':
-                    df_wide['color'] = df_wide.apply(lambda x: COLORS_LM[x['name']], axis=1)
-                elif col.lower() == 'commodity':
-                    df_wide['color'] = df_wide.apply(lambda x: COLORS_COMMODITIES[x['name']], axis=1)
-                    df_wide['name_order'] = df_wide['name'].apply(lambda x: COMMODITIES_ALL.index(x))
-                    df_wide = df_wide.sort_values('name_order').drop(columns=['name_order'])
-                elif col == 'Agricultural Management Type':
-                    df_wide['color'] = df_wide.apply(lambda x: COLORS_AM_NONAG[x['name']], axis=1)
-
-                for region, df in df_wide.groupby('region'):
-                    df = df.drop(['region'], axis=1)
-                    out_dict[region][species] = df.to_dict(orient='records')
-
-            filename = f'BIO_GBF8_GROUP_split_Ag_{idx+1}_{col.replace(" ", "_")}'
-            with open(f'{SAVE_DIR}/{filename}.js', 'w') as f:
-                f.write(f'window["{filename}"] = ')
-                json.dump(out_dict, f, separators=(',', ':'), indent=2)
-                f.write(';\n')
-
-
-        # ---------------- (GBF8 GROUP) Agricultural Management  ----------------
-        bio_df_am = bio_df.query('Type == "Agricultural Management"').copy()
-
-        group_cols = ['Landuse', 'Agri-Management']
-        for idx, col in enumerate(group_cols):
-            out_dict = {region: {} for region in bio_df['region'].unique()}
-            out_dict['AUSTRALIA'] = {}
-            for species in bio_df_am['species'].unique():
-                scores_species = bio_df_am.query('species == @species')
-                
-                
-                df_AUS = scores_species\
-                    .groupby(['Year', col])[['Value (%)']]\
-                    .sum()\
-                    .reset_index()
-                df_AUS_wide = df_AUS.groupby([col])[['Year','Value (%)']]\
-                    .apply(lambda x: x[['Year', 'Value (%)']].values.tolist())\
-                    .reset_index()\
-                    .assign(region='AUSTRALIA')
-                df_AUS_wide.columns = ['name', 'data','region']
-                df_AUS_wide['type'] = 'column'
-
-                df_region = scores_species\
-                    .groupby(['Year', 'region', col])\
-                    .sum()\
-                    .reset_index()\
-                    .query('abs(`Value (%)`) > 1e-6')
-                df_region_wide = df_region.groupby([col, 'region'])[['Year','Value (%)']]\
-                    .apply(lambda x: x[['Year', 'Value (%)']].values.tolist())\
-                    .reset_index()
-                df_region_wide.columns = ['name', 'region', 'data']
-                df_region_wide['type'] = 'column'
-                
-                
-                df_wide = pd.concat([df_AUS_wide, df_region_wide], axis=0, ignore_index=True)
-                
-                if col == "Landuse":
-                    df_wide['color'] = df_wide.apply(lambda x: COLORS_LU[x['name']], axis=1)
-                    df_wide['name_order'] = df_wide['name'].apply(lambda x: LANDUSE_ALL_RENAMED.index(x))
-                    df_wide = df_wide.sort_values('name_order').drop(columns=['name_order'])
-                elif col == 'Water_supply':
-                    df_wide['color'] = df_wide.apply(lambda x: COLORS_LM[x['name']], axis=1)
-                elif col.lower() == 'commodity':
-                    df_wide['color'] = df_wide.apply(lambda x: COLORS_COMMODITIES[x['name']], axis=1)
-                    df_wide['name_order'] = df_wide['name'].apply(lambda x: COMMODITIES_ALL.index(x))
-                    df_wide = df_wide.sort_values('name_order').drop(columns=['name_order'])
-                elif col == 'Agricultural Management Type':
-                    df_wide['color'] = df_wide.apply(lambda x: COLORS_AM_NONAG[x['name']], axis=1)
-
-                for region, df in df_wide.groupby('region'):
-                    df = df.drop(['region'], axis=1)
-                    out_dict[region][species] = df.to_dict(orient='records')
-
-            filename = f'BIO_GBF8_GROUP_split_Am_{idx+1}_{col.replace(" ", "_")}'
-            with open(f'{SAVE_DIR}/{filename}.js', 'w') as f:
-                f.write(f'window["{filename}"] = ')
-                json.dump(out_dict, f, separators=(',', ':'), indent=2)
-                f.write(';\n')
-
-        # ---------------- (GBF8 GROUP) Non-agricultural management  ----------------
-        bio_df_nonag = bio_df.query('Type == "Non-Agricultural land-use"').copy()
-
-        group_cols = ['Landuse']
-        for idx, col in enumerate(group_cols):
-            out_dict = {region: {} for region in bio_df['region'].unique()}
-            out_dict['AUSTRALIA'] = {}
-            for species in bio_df_nonag['species'].unique():
-                scores_species = bio_df_nonag.query('species == @species')
-                
-                
-                df_AUS = scores_species\
-                    .groupby(['Year', col])[['Value (%)']]\
-                    .sum()\
-                    .reset_index()
-                df_AUS_wide = df_AUS.groupby([col])[['Year','Value (%)']]\
-                    .apply(lambda x: x[['Year', 'Value (%)']].values.tolist())\
-                    .reset_index()\
-                    .assign(region='AUSTRALIA')
-                df_AUS_wide.columns = ['name', 'data','region']
-                df_AUS_wide['type'] = 'column'
-
-                df_region = scores_species\
-                    .groupby(['Year', 'region', col])\
-                    .sum()\
-                    .reset_index()\
-                    .query('abs(`Value (%)`) > 1e-6')
-                df_region_wide = df_region.groupby([col, 'region'])[['Year','Value (%)']]\
-                    .apply(lambda x: x[['Year', 'Value (%)']].values.tolist())\
-                    .reset_index()
-                df_region_wide.columns = ['name', 'region', 'data']
-                df_region_wide['type'] = 'column'
-                
-                
-                df_wide = pd.concat([df_AUS_wide, df_region_wide], axis=0, ignore_index=True)
-                
-                if col == "Landuse":
-                    df_wide['color'] = df_wide.apply(lambda x: COLORS_LU[x['name']], axis=1)
-                    df_wide['name_order'] = df_wide['name'].apply(lambda x: LANDUSE_ALL_RENAMED.index(x))
-                    df_wide = df_wide.sort_values('name_order').drop(columns=['name_order'])
-                elif col == 'Water_supply':
-                    df_wide['color'] = df_wide.apply(lambda x: COLORS_LM[x['name']], axis=1)
-                elif col.lower() == 'commodity':
-                    df_wide['color'] = df_wide.apply(lambda x: COLORS_COMMODITIES[x['name']], axis=1)
-                    df_wide['name_order'] = df_wide['name'].apply(lambda x: COMMODITIES_ALL.index(x))
-                    df_wide = df_wide.sort_values('name_order').drop(columns=['name_order'])
-                elif col == 'Agricultural Management Type':
-                    df_wide['color'] = df_wide.apply(lambda x: COLORS_AM_NONAG[x['name']], axis=1)
-
-                for region, df in df_wide.groupby('region'):
-                    df = df.drop(['region'], axis=1)
-                    out_dict[region][species] = df.to_dict(orient='records')
-
-            filename = f'BIO_GBF8_GROUP_split_NonAg_{idx+1}_{col.replace(" ", "_")}'
-            with open(f'{SAVE_DIR}/{filename}.js', 'w') as f:
-                f.write(f'window["{filename}"] = ')
-                json.dump(out_dict, f, separators=(',', ':'), indent=2)
-                f.write(';\n')
-                
-  
-
-    
-    #########################################################
-    # Supporting information               
-    #########################################################       
-    with open(f'{raw_data_dir}/model_run_settings.txt', 'r', encoding='utf-8') as src_file:
-        settings_dict = {i.split(':')[0].strip(): ''.join(i.split(':')[1:]).strip() for i in src_file.readlines()}
-        settings_dict = [{'parameter': k, 'val': v} for k, v in settings_dict.items()]
-        
-    with open(f'{raw_data_dir}/RES_{settings.RESFACTOR}_mem_log.txt', 'r', encoding='utf-8') as src_file:
-        mem_logs = src_file.readlines()
-        mem_logs = [i.split('\t') for i in mem_logs]
-        mem_logs = [{'time': i[0], 'mem (GB)': i[1].strip()} for i in mem_logs]
-        mem_logs_df = pd.DataFrame(mem_logs)
-        mem_logs_df['time'] = pd.to_datetime(mem_logs_df['time'], format='%Y-%m-%d %H:%M:%S')
-        mem_logs_df['time'] = mem_logs_df['time'].astype('int64') // 10**6  # convert to milliseconds
-        mem_logs_df['mem (GB)'] = mem_logs_df['mem (GB)'].astype(float)
-        mem_logs_obj = [{
-            'name': f'Memory Usage (RES {settings.RESFACTOR})',
-            'data': mem_logs_df.values.tolist()
-        }]
-
-    supporting = {
-        'model_run_settings': settings_dict,
-        'years': years,
-        'colors': COLORS,
-        'colors_ranking': COLORS_RANK,
-        'mem_logs': mem_logs_obj,
-        'RENAME_AM_NON_AG': RENAME_AM_NON_AG,
-        'SPATIAL_MAP_DICT': SPATIAL_MAP_DICT
-    }
-    
-    filename = 'Supporting_info'
-    with open(f"{SAVE_DIR}/{filename}.js", 'w') as f:
-        f.write(f'window["{filename}"] = ')
-        json.dump(supporting, f, separators=(',', ':'), indent=2)
-        f.write(';\n')
-    
->>>>>>> f9439608
+    