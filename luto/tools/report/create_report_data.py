--- conflicted
+++ resolved
@@ -1,4 +1,3 @@
-<<<<<<< HEAD
 # Copyright 2025 Bryan, B.A., Williams, N., Archibald, C.L., de Haan, F., Wang, J., 
 # van Schoten, N., Hadjikakou, M., Sanson, J.,  Zyngier, R., Marcos-Martinez, R.,  
 # Navarro, J.,  Gao, L., Aghighi, H., Armstrong, T., Bohl, H., Jaffe, P., Khan, M.S., 
@@ -539,11 +538,14 @@
     cost_transition_non_ag2ag_sum.insert(1,'Type','Transition cost (Non-Ag2Ag)')
     
     
-    rev_cost_all = pd.concat([revenue_ag_sum,revenue_am_sum,revenue_non_ag_sum,
-                            cost_ag_sum,cost_am_sum,cost_non_ag_sum,
-                            cost_transition_ag2ag_sum,cost_transition_ag2non_sum,
-                            cost_transition_non_ag2ag_sum],axis=0)
-    rev_cost_all = rev_cost_all.groupby(['Year','Type']).sum(numeric_only=True).reset_index()
+    rev_cost_all = pd.concat([
+        revenue_ag_sum,revenue_am_sum,revenue_non_ag_sum,
+        cost_ag_sum,cost_am_sum,cost_non_ag_sum,
+        cost_transition_ag2ag_sum,cost_transition_ag2non_sum,
+        cost_transition_non_ag2ag_sum],axis=0
+    ).groupby(['Year','Type']
+    ).sum(numeric_only=True
+    ).reset_index()
 
     rev_cost_net = rev_cost_all.groupby(['Year']).sum(numeric_only=True).reset_index()
     rev_cost_net['Type'] = 'Profit'
@@ -565,13 +567,18 @@
     rev_cost_wide_json = pd.concat([rev_cost_all_wide, rev_cost_net_wide],axis=0)
     
     # Define the specific order
-    order = ['Agricultural land-use (revenue)', 
-             'Agricultural management (revenue)', 
-             'Non-agricultural land-use (revenue)',
-             'Agricultural land-use (cost)', 
-             'Agricultural management (cost)', 
-             'Non-agricultural land-use (cost)',
-             'Transition cost','Profit']
+    order = [
+        'Agricultural land-use (revenue)',
+        'Agricultural management (revenue)',
+        'Non-agricultural land-use (revenue)',
+        'Agricultural land-use (cost)',
+        'Agricultural management (cost)',
+        'Non-agricultural land-use (cost)',
+        'Transition cost (Ag2Ag)',
+        'Transition cost (Ag2Non-Ag)',
+        'Transition cost (Non-Ag2Ag)',
+        'Profit'
+    ]
     rev_cost_wide_json = rev_cost_wide_json.set_index('name').reindex(order).reset_index()
     
     rev_cost_wide_json.to_json(f'{SAVE_DIR}/economics_0_rev_cost_all_wide.json', orient='records')
@@ -1396,7 +1403,7 @@
     filter_str = '''
         category == "biodiversity"
         and year_types == "single_year"
-        and base_name == "biodiversity_priority_scores"
+        and base_name == "biodiversity_overall_priority_scores"
     '''.strip().replace('\n','')
     
     bio_paths = files.query(filter_str).reset_index(drop=True)
@@ -1656,1941 +1663,6 @@
 
 
  
-    # ---------------- (GBF4) Biodiversity contribution score  ----------------
-    
-    # 1) Biodiversity suitability scores (GBF4a) by group
-    if settings.BIODIVERSTIY_TARGET_GBF_4 == 'on':
-        
-        # Get biodiversity dataframe
-        filter_str = '''
-            category == "biodiversity" 
-            and year_types == "single_year" 
-            and base_name.str.contains("biodiversity_GBF4A")
-        '''.strip().replace('\n','')
-        
-        bio_paths = files.query(filter_str).reset_index(drop=True)
-        bio_df = pd.concat([pd.read_csv(path) for path in bio_paths['path']])
-        bio_df = bio_df.replace(RENAME_AM_NON_AG)                   # Rename the landuse
-
-        bio_df_species_group = bio_df.groupby(['Level','Name','Year']).sum(numeric_only=True).reset_index()
-        
-        bio_df_species_group = bio_df_species_group\
-            .groupby(['Level','Name'])[['Year','Contribution Relative to Pre-1750 Level (%)']]\
-            .apply(lambda x:list(map(list,zip(x['Year'],x['Contribution Relative to Pre-1750 Level (%)']))))\
-            .reset_index()
-            
-
-        # Plot_GBF4_1: Biodiversity contribution score (group) total
-        bio_df_group = bio_df_species_group.query('Level == "Group"').drop('Level',axis=1).copy()
-        bio_df_group.columns = ['name','data']
-        bio_df_group['type'] = 'spline'
-        bio_df_group.to_json(f'{SAVE_DIR}/biodiversity_GBF4_1_contribution_group_score_total.json', orient='records')
-        
-        
-        # Plot_GBF4_2: Biodiversity contribution score (group) by Type
-        bio_df_group_type_sum = bio_df.query('Level == "Group"')\
-            .drop('Level',axis=1)\
-            .groupby(['Year','Type','Name'])\
-            .sum(numeric_only=True)\
-            .reset_index()
-            
-        bio_df_group_type_sum = bio_df_group_type_sum\
-            .groupby(['Type','Name'])[['Year','Contribution Relative to Pre-1750 Level (%)']]\
-            .apply(lambda x:list(map(list,zip(x['Year'],x['Contribution Relative to Pre-1750 Level (%)']))))\
-            .reset_index()
-            
-        bio_df_group_type_records = []
-        for idx,df in bio_df_group_type_sum.groupby('Name'):
-            df = df.drop('Name',axis=1)
-            df.columns = ['name','data']
-            df['type'] = 'column'
-            bio_df_group_type_records.append({'name':idx,'data':df.to_dict(orient='records')})
-        
-        with open(f'{SAVE_DIR}/biodiversity_GBF4_2_contribution_group_score_by_type.json', 'w') as outfile:
-            json.dump(bio_df_group_type_records, outfile)
-        
-        
-        
-        # Plot_GBF4_3: Biodiversity contribution score (group) by landuse
-        bio_group_lu_sum = bio_df.query('Level == "Group"')\
-            .drop('Level',axis=1)\
-            .groupby(['Year','Landuse','Name'])\
-            .sum(numeric_only=True)\
-            .reset_index()\
-            .query('`Contribution Relative to Pre-1750 Level (%)` >1')
-        
-        bio_group_lu_sum = bio_group_lu_sum\
-            .groupby(['Landuse','Name'])[['Year','Contribution Relative to Pre-1750 Level (%)']]\
-            .apply(lambda x:list(map(list,zip(x['Year'],x['Contribution Relative to Pre-1750 Level (%)']))))\
-            .reset_index()
-
-        bio_df_group_records = []
-        for idx,df in bio_group_lu_sum.groupby('Name'):
-            df = df.drop('Name',axis=1)
-            df.columns = ['name','data']
-            df = df.set_index('name').reindex(LANDUSE_ALL_RENAMED).reset_index().dropna()
-            df['type'] = 'column'
-            df['color'] = df['name'].apply(lambda x: LANDUSE_ALL_COLORS.get(x,'grey'))
-            bio_df_group_records.append({'name':idx,'data':df.to_dict(orient='records')})
-            
-        with open(f'{SAVE_DIR}/biodiversity_GBF4_3_contribution_group_score_by_landuse.json', 'w') as outfile:
-            json.dump(bio_df_group_records, outfile)
-            
-        
-        # Plot_GBF4_4: Biodiversity contribution score (group) by agricultural management
-        bio_group_am_sum = bio_df.query('Level == "Group" and Type == "Agricultural Management"')\
-            .drop('Level',axis=1)\
-            .groupby(['Year','Agri-Management','Name'])\
-            .sum(numeric_only=True)\
-            .reset_index()
-            
-        bio_group_am_sum = bio_group_am_sum\
-            .groupby(['Agri-Management','Name'])[['Year','Contribution Relative to Pre-1750 Level (%)']]\
-            .apply(lambda x:list(map(list,zip(x['Year'],x['Contribution Relative to Pre-1750 Level (%)']))))\
-            .reset_index()
-            
-        bio_df_group_records = []
-        for idx,df in bio_group_am_sum.groupby('Name'):
-            df = df.drop('Name',axis=1)
-            df.columns = ['name','data']
-            df['type'] = 'column'
-            bio_df_group_records.append({'name':idx,'data':df.to_dict(orient='records')})
-            
-        with open(f'{SAVE_DIR}/biodiversity_GBF4_4_contribution_group_score_by_agri_management.json', 'w') as outfile:
-            json.dump(bio_df_group_records, outfile)
-            
-            
-        # Plot_GBF4_5: Biodiversity contribution score (group) by non-agricultural landuse
-        bio_group_non_ag_sum = bio_df.query('Level == "Group" and Type == "Non-Agricultural land-use"')\
-            .drop('Level',axis=1)\
-            .groupby(['Year','Landuse','Name'])\
-            .sum(numeric_only=True)\
-            .reset_index()
-                
-        bio_group_non_ag_sum = bio_group_non_ag_sum\
-            .groupby(['Landuse','Name'])[['Year','Contribution Relative to Pre-1750 Level (%)']]\
-            .apply(lambda x:list(map(list,zip(x['Year'],x['Contribution Relative to Pre-1750 Level (%)']))))\
-            .reset_index()
-            
-        bio_df_group_records = []
-        for idx,df in bio_group_non_ag_sum.groupby('Name'):
-            df = df.drop('Name',axis=1)
-            df.columns = ['name','data']
-            df['type'] = 'column'
-            bio_df_group_records.append({'name':idx,'data':df.to_dict(orient='records')})
-            
-        with open(f'{SAVE_DIR}/biodiversity_GBF4_5_contribution_group_score_by_non_agri_landuse.json', 'w') as outfile:
-            json.dump(bio_df_group_records, outfile)
-            
-            
-            
-        # Plot Species level biodiversity contribution score if 'Species' in bio_df['Level'].unique()
-        if 'Species' in bio_df['Level'].unique():
-
-            # Plot_GBF4_6: Biodiversity contribution score (species) total
-            bio_df_species = bio_df.groupby(['Level','Name','Year']).sum(numeric_only=True).reset_index()
-            
-            bio_df_species = bio_df_species\
-                .groupby(['Level','Name'])[['Year','Contribution Relative to Pre-1750 Level (%)']]\
-                .apply(lambda x:list(map(list,zip(x['Year'],x['Contribution Relative to Pre-1750 Level (%)']))))\
-                .reset_index()
-                
-            bio_df_species = bio_df_species.query('Level == "Species"').drop('Level',axis=1).copy()
-            bio_df_species.columns = ['name','data']
-            bio_df_species['type'] = 'spline'
-            bio_df_species.to_json(f'{SAVE_DIR}/biodiversity_GBF4_6_contribution_species_score_total.json', orient='records')
-            
-            
-            
-            # Plot_GBF4_7: Biodiversity contribution score (species) by Type
-            bio_df_species_type_sum = bio_df.query('Level == "Species"')\
-                .drop('Level',axis=1)\
-                .groupby(['Year','Type','Name'])\
-                .sum(numeric_only=True)\
-                .reset_index()
-                
-            bio_df_species_type_sum = bio_df_species_type_sum\
-                .groupby(['Type','Name'])[['Year','Contribution Relative to Pre-1750 Level (%)']]\
-                .apply(lambda x:list(map(list,zip(x['Year'],x['Contribution Relative to Pre-1750 Level (%)']))))\
-                .reset_index()
-                
-            bio_df_species_type_records = []
-            for idx,df in bio_df_species_type_sum.groupby('Name'):
-                df = df.drop('Name',axis=1)
-                df.columns = ['name','data']
-                df['type'] = 'column'
-                bio_df_species_type_records.append({'name':idx,'data':df.to_dict(orient='records')})
-                
-            with open(f'{SAVE_DIR}/biodiversity_GBF4_7_contribution_species_score_by_type.json', 'w') as outfile:
-                json.dump(bio_df_species_type_records, outfile)
-                
-                
-                
-            # Plot_GBF4_8: Biodiversity contribution score (species) by landuse
-            bio_species_lu_sum = bio_df.query('Level == "Species"')\
-                .drop('Level',axis=1)\
-                .groupby(['Year','Landuse','Name'])\
-                .sum(numeric_only=True)\
-                .reset_index()
-                
-            bio_species_lu_sum = bio_species_lu_sum\
-                .groupby(['Landuse','Name'])[['Year','Contribution Relative to Pre-1750 Level (%)']]\
-                .apply(lambda x:list(map(list,zip(x['Year'],x['Contribution Relative to Pre-1750 Level (%)']))))\
-                .reset_index()
-                
-            bio_df_species_records = []
-            for idx,df in bio_species_lu_sum.groupby('Name'):
-                df = df.drop('Name',axis=1)
-                df.columns = ['name','data']
-                df['type'] = 'column'
-                df = df.set_index('name').reindex(LANDUSE_ALL_RENAMED).reset_index()
-                bio_df_species_records.append({'name':idx,'data':df.to_dict(orient='records')})
-                
-            with open(f'{SAVE_DIR}/biodiversity_GBF4_8_contribution_species_score_by_landuse.json', 'w') as outfile:
-                json.dump(bio_df_species_records, outfile)
-                
-                
-            # Plot_GBF4_9: Biodiversity contribution score (species) by agricultural management
-            bio_species_am_sum = bio_df.query('Level == "Species" and Type == "Agricultural Management"')\
-                .drop('Level',axis=1)\
-                .groupby(['Year','Agri-Management','Name'])\
-                .sum(numeric_only=True)\
-                .reset_index()
-                
-            bio_species_am_sum = bio_species_am_sum\
-                .groupby(['Agri-Management','Name'])[['Year','Contribution Relative to Pre-1750 Level (%)']]\
-                .apply(lambda x:list(map(list,zip(x['Year'],x['Contribution Relative to Pre-1750 Level (%)']))))\
-                .reset_index()
-                
-            bio_df_species_records = []
-            for idx,df in bio_species_am_sum.groupby('Name'):
-                df = df.drop('Name',axis=1)
-                df.columns = ['name','data']
-                df['type'] = 'column'
-                bio_df_species_records.append({'name':idx,'data':df.to_dict(orient='records')})
-                
-            with open(f'{SAVE_DIR}/biodiversity_GBF4_9_contribution_species_score_by_agri_management.json', 'w') as outfile:
-                json.dump(bio_df_species_records, outfile)
-                
-                
-            # Plot_GBF4_10: Biodiversity contribution score (species) by non-agricultural landuse
-            bio_species_non_ag_sum = bio_df.query('Level == "Species" and Type == "Non-Agricultural land-use"')\
-                .drop('Level',axis=1)\
-                .groupby(['Year','Landuse','Name'])\
-                .sum(numeric_only=True)\
-                .reset_index()
-                
-            bio_species_non_ag_sum = bio_species_non_ag_sum\
-                .groupby(['Landuse','Name'])[['Year','Contribution Relative to Pre-1750 Level (%)']]\
-                .apply(lambda x:list(map(list,zip(x['Year'],x['Contribution Relative to Pre-1750 Level (%)']))))\
-                .reset_index()
-                
-            bio_df_species_records = []
-            for idx,df in bio_species_non_ag_sum.groupby('Name'):
-                df = df.drop('Name',axis=1)
-                df.columns = ['name','data']
-                df['type'] = 'column'
-                bio_df_species_records.append({'name':idx,'data':df.to_dict(orient='records')})
-                
-            with open(f'{SAVE_DIR}/biodiversity_GBF4_10_contribution_species_score_by_non_agri_landuse.json', 'w') as outfile:
-                json.dump(bio_df_species_records, outfile)
-        
-        
- 
-    
-    
-    #########################################################
-    #                         7) Maps                       #
-    #########################################################
-    map_files = files.query('base_ext == ".html" and year_types != "begin_end_year"')
-    map_save_dir = f"{SAVE_DIR}/Map_data/"
-    
-    # Create the directory to save map_html if it does not exist
-    if  not os.path.exists(map_save_dir):
-        os.makedirs(map_save_dir)
-    
-    # Function to move a file from one location to another if the file exists
-    def move_html(path_from, path_to):
-        if os.path.exists(path_from):
-            shutil.move(path_from, path_to)
-    
-    # Move the map files to the save directory
-    tasks = [delayed(move_html)(row['path'], map_save_dir)
-                for _,row in map_files.iterrows()]
-    
-    worker = min(settings.WRITE_THREADS, len(tasks)) if len(tasks) > 0 else 1
-    
-    Parallel(n_jobs=worker)(tasks)
-    
-    
-
-
-    #########################################################
-    #              Report success info                      #
-    #########################################################
-
-=======
-# Copyright 2025 Bryan, B.A., Williams, N., Archibald, C.L., de Haan, F., Wang, J., 
-# van Schoten, N., Hadjikakou, M., Sanson, J.,  Zyngier, R., Marcos-Martinez, R.,  
-# Navarro, J.,  Gao, L., Aghighi, H., Armstrong, T., Bohl, H., Jaffe, P., Khan, M.S., 
-# Moallemi, E.A., Nazari, A., Pan, X., Steyl, D., and Thiruvady, D.R.
-#
-# This file is part of LUTO2 - Version 2 of the Australian Land-Use Trade-Offs model
-#
-# LUTO2 is free software: you can redistribute it and/or modify it under the
-# terms of the GNU General Public License as published by the Free Software
-# Foundation, either version 3 of the License, or (at your option) any later
-# version.
-#
-# LUTO2 is distributed in the hope that it will be useful, but WITHOUT ANY
-# WARRANTY; without even the implied warranty of MERCHANTABILITY or FITNESS FOR
-# A PARTICULAR PURPOSE. See the GNU General Public License for more details.
-#
-# You should have received a copy of the GNU General Public License along with
-# LUTO2. If not, see <https://www.gnu.org/licenses/>.
-
-import os
-import json
-import re
-import shutil
-import pandas as pd
-import numpy as np
-import luto.settings as settings
-from joblib import Parallel, delayed
-
-from luto.economics.off_land_commodity import get_demand_df
-from luto.tools.report.data_tools import   get_all_files, get_quantity_df        
-from luto.tools.report.data_tools.helper_func import select_years
-
-from luto.tools.report.data_tools.colors import LANDUSE_ALL_COLORS, COMMODITIES_ALL_COLORS 
-from luto.tools.report.data_tools.parameters import (
-    AG_LANDUSE, 
-    COMMODITIES_ALL,
-    COMMODITIES_OFF_LAND, 
-    GHG_CATEGORY, 
-    GHG_NAMES,
-    LANDUSE_ALL_RENAMED,
-    LU_CROPS, 
-    LVSTK_MODIFIED, 
-    LVSTK_NATURAL, 
-    RENAME_NON_AG,
-    RENAME_AM_NON_AG
-)
-
-
-def save_report_data(raw_data_dir:str):
-    """
-    Saves the report data in the specified directory.
-
-    Parameters
-    raw_data_dir (str): The directory path where the raw output data is.
-
-    Returns
-    None
-    """
-    
-    # Set the save directory    
-    SAVE_DIR = f'{raw_data_dir}/DATA_REPORT/data'
-    
-    # Create the directory if it does not exist
-    if not os.path.exists(SAVE_DIR):
-        os.makedirs(SAVE_DIR)
-
-    # Get all LUTO output files and store them in a dataframe
-    files = get_all_files(raw_data_dir)
-    
-    # The land-use groupings to combine the land-use into a single category
-    lu_group = pd.read_csv('luto/tools/report/Assets/lu_group.csv')
-    lu_group_expand = lu_group.set_index(['Category', 'color_HEX']).apply(lambda x: x.str.split(', ').explode()).reset_index()
-    
-    # Set the years to be int
-    files['Year'] = files['Year'].astype(int)
-    
-    # Select the years to reduce the column number to avoid cluttering in the multi-level axis graphing
-    years = sorted(files['Year'].unique().tolist())
-    years_select = select_years(years)
-    
-    
-
-    ####################################################
-    #                    1) Area Change                #
-    ####################################################
-
-    area_dvar_paths = files.query('category == "area" and year_types == "single_year"').reset_index(drop=True)
-    
-    ag_dvar_dfs = area_dvar_paths.query('base_name.str.contains("area_agricultural_landuse")').reset_index(drop=True)
-    ag_dvar_area = pd.concat([pd.read_csv(path) for path in ag_dvar_dfs['path']], ignore_index=True)
-    ag_dvar_area['Area (million km2)'] = ag_dvar_area['Area (ha)'] / 100 / 1e6
-    ag_dvar_area['Type'] = 'Agricultural landuse'
-
-    non_ag_dvar_dfs = area_dvar_paths.query('base_name.str.contains("area_non_agricultural_landuse")').reset_index(drop=True)
-    non_ag_dvar_area = pd.concat([pd.read_csv(path) for path in non_ag_dvar_dfs['path']], ignore_index=True)
-    non_ag_dvar_area['Area (million km2)'] = non_ag_dvar_area['Area (ha)'] / 100 / 1e6
-    non_ag_dvar_area['Type'] = 'Non-agricultural landuse'
-
-    area_dvar = pd.concat([ag_dvar_area, non_ag_dvar_area], ignore_index=True)
-    area_dvar = area_dvar.replace(RENAME_AM_NON_AG)
-    
-    # Add the category and color
-    area_dvar = area_dvar.merge(lu_group_expand, left_on='Land-use', right_on='Land-use', how='left')
-    area_dvar = area_dvar.rename(columns={
-        'Category': 'category_name',
-        'color_HEX': 'category_HEX_color'
-    })
-    
-    # Plot_1-0: Total Area (km2) in grouped land-use
-    lu_group_area = area_dvar.groupby(['Year','category_name', 'category_HEX_color']).sum(numeric_only=True).reset_index()
-    lu_group_area = lu_group_area\
-        .groupby(['category_name', 'category_HEX_color'])[['Year','Area (million km2)']]\
-        .apply(lambda x:list(map(list,zip(x['Year'], x['Area (million km2)']))))\
-        .reset_index()
-        
-    lu_group_area.columns = ['name','color','data']
-    lu_group_area['type'] = 'column'
-    lu_group_area.to_json(f'{SAVE_DIR}/area_0_grouped_lu_area_wide.json', orient='records')
-    
-
-    # Plot_1-1: Total Area (km2)
-    lu_area_dvar = area_dvar.groupby(['Year','Land-use']).sum(numeric_only=True).reset_index()
-    lu_area_dvar = lu_area_dvar\
-        .groupby('Land-use')[['Year','Area (million km2)']]\
-        .apply(lambda x:list(map(list,zip(x['Year'], x['Area (million km2)']))))\
-        .reset_index()
-        
-    lu_area_dvar.columns = ['name','data']
-    lu_area_dvar['type'] = 'column'
-    lu_area_dvar['sort_index'] = lu_area_dvar['name'].apply(lambda x: LANDUSE_ALL_RENAMED.index(x))
-    lu_area_dvar = lu_area_dvar.sort_values('sort_index').drop('sort_index', axis=1)
-    lu_area_dvar['color'] = lu_area_dvar['name'].apply(lambda x: LANDUSE_ALL_COLORS[x])
-    
-    lu_area_dvar.to_json(f'{SAVE_DIR}/area_1_total_area_wide.json', orient='records')
-
-
-
-
-    # Plot_1-2: Total Area (km2) by Water_supply
-    lm_dvar_area = area_dvar.groupby(['Year','Water_supply']).sum(numeric_only=True).reset_index()
-    lm_dvar_area['Water_supply'] = lm_dvar_area['Water_supply'].replace({'dry': 'Dryland', 'irr': 'Irrigated'})
-
-    lm_dvar_area = lm_dvar_area\
-        .groupby(['Water_supply'])[['Year','Area (million km2)']]\
-        .apply(lambda x:list(map(list,zip(x['Year'],x['Area (million km2)']))))\
-        .reset_index()
-        
-    lm_dvar_area.columns = ['name','data']
-    lm_dvar_area['type'] = 'column'
-    lm_dvar_area.to_json(f'{SAVE_DIR}/area_2_Water_supply_area_wide.json', orient='records')
-
-
-
-
-    # Plot_1-3: Area (km2) by Non-Agricultural land use
-    non_ag_dvar_area = area_dvar.query('Type == "Non-agricultural landuse"').reset_index(drop=True)
-    non_ag_dvar_area = non_ag_dvar_area\
-        .groupby(['Land-use'])[['Year','Area (million km2)']]\
-        .apply(lambda x:list(map(list,zip(x['Year'],x['Area (million km2)']))))\
-        .reset_index()
-        
-    non_ag_dvar_area.columns = ['name','data']
-    non_ag_dvar_area['type'] = 'column'
-    non_ag_dvar_area.to_json(f'{SAVE_DIR}/area_3_non_ag_lu_area_wide.json', orient='records')
-
-
-
-    # Plot_1-4: Area (km2) by Agricultural management
-    am_dvar_dfs = area_dvar_paths.query('base_name.str.contains("area_agricultural_management")').reset_index(drop=True)
-    am_dvar_area = pd.concat([pd.read_csv(path) for path in am_dvar_dfs['path']], ignore_index=True)
-    am_dvar_area['Area (million km2)'] = am_dvar_area['Area (ha)'] / 100 / 1e6
-    am_dvar_area = am_dvar_area.replace(RENAME_AM_NON_AG)
-
-    am_dvar_area_type = am_dvar_area.groupby(['Year','Type']).sum(numeric_only=True).reset_index()
-
-    am_dvar_area_type = am_dvar_area_type\
-        .groupby(['Type'])[['Year','Area (million km2)']]\
-        .apply(lambda x:list(map(list,zip(x['Year'],x['Area (million km2)']))))\
-        .reset_index()
-        
-    am_dvar_area_type.columns = ['name','data']
-    am_dvar_area_type['type'] = 'column'
-    am_dvar_area_type.to_json(f'{SAVE_DIR}/area_4_am_total_area_wide.json', orient='records')
-
-
-
-    # Plot_1-5: Agricultural management Area (km2) by Land use
-    am_dvar_area_lu = am_dvar_area.groupby(['Year','Land-use']).sum(numeric_only=True).reset_index()
-
-    am_dvar_area_lu = am_dvar_area_lu\
-        .groupby(['Land-use'])[['Year','Area (million km2)']]\
-        .apply(lambda x:list(map(list,zip(x['Year'],x['Area (million km2)']))))\
-        .reset_index()
-        
-    am_dvar_area_lu.columns = ['name','data']
-    am_dvar_area_lu['type'] = 'column'
-    am_dvar_area_lu['color'] = am_dvar_area_lu['name'].apply(lambda x: LANDUSE_ALL_COLORS[x])
-    am_dvar_area_lu.to_json(f'{SAVE_DIR}/area_5_am_lu_area_wide.json', orient='records')
-
-
-    # Plot_1-6/7: Area (km2) Transition by Land use
-    transition_path = files.query('category =="transition_matrix"')
-    transition_df_area = pd.read_csv(transition_path['path'].values[0], index_col=0).reset_index()
-    transition_df_area['Area (km2)'] = transition_df_area['Area (ha)'] / 100   
-    transition_df_area = transition_df_area.replace(RENAME_AM_NON_AG)
-
-    # Get the total area of each land use
-    transition_mat = transition_df_area.pivot(index='From land-use', columns='To land-use', values='Area (km2)')
-    transition_mat = transition_mat.reindex(index=AG_LANDUSE, columns=LANDUSE_ALL_RENAMED)
-    transition_mat = transition_mat.fillna(0)
-    total_area_from = transition_mat.sum(axis=1).values.reshape(-1, 1)
-    
-    # Calculate the percentage of each land use
-    transition_df_pct = transition_mat / total_area_from * 100
-    transition_df_pct = transition_df_pct.fillna(0).replace([np.inf, -np.inf], 0)
-
-    # Add the total area to the transition matrix
-    transition_mat['SUM'] = transition_mat.sum(axis=1)
-    transition_mat.loc['SUM'] = transition_mat.sum(axis=0)
-
-    heat_area = transition_mat.style.background_gradient(cmap='Oranges', 
-                                                        axis=1, 
-                                                        subset=pd.IndexSlice[:transition_mat.index[-2], :transition_mat.columns[-2]]).format('{:,.0f}')
-    
-    heat_pct = transition_df_pct.style.background_gradient(cmap='Oranges', 
-                                                        axis=1,
-                                                        vmin=0, 
-                                                        vmax=100).format('{:,.2f}')
-
-
-    heat_area_html = heat_area.to_html()
-    heat_pct_html = heat_pct.to_html()
-
-    # Replace '0.00' with '-' in the html
-    heat_area_html = re.sub(r'(?<!\d)0(?!\d)', '-', heat_area_html)
-    heat_pct_html = re.sub(r'(?<!\d)0.00(?!\d)', '-', heat_pct_html)
-
-    # Save the html
-    with open(f'{SAVE_DIR}/area_6_begin_end_area.html', 'w') as f:
-        f.write(heat_area_html)
-        
-    with open(f'{SAVE_DIR}/area_7_begin_end_pct.html', 'w') as f:
-        f.write(heat_pct_html)
-
-
-    ####################################################
-    #                   2) Demand                      #
-    ####################################################
-    
-    # Get the demand data
-    DEMAND_DATA_long = get_demand_df()
-    
-    # Rename the commodities index for Beef and Sheep live export
-    DEMAND_DATA_long.index = DEMAND_DATA_long.index.set_levels(
-        DEMAND_DATA_long.index.levels[1].str.replace('Beef lexp', 'Beef live export').str.replace('Sheep lexp', 'Sheep live export'),
-        level=1
-    )
-
-    # Reorder the columns to match the order in COMMODITIES_ALL
-    DEMAND_DATA_long = DEMAND_DATA_long.reindex(COMMODITIES_ALL, level=1).reset_index()
-    DEMAND_DATA_long = DEMAND_DATA_long.replace(RENAME_AM_NON_AG)
-
-    # Add columns for on-land and off-land commodities
-    DEMAND_DATA_long['on_off_land'] = DEMAND_DATA_long['COMMODITY'].apply(
-        lambda x: 'On-land' if x not in COMMODITIES_OFF_LAND else 'Off-land')
-
-    # Convert quanlity to million tonnes
-    DEMAND_DATA_long['Quantity (tonnes, ML)'] = DEMAND_DATA_long['Quantity (tonnes, ML)'] / 1e6
-    DEMAND_DATA_long = DEMAND_DATA_long.query('Year.isin(@years)')
-    DEMAND_DATA_long_filter_year = DEMAND_DATA_long.query(f'Year.isin({years_select})')
-
-    # Plot_2_1: {Total} for 'Domestic', 'Exports', 'Feed', 'Imports', 'Production'(Tonnes) 
-    DEMAND_DATA_type = DEMAND_DATA_long_filter_year.groupby(['Year','Type']).sum(numeric_only=True).reset_index()
-    DEMAND_DATA_type_wide = DEMAND_DATA_type\
-                                .groupby('Type')[['Year','Quantity (tonnes, ML)']]\
-                                .apply(lambda x:list(map(list,zip(x['Year'],x['Quantity (tonnes, ML)']))))\
-                                .reset_index()  
-                                
-    DEMAND_DATA_type_wide.columns = ['name','data']
-    DEMAND_DATA_type_wide['type'] = 'column'
-                                
-    DEMAND_DATA_type_wide.to_json(f'{SAVE_DIR}/production_1_demand_type_wide.json', orient='records')
-
-
-    # Plot_2_2: {ON/OFF land} for 'Domestic', 'Exports', 'Feed', 'Imports', 'Production'(Tonnes) 
-    DEMAND_DATA_on_off = DEMAND_DATA_long_filter_year.groupby(['Year','Type','on_off_land']).sum(numeric_only=True).reset_index()
-    DEMAND_DATA_on_off = DEMAND_DATA_on_off.sort_values(['on_off_land','Year','Type'])
-    
-    DEMAND_DATA_on_off_series = DEMAND_DATA_on_off[['on_off_land','Quantity (tonnes, ML)']]\
-                                .groupby('on_off_land')[['on_off_land','Quantity (tonnes, ML)']]\
-                                .apply(lambda x: x['Quantity (tonnes, ML)'].tolist())\
-                                .reset_index()
-                                
-    DEMAND_DATA_on_off_series.columns = ['name','data']
-    DEMAND_DATA_on_off_series['type'] = 'column'
-    
-    
-    DEMAND_DATA_on_off_categories = DEMAND_DATA_on_off.query('on_off_land == "On-land"')[['Year','Type']]\
-                                    .groupby('Year')[['Year','Type']]\
-                                    .apply(lambda x:x['Type'].tolist())\
-                                    .reset_index()
-                                    
-    DEMAND_DATA_on_off_categories.columns = ['name','categories']
-        
-    
-    
-    # Combine the JSON objects into one dictionary
-    combined_json = {
-        'series': json.loads(DEMAND_DATA_on_off_series.to_json(orient='records')),
-        'categories': json.loads(DEMAND_DATA_on_off_categories.to_json(orient='records'))
-    }
-
-    # Convert the dictionary to a JSON string
-    combined_json_str = json.dumps(combined_json)  
-    with open(f'{SAVE_DIR}/production_2_demand_on_off_wide.json', 'w') as outfile:
-        outfile.write(combined_json_str)                          
-        
-        
-    
-    
-    # Plot_2_3: {Commodity} 'Domestic', 'Exports', 'Feed', 'Imports', 'Production' (Tonnes)
-    DEMAND_DATA_commodity = DEMAND_DATA_long_filter_year.groupby(['Year','Type','COMMODITY']).sum(numeric_only=True).reset_index()
-    DEMAND_DATA_commodity = DEMAND_DATA_commodity.sort_values(['COMMODITY','Year','Type'])
-    
-    DEMAND_DATA_commodity_series = DEMAND_DATA_commodity[['COMMODITY', 'Quantity (tonnes, ML)']]\
-                                    .groupby('COMMODITY')[['Quantity (tonnes, ML)']]\
-                                    .apply(lambda x: x['Quantity (tonnes, ML)'].tolist())\
-                                    .reset_index()
-                                    
-    DEMAND_DATA_commodity_series.columns = ['name','data']
-    DEMAND_DATA_commodity_series['type'] = 'column' 
-    DEMAND_DATA_commodity_series['color'] = DEMAND_DATA_commodity_series['name'].apply(lambda x: COMMODITIES_ALL_COLORS[x])
-    
-    DEMAND_DATA_commodity_series = DEMAND_DATA_commodity_series.set_index('name').reindex(COMMODITIES_ALL).reset_index()
-    DEMAND_DATA_commodity_series = DEMAND_DATA_commodity_series.dropna()
-    
-    DEMAND_DATA_commodity_categories = DEMAND_DATA_commodity.query('COMMODITY == "Apples"')[['Year','Type']]\
-                                        .groupby('Year')[['Year','Type']]\
-                                        .apply(lambda x: x['Type'].tolist())\
-                                        .reset_index()
-                                        
-    DEMAND_DATA_commodity_categories.columns = ['name','categories']
-    
-    combined_json = {   
-        'series': json.loads(DEMAND_DATA_commodity_series.to_json(orient='records')),
-        'categories': json.loads(DEMAND_DATA_commodity_categories.to_json(orient='records'))
-    }
-    
-    combined_json_str = json.dumps(combined_json)
-    with open(f'{SAVE_DIR}/production_3_demand_commodity.json', 'w') as outfile:
-        outfile.write(combined_json_str)
-
-
-
-
-    # Plot_2-4_(1-2): Domestic On/Off land commodities (Million Tonnes)
-    for idx,on_off_land in enumerate(DEMAND_DATA_long['on_off_land'].unique()):
-        DEMAND_DATA_on_off_commodity = DEMAND_DATA_long.query('on_off_land == @on_off_land and Type == "Domestic" ')
-        
-        DEMAND_DATA_on_off_commodity_wide = DEMAND_DATA_on_off_commodity\
-            .groupby(['COMMODITY'])[['Year','Quantity (tonnes, ML)']]\
-            .apply(lambda x: list(zip(x['Year'],x['Quantity (tonnes, ML)'])))\
-            .reset_index()
-            
-        DEMAND_DATA_on_off_commodity_wide.columns = ['name','data']
-        DEMAND_DATA_on_off_commodity_wide['type'] = 'column'
-        DEMAND_DATA_on_off_commodity_wide['color'] = DEMAND_DATA_on_off_commodity_wide['name'].apply(lambda x: COMMODITIES_ALL_COLORS[x])
-
-        DEMAND_DATA_on_off_commodity_wide.to_json(f'{SAVE_DIR}/production_4_{idx+1}_demand_domestic_{on_off_land}_commodity.json', orient='records')
-        
-        
-
-    # Plot_2-5_(2-5): Commodities for 'Exports','Feed','Imports','Production' (Million Tonnes)
-    for idx,Type in enumerate(DEMAND_DATA_long['Type'].unique()):
-        if Type == 'Domestic':
-            continue
-        DEMAND_DATA_commodity = DEMAND_DATA_long.query('Type == @Type')
-        DEMAND_DATA_commodity_wide = DEMAND_DATA_commodity\
-            .groupby(['COMMODITY'])[['Year','Quantity (tonnes, ML)']]\
-            .apply(lambda x: list(zip(x['Year'],x['Quantity (tonnes, ML)'])))\
-            .reset_index()
-            
-        DEMAND_DATA_commodity_wide.columns = ['name','data']
-        DEMAND_DATA_commodity_wide['type'] = 'column'
-        DEMAND_DATA_commodity_wide['color'] = DEMAND_DATA_commodity_wide['name'].apply(lambda x: COMMODITIES_ALL_COLORS[x])
-        
-        DEMAND_DATA_commodity_wide = DEMAND_DATA_commodity_wide.set_index('name').reindex(COMMODITIES_ALL).reset_index()
-        DEMAND_DATA_commodity_wide = DEMAND_DATA_commodity_wide.dropna()
-        
-        DEMAND_DATA_commodity_wide.to_json(f'{SAVE_DIR}/production_5_{idx+1}_demand_{Type}_commodity.json', orient='records')
-        
-        
-        
-    # Plot_2-5-6: Production (LUTO outputs, Million Tonnes)
-    quantity_csv_paths = files.query('category == "quantity" and base_name == "quantity_comparison" and year_types == "single_year"').reset_index(drop=True)
-    quantity_df = get_quantity_df(quantity_csv_paths)
-    quantity_df = quantity_df.replace({'Sheep lexp': 'Sheep live export', 'Beef lexp': 'Beef live export'})
-    
-    quantity_df_wide = quantity_df\
-        .groupby(['Commodity'])[['Year','Prod_targ_year (tonnes, ML)']]\
-        .apply(lambda x: list(map(list,zip(x['Year'],x['Prod_targ_year (tonnes, ML)']))))\
-        .reset_index()
-        
-    quantity_df_wide.columns = ['name','data']
-    quantity_df_wide['type'] = 'column'
-    quantity_df_wide['color'] = quantity_df_wide['name'].apply(lambda x: COMMODITIES_ALL_COLORS[x])
-    
-    quantity_df_wide = quantity_df_wide.set_index('name').reindex(COMMODITIES_ALL).reset_index()
-    quantity_df_wide = quantity_df_wide.dropna()
-    
-    quantity_df_wide.to_json(f'{SAVE_DIR}/production_5_6_demand_Production_commodity_from_LUTO.json', orient='records')
-    
-    
-    # Plot_2-7: Demand achievement in the final target year (%)
-    quantify_diff = files.query('category == "quantity" and base_name == "quantity_comparison" and year_types == "single_year"').reset_index(drop=True)
-    quantify_diff = pd.concat([pd.read_csv(path) for path in quantify_diff['path']], ignore_index=True)
-    
-    quantify_diff = quantify_diff.replace({'Sheep lexp': 'Sheep live export', 'Beef lexp': 'Beef live export'})
-    quantify_diff = quantify_diff[['Year','Commodity','Prop_diff (%)']].rename(columns={'Prop_diff (%)': 'Demand Achievement (%)'})
-    
-    # Add a fake data as placeholder for the year 2010
-    quantify_diff_fake = quantify_diff.query('Year == 2011').copy()
-    quantify_diff_fake['Year'] = 2010
-    quantify_diff_fake['Demand Achievement (%)'] = 100
-    quantify_diff = pd.concat([quantify_diff_fake, quantify_diff], ignore_index=True)
-
-    # Remove rows where Demand Achievement (%) is 100 across all years
-    mask = quantify_diff.groupby('Commodity')['Demand Achievement (%)'].transform(lambda x: (round(x) == 100).all())
-    quantify_diff = quantify_diff[~mask]
-    
-    
-    quantify_diff_fake
-    
-    quantify_diff_wide = quantify_diff\
-        .groupby(['Commodity'])[['Year','Demand Achievement (%)']]\
-        .apply(lambda x: list(map(list,zip(x['Year'],x['Demand Achievement (%)']))))\
-        .reset_index()
-        
-    quantify_diff_wide.columns = ['name','data']
-    quantify_diff_wide['type'] = 'spline'
-    quantify_diff_wide['showInLegend'] = True
-    
-    quantify_diff_wide = quantify_diff_wide.set_index('name').reindex(COMMODITIES_ALL).reset_index()
-    quantify_diff_wide = quantify_diff_wide.dropna()
-
-    quantify_diff_wide.to_json(f'{SAVE_DIR}/production_6_demand_achievement_commodity.json', orient='records')
-
-
-
-
-
-    ####################################################
-    #                  3) Economics                    #
-    ####################################################
-    
-    
-    # Get the revenue and cost data
-    revenue_ag_df = files.query('category == "revenue" and base_name == "revenue_agricultural_commodity" and year_types != "begin_end_year"').reset_index(drop=True)
-    revenue_ag_df = pd.concat([pd.read_csv(path) for path in revenue_ag_df['path']], ignore_index=True)
-    revenue_ag_df = revenue_ag_df.replace({'Revenue':'Crop'})
-    revenue_ag_df['Value (billion)'] = revenue_ag_df['Value ($)'] / 1e9
-    revenue_ag_df = revenue_ag_df.replace(RENAME_AM_NON_AG)
-    
-    revenue_am_df = files.query('category == "revenue" and base_name == "revenue_agricultural_management" and year_types != "begin_end_year"').reset_index(drop=True)
-    revenue_am_df = pd.concat([pd.read_csv(path) for path in revenue_am_df['path']], ignore_index=True)
-    revenue_am_df['Value (billion)'] = revenue_am_df['Value ($)'] / 1e9
-    revenue_am_df = revenue_am_df.replace(RENAME_AM_NON_AG)
-    
-    revenue_non_ag_df = files.query('category == "revenue" and base_name == "revenue_non_ag" and year_types != "begin_end_year"').reset_index(drop=True)
-    revenue_non_ag_df = pd.concat([pd.read_csv(path) for path in revenue_non_ag_df['path']], ignore_index=True)
-    revenue_non_ag_df['Value (billion)'] = revenue_non_ag_df['Value ($)'] / 1e9
-    revenue_non_ag_df = revenue_non_ag_df.replace(RENAME_AM_NON_AG)
-    
-    cost_ag_df = files.query('category == "cost" and base_name == "cost_agricultural_commodity" and year_types != "begin_end_year"').reset_index(drop=True)
-    cost_ag_df = pd.concat([pd.read_csv(path) for path in cost_ag_df['path']], ignore_index=True)
-    cost_ag_df['Value (billion)'] = cost_ag_df['Value ($)'] * -1 / 1e9
-    cost_ag_df = cost_ag_df.replace(RENAME_AM_NON_AG)
-
-    cost_am_df = files.query('category == "cost" and base_name == "cost_agricultural_management" and year_types != "begin_end_year"').reset_index(drop=True)
-    cost_am_df = pd.concat([pd.read_csv(path) for path in cost_am_df['path']], ignore_index=True)
-    cost_am_df['Value (billion)'] = cost_am_df['Value ($)'] * -1 / 1e9
-    cost_am_df = cost_am_df.replace(RENAME_AM_NON_AG)
-    
-    cost_non_ag_df = files.query('category == "cost" and base_name == "cost_non_ag" and year_types != "begin_end_year"').reset_index(drop=True)
-    cost_non_ag_df = pd.concat([pd.read_csv(path) for path in cost_non_ag_df['path']], ignore_index=True)
-    cost_non_ag_df['Value (billion)'] = cost_non_ag_df['Value ($)'] * -1 / 1e9
-    cost_non_ag_df = cost_non_ag_df.replace(RENAME_AM_NON_AG)
-    
-    cost_transition_ag2ag_df = files.query('category == "cost" and base_name == "cost_transition_ag2ag" and year_types != "begin_end_year"').reset_index(drop=True)
-    cost_transition_ag2ag_df = pd.concat([pd.read_csv(path) for path in cost_transition_ag2ag_df['path']], ignore_index=True)
-    cost_transition_ag2ag_df['Value (million)'] = cost_transition_ag2ag_df['Cost ($)'] * -1 / 1e6
-    cost_transition_ag2ag_df['Value (billion)'] = cost_transition_ag2ag_df['Value (million)'] / 1e3
-    cost_transition_ag2ag_df = cost_transition_ag2ag_df.replace(RENAME_AM_NON_AG)
-    
-    cost_transition_ag2non_ag_df = files.query('category == "cost" and base_name == "cost_transition_ag2non_ag" and year_types != "begin_end_year"').reset_index(drop=True)
-    cost_transition_ag2non_ag_df = pd.concat([pd.read_csv(path) for path in cost_transition_ag2non_ag_df['path']], ignore_index=True)
-    cost_transition_ag2non_ag_df['Value (million)'] = cost_transition_ag2non_ag_df['Cost ($)'] * -1 / 1e6
-    cost_transition_ag2non_ag_df['Value (billion)'] = cost_transition_ag2non_ag_df['Value (million)'] / 1e3
-    cost_transition_ag2non_ag_df = cost_transition_ag2non_ag_df.replace(RENAME_AM_NON_AG)
-    
-    cost_transition_non_ag2ag_df = files.query('base_name == "cost_transition_non_ag2_ag" and year_types != "begin_end_year"')
-    cost_transition_non_ag2ag_df = pd.concat([pd.read_csv(path) for path in cost_transition_non_ag2ag_df['path']], ignore_index=True)
-    cost_transition_non_ag2ag_df['Value (million)'] = cost_transition_non_ag2ag_df['Cost ($)'] * -1 / 1e6
-    cost_transition_non_ag2ag_df['Value (billion)'] = cost_transition_non_ag2ag_df['Value (million)'] / 1e3
-    cost_transition_non_ag2ag_df = cost_transition_non_ag2ag_df.replace(RENAME_AM_NON_AG)
-    
-
-    # Plot_3-1: Revenue and Cost data for all types (Billion $)
-    revenue_ag_sum = revenue_ag_df.groupby(['Year']).sum(numeric_only=True).reset_index()
-    revenue_ag_sum.insert(1,'Type','Agricultural land-use (revenue)')
-    
-    revenue_am_sum = revenue_am_df.groupby(['Year']).sum(numeric_only=True).reset_index()
-    revenue_am_sum.insert(1,'Type','Agricultural management (revenue)')
-    
-    revenue_non_ag_sum = revenue_non_ag_df.groupby(['Year']).sum(numeric_only=True).reset_index()
-    revenue_non_ag_sum.insert(1,'Type','Non-agricultural land-use (revenue)')
-    
-    cost_ag_sum = cost_ag_df.groupby(['Year']).sum(numeric_only=True).reset_index()
-    cost_ag_sum.insert(1,'Type','Agricultural land-use (cost)')
-    
-    cost_am_sum = cost_am_df.groupby(['Year']).sum(numeric_only=True).reset_index()
-    cost_am_sum.insert(1,'Type','Agricultural management (cost)')
-    
-    cost_non_ag_sum = cost_non_ag_df.groupby(['Year']).sum(numeric_only=True).reset_index()
-    cost_non_ag_sum.insert(1,'Type','Non-agricultural land-use (cost)')
-    
-    cost_transition_ag2ag_sum = cost_transition_ag2ag_df.groupby(['Year']).sum(numeric_only=True).reset_index()
-    cost_transition_ag2ag_sum.insert(1,'Type','Transition cost (Ag2Ag)')
-    
-    cost_transition_ag2non_sum = cost_transition_ag2non_ag_df.groupby(['Year']).sum(numeric_only=True).reset_index()
-    cost_transition_ag2non_sum.insert(1,'Type','Transition cost (Ag2Non-Ag)')
-    
-    cost_transition_non_ag2ag_sum = cost_transition_non_ag2ag_df.groupby(['Year']).sum(numeric_only=True).reset_index()
-    cost_transition_non_ag2ag_sum.insert(1,'Type','Transition cost (Non-Ag2Ag)')
-    
-    
-    rev_cost_all = pd.concat([
-        revenue_ag_sum,revenue_am_sum,revenue_non_ag_sum,
-        cost_ag_sum,cost_am_sum,cost_non_ag_sum,
-        cost_transition_ag2ag_sum,cost_transition_ag2non_sum,
-        cost_transition_non_ag2ag_sum],axis=0
-    ).groupby(['Year','Type']
-    ).sum(numeric_only=True
-    ).reset_index()
-
-    rev_cost_net = rev_cost_all.groupby(['Year']).sum(numeric_only=True).reset_index()
-    rev_cost_net['Type'] = 'Profit'
-    
-    rev_cost_all_wide = rev_cost_all\
-        .groupby(['Type'])[['Year','Value (billion)']]\
-        .apply(lambda x: list(map(list,zip(x['Year'],x['Value (billion)']))))\
-        .reset_index()
-    rev_cost_all_wide.columns = ['name','data']
-    rev_cost_all_wide['type'] = 'column'
-        
-    rev_cost_net_wide = rev_cost_net\
-        .groupby(['Type'])[['Year','Value (billion)']]\
-        .apply(lambda x: list(map(list,zip(x['Year'],x['Value (billion)']))))\
-        .reset_index()
-    rev_cost_net_wide.columns = ['name','data']
-    rev_cost_net_wide['type'] = 'spline'
-    
-    rev_cost_wide_json = pd.concat([rev_cost_all_wide, rev_cost_net_wide],axis=0)
-    
-    # Define the specific order
-    order = [
-        'Agricultural land-use (revenue)', 
-        'Agricultural management (revenue)', 
-        'Non-agricultural land-use (revenue)',
-        'Agricultural land-use (cost)', 
-        'Agricultural management (cost)', 
-        'Non-agricultural land-use (cost)',
-        'Transition cost (Ag2Ag)',
-        'Transition cost (Ag2Non-Ag)',
-        'Transition cost (Non-Ag2Ag)',
-        'Profit'
-    ]
-    rev_cost_wide_json = rev_cost_wide_json.set_index('name').reindex(order).reset_index()
-    
-    rev_cost_wide_json.to_json(f'{SAVE_DIR}/economics_0_rev_cost_all_wide.json', orient='records')
-    
-    
-    
-
-    # Plot_3-1: Revenue for Agricultural land-use (Billion Dollars)
-    keep_cols = ['Year', 'Value (billion)', 'Value ($)']
-    loop_cols = revenue_ag_df.columns.difference(keep_cols)
-
-    for idx,col in enumerate(loop_cols):
-        take_cols = keep_cols + [col]
-        df = revenue_ag_df[take_cols].groupby(['Year', col]).sum(numeric_only=True).reset_index()
-        # convert to wide format
-        df_wide = df.groupby(col)[['Year','Value (billion)']]\
-                    .apply(lambda x: list(map(list,zip(x['Year'],x['Value (billion)']))))\
-                    .reset_index()
-                    
-        df_wide.columns = ['name','data']
-        df_wide['type'] = 'column'
-        
-        df_wide.to_json(f'{SAVE_DIR}/economics_1_ag_revenue_{idx+1}_{col}_wide.json', orient='records')
-
-
-
-    # Plot_3-2: Cost for Agricultural land-use (Billion Dollars)
-    keep_cols = ['Year', 'Value (billion)', 'Value ($)']
-    loop_cols = cost_ag_df.columns.difference(keep_cols)
-    
-    for idx,col in enumerate(loop_cols):
-        take_cols = keep_cols + [col]
-        df = cost_ag_df[take_cols].groupby(['Year', col]).sum(numeric_only=True).reset_index()
-        # convert to wide format
-        df_wide = df.groupby(col)[['Year','Value (billion)']]\
-                    .apply(lambda x: list(map(list,zip(x['Year'],x['Value (billion)']))))\
-                    .reset_index()
-        df_wide.columns = ['name','data']
-        df_wide['type'] = 'column'
-        # save to disk
-        df_wide.to_json(f'{SAVE_DIR}/economics_2_ag_cost_{idx+1}_{col}_wide.json', orient='records')
-
-
-    # # Plot_3-3: Revenue and Cost data (Billion Dollars)
-    # rev_cost_compare = get_rev_cost(revenue_ag_df,cost_ag_df)
-    # rev_cost_compare = rev_cost_compare.sort_values(['Year'])
-    # rev_cost_compare['rev_low'] = 0
-    
-    # rev_cost_compare_rev = rev_cost_compare[['rev_low','Revenue (billion)']].copy()
-    # rev_cost_compare_rev.columns = ['low','high']
-    # rev_cost_compare_rev_records = {'name' : 'Revenue',
-    #                                 'data': list(map(list,zip(rev_cost_compare['rev_low'],rev_cost_compare['Revenue (billion)'])))}
-    
-    
-    # rev_cost_compare_cost = rev_cost_compare[['Profit (billion)','Revenue (billion)']].copy()
-    # rev_cost_compare_cost.columns = ['low','high']
-    # rev_cost_compare_cost_records = {'name' : 'Cost',
-    #                                 'data': list(map(list,zip(rev_cost_compare['Profit (billion)'],rev_cost_compare['Revenue (billion)'])))}
-    
-    # rev_cost_compare_records = {'categories': [str(i) for i in rev_cost_compare['Year'].unique()],
-    #                             'series': [rev_cost_compare_rev_records,rev_cost_compare_cost_records]}
-    
-
-    # with open(f'{SAVE_DIR}/economics_3_rev_cost_all.json', 'w') as outfile:
-    #     outfile.write(json.dumps(rev_cost_compare_records))
-    
-    
-    
-    # Plot_3-4: Revenue for Agricultural Management (Billion $)
-    keep_cols = ['Year', 'Value (billion)', 'Value ($)']
-    loop_cols = revenue_am_df.columns.difference(keep_cols)
-    
-    for idx,col in enumerate(loop_cols):
-        take_cols = keep_cols + [col]
-        df = revenue_am_df[take_cols].groupby(['Year', col]).sum(numeric_only=True).reset_index()
-        # convert to wide format
-        df_wide = df.groupby(col)[['Year','Value (billion)']]\
-                    .apply(lambda x: list(map(list,zip(x['Year'],x['Value (billion)']))))\
-                    .reset_index()
-        df_wide.columns = ['name','data']
-        df_wide['type'] = 'column'
-        # save to disk
-        df_wide.to_json(f'{SAVE_DIR}/economics_4_am_revenue_{idx+1}_{col}_wide.json', orient='records')
-
-
-
-    # Plot_3-5: Cost for Agricultural Management (Billion $)
-    keep_cols = ['Year', 'Value (billion)','Value ($)']
-    loop_cols = cost_am_df.columns.difference(keep_cols)
-    
-    for idx,col in enumerate(loop_cols):
-        take_cols = keep_cols + [col]
-        df = cost_am_df[take_cols].groupby(['Year', col]).sum(numeric_only=True).reset_index()
-        # convert to wide format
-        df_wide = df.groupby(col)[['Year','Value (billion)']]\
-                    .apply(lambda x: list(map(list,zip(x['Year'],x['Value (billion)']))))\
-                    .reset_index()
-        df_wide.columns = ['name','data']
-        df_wide['type'] = 'column'
-        # save to disk
-        df_wide.to_json(f'{SAVE_DIR}/economics_5_am_cost_{idx+1}_{col}_wide.json', orient='records')
-        
-        
-    # Plot_3-6: Revenue for Non-Agricultural land-use (Billion $)
-    keep_cols = ['Year', 'Value (billion)','Value ($)']
-    loop_cols = revenue_non_ag_df.columns.difference(keep_cols)
-    
-    for idx,col in enumerate(loop_cols):
-        take_cols = keep_cols + [col]
-        df = revenue_non_ag_df[take_cols].groupby(['Year', col]).sum(numeric_only=True).reset_index()
-        # convert to wide format
-        df_wide = df.groupby(col)[['Year','Value (billion)']]\
-                    .apply(lambda x: list(map(list,zip(x['Year'],x['Value (billion)']))))\
-                    .reset_index()
-        df_wide.columns = ['name','data']
-        df_wide['type'] = 'column'
-        # save to disk
-        df_wide.to_json(f'{SAVE_DIR}/economics_6_non_ag_revenue_{idx+1}_{col}_wide.json', orient='records')
-        
-        
-    # Plot_3-7: Cost for Non-Agricultural land-use (Billion $)
-    keep_cols = ['Year', 'Value (billion)','Value ($)']
-    loop_cols = cost_non_ag_df.columns.difference(keep_cols)
-    
-    for idx,col in enumerate(loop_cols):
-        take_cols = keep_cols + [col]
-        df = cost_non_ag_df[take_cols].groupby(['Year', col]).sum(numeric_only=True).reset_index()
-        # convert to wide format
-        df_wide = df.groupby(col)[['Year','Value (billion)']]\
-                    .apply(lambda x: list(map(list,zip(x['Year'],x['Value (billion)']))))\
-                    .reset_index()
-        df_wide.columns = ['name','data']
-        df_wide['type'] = 'column'
-        # save to disk
-        df_wide.to_json(f'{SAVE_DIR}/economics_7_non_ag_cost_{idx+1}_{col}_wide.json', orient='records')
-    
-    
-    # Plot_3-8: Transition cost for Ag to Ag (million $)
-    keep_cols = ['Year', 'Value (million)','Cost ($)']
-    loop_cols = ['Type', 'From land-use', 'To land-use']
-    
-    for idx,col in enumerate(loop_cols):
-        take_cols = keep_cols + [col]
-        df = cost_transition_ag2ag_df[take_cols].groupby(['Year', col]).sum(numeric_only=True).reset_index()
-        # convert to wide format
-        df_wide = df.groupby(col)[['Year','Value (million)']]\
-                    .apply(lambda x: list(map(list,zip(x['Year'],x['Value (million)']))))\
-                    .reset_index()
-        df_wide.columns = ['name','data']
-        df_wide['type'] = 'column'
-        # save to disk
-        df_wide.to_json(f'{SAVE_DIR}/economics_8_transition_ag2ag_cost_{idx+1}_{col}_wide.json', orient='records')
-        
-    
-    # Save the transition matrix cost
-    cost_transition_ag2ag_trans_mat = cost_transition_ag2ag_df.groupby(['Year','From land-use', 'To land-use']).sum(numeric_only=True).reset_index()
-    cost_transition_ag2ag_trans_mat = cost_transition_ag2ag_trans_mat.set_index(['Year','From land-use', 'To land-use'])
-    cost_transition_ag2ag_trans_mat = cost_transition_ag2ag_trans_mat\
-                                        .reindex(index = pd.MultiIndex.from_product([years, AG_LANDUSE, AG_LANDUSE], 
-                                                 names = ['Year','From land-use', 'To land-use'])).reset_index()
-    
-    cost_transition_ag2ag_trans_mat['idx_from'] = cost_transition_ag2ag_trans_mat['From land-use']\
-                                                    .apply(lambda x: AG_LANDUSE.index(x))
-    cost_transition_ag2ag_trans_mat['idx_to'] = cost_transition_ag2ag_trans_mat['To land-use']\
-                                                    .apply(lambda x: AG_LANDUSE.index(x))
-                                                    
-    cost_transition_ag2ag_trans_mat_data = cost_transition_ag2ag_trans_mat\
-                                    .groupby(['Year'])[['idx_from','idx_to', 'Value (million)']]\
-                                    .apply(lambda x: list(map(list,zip(x['idx_from'],x['idx_to'],x['Value (million)']))))\
-                                    .reset_index()                             
-    cost_transition_ag2ag_trans_mat_data.columns = ['Year','data']
-    
-    cost_transition_ag2ag_trans_mat_json = {'categories': AG_LANDUSE,
-                                            'series': json.loads(cost_transition_ag2ag_trans_mat_data.to_json(orient='records'))}
-    
-    with open(f'{SAVE_DIR}/economics_8_transition_ag2ag_cost_4_transition_matrix.json', 'w') as outfile:
-        outfile.write(json.dumps(cost_transition_ag2ag_trans_mat_json))
-                                    
-                                    
-                                    
-                                        
-                                
-    # Plot_3-9: Transition cost for Ag to Non-Ag (million $)
-    keep_cols = ['Year', 'Value (million)','Cost ($)']
-    loop_cols = ['Cost type', 'From land-use', 'To land-use']
-    
-    for idx,col in enumerate(loop_cols):
-        take_cols = keep_cols + [col]
-        df = cost_transition_ag2non_ag_df[take_cols].groupby(['Year', col]).sum(numeric_only=True).reset_index()
-        # convert to wide format
-        df_wide = df.groupby(col)[['Year','Value (million)']]\
-                    .apply(lambda x: list(map(list,zip(x['Year'],x['Value (million)']))))\
-                    .reset_index()
-        df_wide.columns = ['name','data']
-        df_wide['type'] = 'column'
-        # save to disk
-        df_wide.to_json(f'{SAVE_DIR}/economics_9_transition_ag2non_cost_{idx+1}_{col}_wide.json', orient='records')
-        
-        
-    # Get the transition matrix cost
-    cost_transition_ag2non_ag_trans_mat = cost_transition_ag2non_ag_df\
-                                            .groupby(['Year','From land-use', 'To land-use'])\
-                                            .sum(numeric_only=True).reset_index()
-                                            
-    cost_transition_ag2non_ag_trans_mat = cost_transition_ag2non_ag_trans_mat\
-                                           .set_index(['Year','From land-use', 'To land-use'])\
-                                           .reindex(index = pd.MultiIndex.from_product([years, AG_LANDUSE, RENAME_NON_AG.values()],
-                                                    names = ['Year','From land-use', 'To land-use'])).reset_index()
-                                           
-    cost_transition_ag2non_ag_trans_mat['idx_from'] = cost_transition_ag2non_ag_trans_mat['From land-use']\
-                                                    .apply(lambda x: AG_LANDUSE.index(x))
-    cost_transition_ag2non_ag_trans_mat['idx_to']  = cost_transition_ag2non_ag_trans_mat['To land-use']\
-                                                    .apply(lambda x: list(RENAME_NON_AG.values()).index(x))
-                                                    
-
-    cost_transition_ag2non_ag_trans_mat_data = cost_transition_ag2non_ag_trans_mat\
-                                    .groupby(['Year'])[['idx_from','idx_to', 'Value (million)']]\
-                                    .apply(lambda x: list(map(list,zip(x['idx_from'],x['idx_to'],x['Value (million)']))))\
-                                    .reset_index()                            
-    cost_transition_ag2non_ag_trans_mat_data.columns = ['Year','data']
-    
-    
-    cost_transition_ag2non_ag_trans_mat_json = {'categories_from': AG_LANDUSE,
-                                                'categories_to': list(RENAME_NON_AG.values()),
-                                                'series': json.loads(cost_transition_ag2non_ag_trans_mat_data.to_json(orient='records'))}
-    
-    
-    with open(f'{SAVE_DIR}/economics_9_transition_ag2non_cost_4_transition_matrix.json', 'w') as outfile:
-        outfile.write(json.dumps(cost_transition_ag2non_ag_trans_mat_json))
-    
-
-        
-    # Plot_3-10: Transition cost for Non-Ag to Ag (Billion $)
-    keep_cols = ['Year', 'Value (million)','Cost ($)']
-    loop_cols = ['Cost type', 'From land-use', 'To land-use']
-    
-    for idx,col in enumerate(loop_cols):
-        take_cols = keep_cols + [col]
-        df = cost_transition_non_ag2ag_df[take_cols].groupby(['Year', col]).sum(numeric_only=True).reset_index()
-        # convert to wide format
-        df_wide = df.groupby(col)[['Year','Value (million)']]\
-                    .apply(lambda x: list(map(list,zip(x['Year'],x['Value (million)']))))\
-                    .reset_index()
-        df_wide.columns = ['name','data']
-        df_wide['type'] = 'column'
-        # save to disk
-        df_wide.to_json(f'{SAVE_DIR}/economics_10_transition_non_ag2ag_cost_{idx+1}_{col}_wide.json', orient='records')
-        
-    # Get the transition matrix cost
-    cost_transition_non_ag2ag_trans_mat = cost_transition_non_ag2ag_df\
-                                            .groupby(['Year','From land-use', 'To land-use'])\
-                                            .sum(numeric_only=True).reset_index()
-                                            
-    cost_transition_non_ag2ag_trans_mat = cost_transition_non_ag2ag_trans_mat\
-                                             .set_index(['Year','From land-use', 'To land-use'])\
-                                            .reindex(index = pd.MultiIndex.from_product([years, RENAME_NON_AG.values(), AG_LANDUSE],
-                                                     names = ['Year','From land-use', 'To land-use'])).reset_index()
-                                            
-    cost_transition_non_ag2ag_trans_mat['idx_from'] = cost_transition_non_ag2ag_trans_mat['From land-use']\
-                                                    .apply(lambda x: list(RENAME_NON_AG.values()).index(x))
-    cost_transition_non_ag2ag_trans_mat['idx_to'] = cost_transition_non_ag2ag_trans_mat['To land-use']\
-                                                    .apply(lambda x: AG_LANDUSE.index(x))
-                                                    
-    cost_transition_non_ag2ag_trans_mat_data = cost_transition_non_ag2ag_trans_mat\
-                                    .groupby(['Year'])[['idx_from','idx_to', 'Value (million)']]\
-                                    .apply(lambda x: list(map(list,zip(x['idx_from'],x['idx_to'],x['Value (million)']))))\
-                                    .reset_index()
-                                    
-    cost_transition_non_ag2ag_trans_mat_data.columns = ['Year','data']
-    
-    cost_transition_non_ag2ag_trans_mat_json = {
-        'categories_from': list(RENAME_NON_AG.values()),
-        'categories_to': AG_LANDUSE,
-        'series': json.loads(cost_transition_non_ag2ag_trans_mat_data.to_json(orient='records'))}  
-    
-    with open(f'{SAVE_DIR}/economics_10_transition_non_ag2ag_cost_4_transition_matrix.json', 'w') as outfile:
-        outfile.write(json.dumps(cost_transition_non_ag2ag_trans_mat_json))                                              
-                                                
-
-
-
-
-
-    ####################################################
-    #                       4) GHGs                    #
-    ####################################################
-    if settings.GHG_EMISSIONS_LIMITS == 'on':
-        GHG_files_onland = files.query('category == "GHG" and base_name.str.contains("GHG_emissions_separate") and year_types != "begin_end_year"').reset_index(drop=True)
-        GHG_files_onland = pd.concat([pd.read_csv(path) for path in GHG_files_onland['path']], ignore_index=True)
-        GHG_files_onland['CO2_type'] = GHG_files_onland['CO2_type'].replace(GHG_NAMES)
-        GHG_files_onland['Value (Mt CO2e)'] = GHG_files_onland['Value (t CO2e)'] / 1e6
-        GHG_files_onland = GHG_files_onland.replace(RENAME_AM_NON_AG)
-        
-        def get_landuse_type(x):
-            if x in LU_CROPS:
-                return 'Crop'
-            elif x in LVSTK_NATURAL:
-                return 'Livestock - natural land'
-            elif x in LVSTK_MODIFIED:
-                return 'Livestock - modified land'
-            else:
-                return 'Unallocated land'
-            
-        GHG_files_onland['Land-use type'] = GHG_files_onland['Land-use'].apply(get_landuse_type)
-
-        # Read the off-land GHG emissions
-        GHG_off_land = files.query('category == "GHG" and base_name == "GHG_emissions_offland_commodity" and year_types != "begin_end_year"').reset_index(drop=True)
-        GHG_off_land = pd.concat([pd.read_csv(path) for path in GHG_off_land['path']], ignore_index=True)
-        GHG_off_land['Value (Mt CO2e)'] = GHG_off_land['Total GHG Emissions (tCO2e)'] / 1e6
-        GHG_off_land['COMMODITY'] = GHG_off_land['COMMODITY'].apply(lambda x: x[0].capitalize() + x[1:])
-        GHG_off_land['Emission Source'] = GHG_off_land['Emission Source'].replace({'CO2': 'Carbon Dioxide (CO2)',
-                                                                                'CH4': 'Methane (CH4)',
-                                                                                'N2O': 'Nitrous Oxide (N2O)'})
-        
-        
-        GHG_limit = files.query('category == "GHG" and base_name == "GHG_emissions" and year_types != "begin_end_year"').reset_index(drop=True)
-        GHG_limit = pd.concat([pd.read_csv(path) for path in GHG_limit['path']], ignore_index=True).query('Variable == "GHG_EMISSIONS_LIMIT_TCO2e"')
-        GHG_limit['Value (Mt CO2e)'] = GHG_limit['Emissions (t CO2e)'] / 1e6
-        GHG_limit_wide = list(map(list,zip(GHG_limit['Year'],GHG_limit['Value (Mt CO2e)'])))
-        
-        
-        # Plot_4-1: GHG of cumulative emissions (Mt)
-        Emission_onland = GHG_files_onland.groupby('Year')['Value (Mt CO2e)'].sum(numeric_only = True).reset_index()
-        Emission_onland = Emission_onland[['Year','Value (Mt CO2e)']]
-        
-        Emission_offland = GHG_off_land.groupby('Year').sum(numeric_only=True).reset_index()
-        Emission_offland = Emission_offland[['Year','Value (Mt CO2e)']]
-        Emission_offland['Type'] = 'Off-land Commodity'
-        
-        Net_emission = pd.concat([Emission_onland,Emission_offland],axis=0)
-        Net_emission = Net_emission.groupby(['Year']).sum(numeric_only = True).reset_index()
-        
-        Cumsum_emissions = Net_emission.copy()
-        Cumsum_emissions['Cumulative GHG emissions (Mt)'] = Cumsum_emissions.cumsum()['Value (Mt CO2e)']
-        Cumsum_emissions = Cumsum_emissions[['Year','Cumulative GHG emissions (Mt)']]
-        
-        Cumsum_emissions_json = [{'data': list(map(list,zip(Cumsum_emissions['Year'],Cumsum_emissions['Cumulative GHG emissions (Mt)']))),
-                                'type' : 'column'}]
-        
-        with open(f'{SAVE_DIR}/GHG_1_cunsum_emission_Mt.json', 'w') as outfile:
-            json.dump(Cumsum_emissions_json, outfile)
-        
-
-        # Plot_4-2: GHG from individual emission sectors (Mt)
-        GHG_files_wide_onland = GHG_files_onland[['Year','Type','Value (Mt CO2e)']]
-        GHG_files_wide_offland = Emission_offland[['Year','Type','Value (Mt CO2e)']]
-        
-        GHG_files_wide = pd.concat([GHG_files_wide_onland,GHG_files_wide_offland],axis=0)
-        GHG_files_wide = GHG_files_wide.groupby(['Type','Year']).sum(numeric_only=True).reset_index()
-        
-        
-        GHG_files_wide = GHG_files_wide\
-            .groupby(['Type'])[['Year','Value (Mt CO2e)']]\
-            .apply(lambda x:list(map(list,zip(x['Year'],x['Value (Mt CO2e)']))))\
-            .reset_index()
-            
-        GHG_files_wide.columns = ['name','data'] 
-        GHG_files_wide['type'] = 'column'
-        
-        GHG_files_wide.loc[len(GHG_files_wide)] = ['Net emissions', list(map(list,zip(Net_emission['Year'],Net_emission['Value (Mt CO2e)']))), 'line']
-        GHG_files_wide.loc[len(GHG_files_wide)] = ['GHG emissions limit', GHG_limit_wide, 'line']
-        GHG_files_wide.to_json(f'{SAVE_DIR}/GHG_2_individual_emission_Mt.json', orient='records')
-
-
-
-        # Plot_4-3: GHG emission (Mt) for on-land
-        GHG_agricultural = GHG_files_onland.query('Type == "Agricultural Landuse"').copy()
-        
-        GHG_CO2 = GHG_agricultural.query('~CO2_type.isin(@GHG_CATEGORY.keys())').copy()
-        GHG_CO2['GHG Category'] = 'CO2'
-
-        GHG_nonCO2 = GHG_agricultural.query('CO2_type.isin(@GHG_CATEGORY.keys())').copy()
-        GHG_nonCO2['GHG Category'] = GHG_nonCO2['CO2_type'].apply(lambda x: GHG_CATEGORY[x].keys())
-        GHG_nonCO2['Multiplier'] = GHG_nonCO2['CO2_type'].apply(lambda x: GHG_CATEGORY[x].values())
-        GHG_nonCO2 = GHG_nonCO2.explode(['GHG Category','Multiplier']).reset_index(drop=True)
-        GHG_nonCO2['Value (Mt CO2e)'] = GHG_nonCO2['Value (Mt CO2e)'] * GHG_nonCO2['Multiplier']
-        GHG_nonCO2 = GHG_nonCO2.drop(columns=['Multiplier'])
-        
-        dfs = [GHG_CO2.dropna(axis=1, how='all'),GHG_nonCO2.dropna(axis=1, how='all')]
-        GHG_ag_emissions_long = pd.concat(dfs,axis=0).reset_index(drop=True)
-        GHG_ag_emissions_long['Value (Mt CO2e)'] = GHG_ag_emissions_long['Value (t CO2e)'] / 1e6
-        GHG_ag_emissions_long['GHG Category'] = GHG_ag_emissions_long['GHG Category'].replace({'CH4': 'Methane (CH4)', 
-                                                                                        'N2O': 'Nitrous Oxide (N2O)', 
-                                                                                        'CO2': 'Carbon Dioxide (CO2)'})
-        
-        
-
-
-        # Plot_4-3-1: Agricultural Emission (on-land) by crop/lvstk sectors (Mt)
-        GHG_crop_lvstk_total = GHG_ag_emissions_long\
-                                        .groupby(['Year','Type','Land-use type'])\
-                                        .sum(numeric_only=True)[['Value (Mt CO2e)']]\
-                                        .reset_index()
-                                        
-
-        GHG_Ag_emission_total_crop_lvstk_wide = GHG_crop_lvstk_total\
-                                                    .groupby(['Land-use type'])[['Year','Value (Mt CO2e)']]\
-                                                    .apply(lambda x: list(map(list,zip(x['Year'],x['Value (Mt CO2e)']))))\
-                                                    .reset_index()
-                                                    
-        GHG_Ag_emission_total_crop_lvstk_wide.columns = ['name','data']
-        GHG_Ag_emission_total_crop_lvstk_wide['type'] = 'column'
-        GHG_Ag_emission_total_crop_lvstk_wide.to_json(f'{SAVE_DIR}/GHG_4_3_1_crop_lvstk_emission_Mt.json', orient='records')
-
-
-
-        # Plot_4-3-2: Agricultural Emission (on-land) by dry/Water_supply  (Mt)
-        GHG_Ag_emission_total_dry_irr = GHG_ag_emissions_long.groupby(['Year','Water_supply']).sum()['Value (Mt CO2e)'].reset_index()
-        
-        GHG_Ag_emission_total_dry_irr_wide = GHG_Ag_emission_total_dry_irr\
-                                                .groupby(['Water_supply'])[['Year','Value (Mt CO2e)']]\
-                                                .apply(lambda x: list(map(list,zip(x['Year'],x['Value (Mt CO2e)']))))\
-                                                .reset_index()
-                                                
-        GHG_Ag_emission_total_dry_irr_wide.columns = ['name','data']
-        GHG_Ag_emission_total_dry_irr_wide['type'] = 'column'
-        GHG_Ag_emission_total_dry_irr_wide.to_json(f'{SAVE_DIR}/GHG_4_3_2_dry_irr_emission_Mt.json', orient='records')
-        
-        
-
-
-        # Plot_4-3-3: Agricultural Emission (on-land) by GHG type sectors (Mt)
-        GHG_Ag_emission_total_GHG_type = GHG_ag_emissions_long.groupby(['Year','GHG Category']).sum()['Value (Mt CO2e)'].reset_index()
-        
-        GHG_Ag_emission_total_GHG_type_wide = GHG_Ag_emission_total_GHG_type\
-                                                .groupby(['GHG Category'])[['Year','Value (Mt CO2e)']]\
-                                                .apply(lambda x: list(map(list,zip(x['Year'],x['Value (Mt CO2e)']))))\
-                                                .reset_index()
-                                                
-        GHG_Ag_emission_total_GHG_type_wide.columns = ['name','data']
-        GHG_Ag_emission_total_GHG_type_wide['type'] = 'column'
-        GHG_Ag_emission_total_GHG_type_wide.to_json(f'{SAVE_DIR}/GHG_4_3_3_category_emission_Mt.json', orient='records')
-
-
-        # Plot_4-3-4: Agricultural Emission (on-land) by Sources (Mt)
-        GHG_Ag_emission_total_Source = GHG_ag_emissions_long.groupby(['Year','CO2_type']).sum()['Value (Mt CO2e)'].reset_index()
-        
-        GHG_Ag_emission_total_Source_wide = GHG_Ag_emission_total_Source\
-                                                .groupby(['CO2_type'])[['Year','Value (Mt CO2e)']]\
-                                                .apply(lambda x: list(map(list,zip(x['Year'],x['Value (Mt CO2e)']))))\
-                                                .reset_index()
-                                                
-        GHG_Ag_emission_total_Source_wide.columns = ['name','data']
-        GHG_Ag_emission_total_Source_wide['type'] = 'column'
-        GHG_Ag_emission_total_Source_wide.to_json(f'{SAVE_DIR}/GHG_4_3_4_sources_emission_Mt.json', orient='records')
-        
-
-        # Plot_4-3-5: GHG emission (on-land) in start and end years (Mt)
-        start_year,end_year = GHG_ag_emissions_long['Year'].min(),GHG_ag_emissions_long['Year'].max() 
-
-        GHG_lu_lm = GHG_ag_emissions_long\
-                .groupby(['Year','Type','Land-use','Water_supply'])\
-                .sum()['Value (Mt CO2e)']\
-                .reset_index()
-                
-        GHG_lu_lm_df_start = GHG_lu_lm.query('Year == @start_year').reset_index(drop=True)
-        GHG_lu_lm_df_end = GHG_lu_lm.query('Year == @end_year').reset_index(drop=True)
-
-        GHG_lu_lm_df_begin_end = pd.concat([GHG_lu_lm_df_start,GHG_lu_lm_df_end],axis=0)
-        GHG_lu_lm_df_begin_end = GHG_lu_lm_df_begin_end.sort_values(['Water_supply','Land-use','Year'])
-        
-        GHG_lu_lm_df_begin_end_category = GHG_lu_lm_df_begin_end.query('Water_supply == "Dryland"')\
-                                            .groupby('Land-use')[['Year','Land-use']]\
-                                            .apply(lambda x: x['Year'].tolist())\
-                                            .reset_index()                                   
-        GHG_lu_lm_df_begin_end_category.columns = ['name','categories']
-        
-        GHG_lu_lm_df_begin_end_series = GHG_lu_lm_df_begin_end[['Water_supply','Value (Mt CO2e)']]\
-                                            .groupby('Water_supply')[['Water_supply','Value (Mt CO2e)']]\
-                                            .apply(lambda x: list(map(list,zip(x['Water_supply'], x['Value (Mt CO2e)']))))\
-                                            .reset_index()
-        GHG_lu_lm_df_begin_end_series.columns = ['name','data']
-        GHG_lu_lm_df_begin_end_series['type'] = 'column'
-        
-        
-        GHG_lu_lm_df_begin_end_json = {'categories': json.loads(GHG_lu_lm_df_begin_end_category.to_json(orient='records')),
-                                        'series': json.loads(GHG_lu_lm_df_begin_end_series.to_json(orient='records'))}
-        
-        with open(f'{SAVE_DIR}/GHG_4_3_5_lu_lm_emission_Mt_wide.json', 'w') as outfile:
-            json.dump(GHG_lu_lm_df_begin_end_json, outfile)
-        
-
-
-        # Plot_4-3-6: GHG emission (on-land) in the target year (Mt)
-        GHG_lu_source = GHG_ag_emissions_long\
-                        .groupby(['Year','Land-use','Water_supply','CO2_type'])\
-                        .sum()['Value (Mt CO2e)']\
-                        .reset_index()
-                
-        GHG_lu_source_target_yr = GHG_lu_source.query(f'Year == {end_year}')
-
-        GHG_lu_source_nest = GHG_lu_source_target_yr\
-                                .groupby(['CO2_type','Land-use'])\
-                                .sum(numeric_only=True)[['Value (Mt CO2e)']]\
-                                .reset_index()
-                                
-        GHG_lu_source_nest_dict = GHG_lu_source_nest\
-                                    .groupby('CO2_type')[['Land-use','Value (Mt CO2e)']]\
-                                    .apply(lambda x: x[['Land-use','Value (Mt CO2e)']].to_dict(orient='records'))\
-                                    .reset_index()
-                                    
-        GHG_lu_source_nest_dict.columns = ['name','data']
-        GHG_lu_source_nest_dict['data'] = GHG_lu_source_nest_dict['data']\
-            .apply(lambda x: [{'name': i['Land-use'], 'value': i['Value (Mt CO2e)']} for i in x])
-        
-        GHG_lu_source_nest_dict.to_json(f'{SAVE_DIR}/GHG_4_3_6_lu_source_emission_Mt.json', orient='records')
-
-                
-            
-        # Plot_4-3-7: GHG emission (off-land) by commodity (Mt)
-        GHG_off_land_commodity = GHG_off_land\
-            .groupby(['Year','COMMODITY'])\
-            .sum(numeric_only=True)['Value (Mt CO2e)'].reset_index()
-            
-        GHG_off_land_commodity_json = GHG_off_land_commodity\
-            .groupby('COMMODITY')[['Year','Value (Mt CO2e)']]\
-            .apply(lambda x:list(map(list,zip(x['Year'],x['Value (Mt CO2e)']))))\
-            .reset_index()
-            
-        GHG_off_land_commodity_json.columns = ['name','data']
-        GHG_off_land_commodity_json['type'] = 'column'
-        GHG_off_land_commodity_json.to_json(f'{SAVE_DIR}/GHG_4_3_7_off_land_commodity_emission_Mt.json', orient='records')
-        
-        
-        
-        # Plot_4-3-8: GHG emission (off-land) by sources (Mt)
-        GHG_off_land_sources = GHG_off_land\
-            .groupby(['Year','Emission Source'])\
-            .sum(numeric_only=True)['Value (Mt CO2e)'].reset_index()
-            
-        GHG_off_land_sources_json = GHG_off_land_sources\
-            .groupby('Emission Source')[['Year','Value (Mt CO2e)']]\
-            .apply(lambda x:list(map(list,zip(x['Year'],x['Value (Mt CO2e)']))))\
-            .reset_index()
-            
-        GHG_off_land_sources_json.columns = ['name','data']
-        GHG_off_land_sources_json['type'] = 'column'
-        GHG_off_land_sources_json.to_json(f'{SAVE_DIR}/GHG_4_3_8_off_land_sources_emission_Mt.json', orient='records')
-        
-        
-        
-        
-        # Plot_4-3-9: GHG emission (off-land) by Emission Type
-        GHG_off_land_type = GHG_off_land\
-            .groupby(['Year','Emission Type'])\
-            .sum(numeric_only=True)['Value (Mt CO2e)'].reset_index()
-            
-        GHG_off_land_type_json = GHG_off_land_type\
-            .groupby('Emission Type')[['Year','Value (Mt CO2e)']]\
-            .apply(lambda x:list(map(list,zip(x['Year'],x['Value (Mt CO2e)']))))\
-            .reset_index()
-            
-        GHG_off_land_type_json.columns = ['name','data']
-        GHG_off_land_type_json['type'] = 'column'
-        
-        GHG_off_land_type_json.to_json(f'{SAVE_DIR}/GHG_4_3_9_off_land_type_emission_Mt.json', orient='records')
-
-
-
-        # Plot_4-4: GHG abatement by Non-Agrilcultural sector (Mt)
-        Non_ag_reduction_long = GHG_files_onland.query('Type == "Non-Agricultural land-use"').reset_index(drop=True)
-                                                    
-        Non_ag_reduction_source = Non_ag_reduction_long.groupby(['Year','Type','Land-use'])\
-            .sum(numeric_only=True)['Value (Mt CO2e)'].reset_index()
-        
-        # Fill the missing years with 0 values    
-        fill_years = set(years) - set(Non_ag_reduction_source['Year'].unique())
-        Non_ag_reduction_source = pd.concat([Non_ag_reduction_source, pd.DataFrame({'Year': list(fill_years), 'CO2_type':'Agroforestry','Value (Mt CO2e)': 0})], axis=0)
-            
-        Non_ag_reduction_source_wide = Non_ag_reduction_source\
-                                            .groupby(['Land-use'])[['Year','Value (Mt CO2e)']]\
-                                            .apply(lambda x: list(map(list,zip(x['Year'],x['Value (Mt CO2e)']))))\
-                                            .reset_index()
-                                            
-        Non_ag_reduction_source_wide.columns = ['name','data']
-        Non_ag_reduction_source_wide['type'] = 'column'
-        
-        Non_ag_reduction_source_wide.to_json(f'{SAVE_DIR}/GHG_4_4_ag_reduction_source_wide_Mt.json', orient='records')
-
-
-
-        # Plot_4-5: GHG reductions by Agricultural managements (Mt)
-        Ag_man_sequestration_long = GHG_files_onland.query('Type == "Agricultural Management"').reset_index(drop=True)
-
-        # Plot_4-5-1: GHG reductions by Agricultural managements in total (Mt)
-        Ag_man_sequestration_total = Ag_man_sequestration_long.groupby(['Year','Agricultural Management Type']).sum()['Value (Mt CO2e)'].reset_index()
-        
-        Ag_man_sequestration_total_wide = Ag_man_sequestration_total\
-                                            .groupby(['Agricultural Management Type'])[['Year','Value (Mt CO2e)']]\
-                                            .apply(lambda x: list(map(list,zip(x['Year'],x['Value (Mt CO2e)']))))\
-                                            .reset_index()
-                                            
-        Ag_man_sequestration_total_wide.columns = ['name','data']
-        Ag_man_sequestration_total_wide['type'] = 'column'
-        Ag_man_sequestration_total_wide.to_json(f'{SAVE_DIR}/GHG_4_5_1_GHG_ag_man_df_wide_Mt.json', orient='records')
-
-
-        # Plot_4-5-2: GHG reductions by Agricultural managements in subsector (Mt)
-        Ag_man_sequestration_crop_lvstk_wide = Ag_man_sequestration_long.groupby(['Year','Type','Land-use type']).sum()['Value (Mt CO2e)'].reset_index()
-        
-        Ag_man_sequestration_crop_lvstk_wide = Ag_man_sequestration_crop_lvstk_wide\
-                                                .groupby(['Land-use type'])[['Year','Value (Mt CO2e)']]\
-                                                .apply(lambda x: list(map(list,zip(x['Year'],x['Value (Mt CO2e)']))))\
-                                                .reset_index()
-                                                
-        Ag_man_sequestration_crop_lvstk_wide.columns = ['name','data']
-        Ag_man_sequestration_crop_lvstk_wide['type'] = 'column'
-        Ag_man_sequestration_crop_lvstk_wide.to_json(f'{SAVE_DIR}/GHG_4_5_2_GHG_ag_man_GHG_crop_lvstk_df_wide_Mt.json', orient='records')
-        
-
-
-        # Plot_4-5-3: GHG reductions by Agricultural managements in subsector (Mt)
-        Ag_man_sequestration_dry_irr_total = Ag_man_sequestration_long.groupby(['Year','Water_supply']).sum()['Value (Mt CO2e)'].reset_index()
-        
-        Ag_man_sequestration_dry_irr_wide = Ag_man_sequestration_dry_irr_total\
-                                            .groupby(['Water_supply'])[['Year','Value (Mt CO2e)']]\
-                                            .apply(lambda x: list(map(list,zip(x['Year'], x['Value (Mt CO2e)']))))\
-                                            .reset_index()
-        Ag_man_sequestration_dry_irr_wide.columns = ['name','data']
-        Ag_man_sequestration_dry_irr_wide['type'] = 'column'
-        Ag_man_sequestration_dry_irr_wide.to_json(f'{SAVE_DIR}/GHG_4_5_3_GHG_ag_man_dry_irr_df_wide_Mt.json', orient='records')
-    
-    
-    
-    
-
-
-    ####################################################
-    #                     5) Water                     #
-    ####################################################
-
-    water_df_separate = files.query('category == "water" \
-        and year_types == "single_year" \
-        and ~base_name.str.contains("separate_") \
-        and ~base_name.str.contains("limits_and_public")').reset_index(drop=True)
-    
-    water_df_separate = pd.concat([pd.read_csv(path) for path in water_df_separate['path']], ignore_index=True)
-    water_df_separate = water_df_separate.replace(RENAME_AM_NON_AG)
-    
-    
-    water_hist_and_public_land_yield = files.query('category == "water" \
-        and year_types == "single_year" \
-        and base_name.str.contains("limits_and_public")').reset_index(drop=True)
-    water_hist_and_public_land_yield = pd.concat([pd.read_csv(path) for path in water_hist_and_public_land_yield['path']], ignore_index=True)
-
-
-    water_outside_LUTO = water_hist_and_public_land_yield.query('Type == "WNY Pubulic"').copy()
-    water_limit = water_hist_and_public_land_yield.query('Type == "WNY LIMIT"')
-    
-
-    # Plot_5-1: Water total yield by broad categories (ML)
-    water_outside_LUTO_total = water_outside_LUTO\
-        .query('`CCI Existence` == "HIST (ML)"')\
-        .groupby('Year')\
-        .sum(numeric_only=True)\
-        .reset_index()
-    water_outside_LUTO_total_wide = list(map(list,zip(water_outside_LUTO_total['Year'], water_outside_LUTO_total['Value (ML)'])))
-  
-    water_inside_LUTO_broad_cat_sum = water_df_separate\
-        .query('`Climate Change existence` == "With CCI"')\
-        .groupby(['Year','Landuse Type'])[['Value (ML)']]\
-        .sum(numeric_only=True)\
-        .reset_index()
-    water_inside_LUTO_broad_cat_sum_wide = water_inside_LUTO_broad_cat_sum\
-        .groupby('Landuse Type')[['Year','Value (ML)']]\
-        .apply(lambda x: list(map(list,zip(x['Year'],x['Value (ML)']))))\
-        .reset_index()
-    
-    water_yield_no_CCI = water_inside_LUTO_broad_cat_sum_wide.copy()
-    water_yield_no_CCI.loc[len(water_yield_no_CCI)] = ['Public land', water_outside_LUTO_total_wide, ]
-    water_yield_no_CCI.columns = ['name','data']
-    water_yield_no_CCI['type'] = 'column'   
-        
-
-    
-    water_CCI_outside_LUTO = water_outside_LUTO\
-        .pivot(index=['Year', 'REGION', 'Type'], columns='CCI Existence', values='Value (ML)')\
-        .reset_index()\
-        .groupby(['Year','Type'])[['HIST (ML)','HIST + CCI (ML)']]\
-        .sum(numeric_only=True)\
-        .reset_index()\
-        .eval('CCI_outside = `HIST + CCI (ML)` - `HIST (ML)`')[['Year','CCI_outside']]
-        
-    water_CCI_inside_LUTO = water_df_separate\
-        .groupby(['Year','Climate Change existence'])\
-        .sum(numeric_only=True)\
-        .reset_index()\
-        .pivot(index=['Year'],columns='Climate Change existence', values='Value (ML)')\
-        .reset_index()\
-        .eval('CCI_inside = `With CCI` - `Without CCI`')[['Year','CCI_inside']]
-        
-    water_CCI = water_CCI_outside_LUTO.merge(water_CCI_inside_LUTO, on='Year', how='outer')
-    water_CCI['CCI_total'] = water_CCI['CCI_outside'] + water_CCI['CCI_inside']
-    water_CCI_wide = water_CCI[['Year','CCI_total']].values.tolist()
-    
-    water_total_no_CCI = water_inside_LUTO_broad_cat_sum\
-        .groupby('Year')\
-        .sum(numeric_only=True)\
-        .reset_index()\
-        .merge(water_outside_LUTO_total, on='Year', how='outer')\
-        .eval('Water_no_CCI = `Value (ML)_x` + `Value (ML)_y`')[['Year','Water_no_CCI']]
-        
-    water_total_with_CCI = water_total_no_CCI.merge(water_CCI, on='Year', how='outer')\
-        .eval('water_total_with_cci = Water_no_CCI + CCI_total')[['Year','water_total_with_cci']]
-    water_total_with_CCI_wide = water_total_with_CCI.values.tolist()
-
-    
-    water_yield_df = water_yield_no_CCI.copy()
-    water_yield_df.loc[len(water_yield_df)] = ['Climate Change Impact', water_CCI_wide,  'column']
-    water_yield_df.loc[len(water_yield_df)] = ['Water Net Yield', water_total_with_CCI_wide, 'spline']
-    water_yield_df.to_json(f'{SAVE_DIR}/water_1_water_net_use_by_broader_category.json', orient='records')
-    
-    
-
-
-    # Plot_5-2: Water net yield by specific land-use (ML)
-    water_inside_LUTO_specific_lu_sum = water_df_separate\
-        .query('`Climate Change existence` == "With CCI"')\
-        .groupby(['Year','Landuse'])[['Value (ML)']]\
-        .sum(numeric_only=True)\
-        .reset_index()
-       
-        
-    water_inside_LUTO_specific_lu_sum_wide = water_inside_LUTO_specific_lu_sum\
-        .groupby(['Landuse'])[['Year','Value (ML)']]\
-        .apply(lambda x: list(map(list,zip(x['Year'],x['Value (ML)']))))\
-        .reset_index()\
-        .set_index('Landuse')\
-        .reindex(LANDUSE_ALL_RENAMED)\
-        .reset_index()
-        
-    water_inside_LUTO_specific_lu_sum_wide.columns = ['name','data']
-    water_inside_LUTO_specific_lu_sum_wide['type'] = 'column'
-    water_inside_LUTO_specific_lu_sum_wide.to_json(f'{SAVE_DIR}/water_2_water_net_yield_by_specific_landuse.json', orient='records')
-    
-    
-    # Plot_5-3: Water net yield by region (ML)
-    water_yield_region = []
-    for region in water_df_separate['region'].unique():
-        
-        water_outside_LUTO_region = water_outside_LUTO.query('REGION == @region').copy()
-        water_outside_yiled = water_outside_LUTO_region.query('`CCI Existence` == "HIST (ML)"').copy()
-        water_outside_yiled_wide = list(map(list,zip(water_outside_yiled['Year'], water_outside_yiled['Value (ML)'])))
-    
-        water_inside_LUTO_region = water_df_separate.query('region == @region').copy()
-        water_inside_yield = water_inside_LUTO_region.query('`Climate Change existence` == "Without CCI"').copy()
-        water_inside_yield_sum = water_inside_yield.groupby(['Year'])[['Value (ML)']].sum(numeric_only=True).reset_index()
-        
-        water_inside_yield_wide = water_inside_yield\
-            .groupby(['Year','Landuse Type'])[['Value (ML)']]\
-            .sum(numeric_only=True)\
-            .reset_index()\
-            .groupby('Landuse Type')[['Year','Value (ML)']]\
-            .apply(lambda x: list(map(list,zip(x['Year'],x['Value (ML)']))))\
-            .reset_index()
-            
-        water_outside_CCI = water_outside_LUTO_region\
-            .pivot(index=['Year', 'REGION', 'Type'], columns='CCI Existence', values='Value (ML)')\
-            .reset_index()\
-            .eval('CCI_outside = `HIST + CCI (ML)` - `HIST (ML)`')[['Year','CCI_outside']]
-            
-        water_inside_CCI = water_inside_LUTO_region\
-            .groupby(['Year', 'Climate Change existence'])[['Value (ML)']]\
-            .sum(numeric_only=True)\
-            .reset_index()\
-            .pivot(index=['Year'],columns='Climate Change existence', values='Value (ML)')\
-            .reset_index()\
-            .eval('CCI_inside = `With CCI` - `Without CCI`')[['Year','CCI_inside']]
-            
-        water_CCI = water_outside_CCI.merge(water_inside_CCI, on='Year', how='outer')
-        water_CCI['CCI_total'] = water_CCI['CCI_outside'] + water_CCI['CCI_inside']
-        water_CCI_wide = water_CCI[['Year','CCI_total']].values.tolist()
-        
-        
-        water_yield_net = water_inside_yield_sum\
-            .merge(water_outside_yiled, on='Year', how='outer')\
-            .merge(water_CCI, on='Year', how='outer')\
-            .eval('Net_yield = `Value (ML)_x` + `Value (ML)_y` + CCI_total')[['Year','Net_yield']]
-        water_yield_net_wide = water_yield_net.values.tolist()
-        
-        
-        water_limit_region = water_limit.query('REGION == @region').copy()
-        water_limit_region_wide = water_limit_region\
-            .pivot(index=['Year'], columns='CCI Existence', values='Value (ML)')\
-            .reset_index()
-        water_limit_region_hist = list(map(list,zip(water_limit_region_wide['Year'], water_limit_region_wide['HIST (ML)'])))
-        
-    
-        water_inside_yield_wide.columns = ['name','data']
-        water_inside_yield_wide['type'] = 'column'
-        water_inside_yield_wide['color'] = None
-        
-        water_df = pd.DataFrame([
-            ['Public land', water_outside_yiled_wide, 'column', None],
-            ['Climate Change Impact', water_CCI_wide, 'column', None],
-            ['Water Net Yield', water_yield_net_wide, 'spline', None],
-            ['Historical Limit', water_limit_region_hist, 'spline', 'black'],
-            ],
-            columns=['name','data','type','color']
-        )
-
-        water_df = pd.concat([water_inside_yield_wide, water_df], ignore_index=True)
-
-
-        water_yield_region.append({
-            'name': region,
-            'data': water_df.to_dict(orient='records')})
-                
-    with open(f'{SAVE_DIR}/water_3_water_net_yield_by_region.json', 'w') as outfile:
-        json.dump(water_yield_region, outfile)
-
-        
-
-
-
-    #########################################################
-    #                   6) Biodiversity                     #
-    #########################################################
-    
-    
-    # ---------------- Biodiversity priority total score  ----------------
-    filter_str = '''
-        category == "biodiversity"
-        and year_types == "single_year"
-        and base_name == "biodiversity_overall_priority_scores"
-    '''.strip().replace('\n','')
-    
-    bio_paths = files.query(filter_str).reset_index(drop=True)
-    bio_df = pd.concat([pd.read_csv(path) for path in bio_paths['path']])
-    bio_df = bio_df.replace(RENAME_AM_NON_AG)
-    
-    # Plot_BIO_priority_1: Biodiversity total score by Type
-    bio_df_type = bio_df.groupby(['Year','Type']).sum(numeric_only=True).reset_index()
-    bio_df_type = bio_df_type\
-        .groupby('Type')[['Year','Contribution Relative to Base Year Level (%)']]\
-        .apply(lambda x:list(map(list,zip(x['Year'],x['Contribution Relative to Base Year Level (%)']))))\
-        .reset_index()
-        
-    bio_df_type.columns = ['name','data']
-    bio_df_type['type'] = 'column'
-    bio_df_type.to_json(f'{SAVE_DIR}/biodiversity_priority_1_total_score_by_type.json', orient='records')
-    
-    
-    # Plot_BIO_priority_2: Biodiversity total score by landuse
-    bio_df_landuse = bio_df.groupby(['Year','Landuse']).sum(numeric_only=True).reset_index()
-    bio_df_landuse = bio_df_landuse\
-        .groupby('Landuse')[['Year','Contribution Relative to Base Year Level (%)']]\
-        .apply(lambda x:list(map(list,zip(x['Year'],x['Contribution Relative to Base Year Level (%)']))))\
-        .reset_index()
-        
-    bio_df_landuse.columns = ['name','data']
-    bio_df_landuse['type'] = 'column'
-    bio_df_landuse = bio_df_landuse.set_index('name').reindex(LANDUSE_ALL_RENAMED).reset_index()
-    bio_df_landuse.to_json(f'{SAVE_DIR}/biodiversity_priority_2_total_score_by_landuse.json', orient='records')
-    
-    
-    # Plot_BIO_priority_3: Biodiversity total score by Agricultural Management
-    bio_df_am = bio_df.query('Type == "Agricultural Management"').copy()
-    bio_df_am = bio_df_am.groupby(['Year','Agri-Management']).sum(numeric_only=True).reset_index()
-    
-    bio_df_am = bio_df_am\
-        .groupby('Agri-Management')[['Year','Contribution Relative to Base Year Level (%)']]\
-        .apply(lambda x:list(map(list,zip(x['Year'],x['Contribution Relative to Base Year Level (%)']))))\
-        .reset_index()
-        
-    bio_df_am.columns = ['name','data']
-    bio_df_am['type'] = 'column'
-    bio_df_am.to_json(f'{SAVE_DIR}/biodiversity_priority_3_total_score_by_agri_management.json', orient='records')
-    
-    
-    # Plot_BIO_priority_4: Biodiversity total score by Non-Agricultural Land-use
-    bio_df_non_ag = bio_df.query('Type == "Non-Agricultural land-use"').copy()
-    bio_df_non_ag = bio_df_non_ag.groupby(['Year','Landuse']).sum(numeric_only=True).reset_index()
-    
-    bio_df_non_ag = bio_df_non_ag\
-        .groupby('Landuse')[['Year','Contribution Relative to Base Year Level (%)']]\
-        .apply(lambda x:list(map(list,zip(x['Year'],x['Contribution Relative to Base Year Level (%)']))))\
-        .reset_index()
-        
-    bio_df_non_ag.columns = ['name','data']
-    bio_df_non_ag['type'] = 'column'
-    bio_df_non_ag.to_json(f'{SAVE_DIR}/biodiversity_priority_4_total_score_by_non_agri_landuse.json', orient='records')
-    
-    
-        
-    # ---------------- (GBF2) Biodiversity priority score  ----------------
-    if settings.BIODIVERSTIY_TARGET_GBF_2 == 'on':
-        
-        # get biodiversity dataframe
-        filter_str = '''
-            category == "biodiversity" 
-            and year_types == "single_year" 
-            and base_name == "biodiversity_GBF2_priority_scores"
-        '''.strip('').replace('\n','')
-        
-        bio_paths = files.query(filter_str).reset_index(drop=True)
-        bio_df = pd.concat([pd.read_csv(path) for path in bio_paths['path']])
-        bio_df = bio_df.replace(RENAME_AM_NON_AG)
-        
-
-        # Plot_GBF2_1: Biodiversity total by Type
-        bio_df_target = bio_df.groupby(['Year'])[['Priority Target (%)']].agg('first').reset_index()
-        bio_df_target_json = list(map(list,zip(bio_df_target['Year'],bio_df_target['Priority Target (%)'])))
-        
-        bio_df_type = bio_df.groupby(['Year','Type']).sum(numeric_only=True).reset_index()
-        bio_df_type = bio_df_type\
-            .groupby('Type')[['Year','Contribution Relative to Pre-1750 Level (%)']]\
-            .apply(lambda x:list(map(list,zip(x['Year'],x['Contribution Relative to Pre-1750 Level (%)']))))\
-            .reset_index()
-
-        bio_df_type.columns = ['name','data']
-        bio_df_type['type'] = 'column'
-        bio_df_type.loc[len(bio_df_type)] = ['Priority Target (%)', bio_df_target_json, 'spline']
-        bio_df_type.to_json(f'{SAVE_DIR}/biodiversity_GBF2_1_total_score_by_type.json', orient='records')
-        
-        
-        
-        # Plot_GBF2_2: Biodiversity total by landuse
-        bio_df_landuse = bio_df.groupby(['Year','Landuse']).sum(numeric_only=True).reset_index()
-        bio_df_landuse = bio_df_landuse\
-            .groupby('Landuse')[['Year','Contribution Relative to Pre-1750 Level (%)']]\
-            .apply(lambda x:list(map(list,zip(x['Year'],x['Contribution Relative to Pre-1750 Level (%)']))))\
-            .reset_index()
-            
-        bio_df_landuse.columns = ['name','data']
-        bio_df_landuse['type'] = 'column'
-        bio_df_landuse = bio_df_landuse.set_index('name').reindex(LANDUSE_ALL_RENAMED).reset_index()
-        
-        bio_df_landuse.to_json(f'{SAVE_DIR}/biodiversity_GBF2_2_total_score_by_landuse.json', orient='records')
-        
-        
- 
-        # Plot_GBF2_3: Biodiversity total by Agricultural Management
-        bio_df_am = bio_df.query('Type == "Agricultural Management"').copy()
-        bio_df_am = bio_df_am.groupby(['Year','Agri-Management']).sum(numeric_only=True).reset_index()
-        
-        bio_df_am = bio_df_am\
-            .groupby('Agri-Management')[['Year','Contribution Relative to Pre-1750 Level (%)']]\
-            .apply(lambda x:list(map(list,zip(x['Year'],x['Contribution Relative to Pre-1750 Level (%)']))))\
-            .reset_index()
-            
-        bio_df_am.columns = ['name','data']
-        bio_df_am['type'] = 'column'
-        bio_df_am.to_json(f'{SAVE_DIR}/biodiversity_GBF2_3_total_score_by_agri_management.json', orient='records')
-        
-        
-        
-        
-        # Plot_GBF2_4: Biodiversity total by Non-Agricultural Land-use
-        bio_df_non_ag = bio_df.query('Type == "Non-Agricultural land-use"').copy()
-        bio_df_non_ag = bio_df_non_ag.groupby(['Year','Landuse']).sum(numeric_only=True).reset_index()
-        
-        bio_df_non_ag = bio_df_non_ag\
-            .groupby('Landuse')[['Year','Contribution Relative to Pre-1750 Level (%)']]\
-            .apply(lambda x:list(map(list,zip(x['Year'],x['Contribution Relative to Pre-1750 Level (%)']))))\
-            .reset_index()
-            
-        bio_df_non_ag.columns = ['name','data']
-        bio_df_non_ag['type'] = 'column'
-        bio_df_non_ag.to_json(f'{SAVE_DIR}/biodiversity_GBF2_4_total_score_by_non_agri_landuse.json', orient='records')
-        
-            
-            
-    # ---------------- (GBF3) Biodiversity Major Vegetation Group score  ----------------
-    if settings.BIODIVERSTIY_TARGET_GBF_3 == 'on':
-        
-        filter_str = '''
-            category == "biodiversity" 
-            and year_types == "single_year" 
-            and base_name.str.contains("biodiversity_GBF3")
-        '''.strip().replace('\n','')
-        
-        bio_paths = files.query(filter_str).reset_index(drop=True)
-        bio_df = pd.concat([pd.read_csv(path) for path in bio_paths['path']])
-        bio_df = bio_df.replace(RENAME_AM_NON_AG)
-        
-        
-        # Plot_GBF3_1: Biodiversity contribution score (group) total
-        bio_df_group = bio_df.groupby(['Vegetation Group','Year']).sum(numeric_only=True).reset_index()
-        bio_df_group = bio_df_group\
-            .groupby(['Vegetation Group'])[['Year','Contribution Relative to Pre-1750 Level (%)']]\
-            .apply(lambda x:list(map(list,zip(x['Year'],x['Contribution Relative to Pre-1750 Level (%)']))))\
-            .reset_index()
-            
-        bio_df_group.columns = ['name','data']
-        bio_df_group['type'] = 'spline'
-        bio_df_group.to_json(f'{SAVE_DIR}/biodiversity_GBF3_1_contribution_group_score_total.json', orient='records')
-        
-        
-        # Plot_GBF3_2: Biodiversity contribution score (group) by Type
-        bio_df_group_type_sum = bio_df\
-            .groupby(['Year','Type','Vegetation Group'])\
-            .sum(numeric_only=True)\
-            .reset_index()
-            
-        bio_df_group_type_sum = bio_df_group_type_sum\
-            .groupby(['Type','Vegetation Group'])[['Year','Contribution Relative to Pre-1750 Level (%)']]\
-            .apply(lambda x:list(map(list,zip(x['Year'],x['Contribution Relative to Pre-1750 Level (%)']))))\
-            .reset_index()
-            
-        bio_df_group_type_records = []
-        for idx,df in bio_df_group_type_sum.groupby('Vegetation Group'):
-            df = df.drop('Vegetation Group',axis=1)
-            df.columns = ['name','data']
-            df['type'] = 'column'
-            bio_df_group_type_records.append({'name':idx,'data':df.to_dict(orient='records')})
-            
-        with open(f'{SAVE_DIR}/biodiversity_GBF3_2_contribution_group_score_by_type.json', 'w') as outfile:
-            json.dump(bio_df_group_type_records, outfile)
-            
-            
-        # Plot_GBF3_3: Biodiversity contribution score (group) by landuse
-        bio_group_lu_sum = bio_df\
-            .groupby(['Year','Landuse','Vegetation Group'])\
-            .sum(numeric_only=True)\
-            .reset_index()\
-            .query('`Contribution Relative to Pre-1750 Level (%)` >1')
-            
-        bio_group_lu_sum = bio_group_lu_sum\
-            .groupby(['Landuse','Vegetation Group'])[['Year','Contribution Relative to Pre-1750 Level (%)']]\
-            .apply(lambda x:list(map(list,zip(x['Year'],x['Contribution Relative to Pre-1750 Level (%)']))))\
-            .reset_index()
-            
-        bio_df_group_records = []
-        for idx,df in bio_group_lu_sum.groupby('Vegetation Group'):
-            df = df.drop('Vegetation Group',axis=1)
-            df.columns = ['name','data']
-            df = df.set_index('name').reindex(LANDUSE_ALL_RENAMED).reset_index().dropna()
-            df['type'] = 'column'
-            df['color'] = df['name'].apply(lambda x: LANDUSE_ALL_COLORS.get(x,'grey'))
-            bio_df_group_records.append({'name':idx,'data':df.to_dict(orient='records')})
-            
-        with open(f'{SAVE_DIR}/biodiversity_GBF3_3_contribution_group_score_by_landuse.json', 'w') as outfile:
-            json.dump(bio_df_group_records, outfile)
-            
-            
-        # Plot_GBF3_4: Biodiversity contribution score (group) by agricultural management
-        bio_group_am_sum = bio_df\
-            .query('Type == "Agricultural Management"')\
-            .groupby(['Year','Agri-Management','Vegetation Group'])\
-            .sum(numeric_only=True)\
-            .reset_index()
-                
-        bio_group_am_sum = bio_group_am_sum\
-            .groupby(['Agri-Management','Vegetation Group'])[['Year','Contribution Relative to Pre-1750 Level (%)']]\
-            .apply(lambda x:list(map(list,zip(x['Year'],x['Contribution Relative to Pre-1750 Level (%)']))))\
-            .reset_index()
-            
-        bio_df_group_records = []
-        for idx,df in bio_group_am_sum.groupby('Vegetation Group'):
-            df = df.drop('Vegetation Group',axis=1)
-            df.columns = ['name','data']
-            df['type'] = 'column'
-            bio_df_group_records.append({'name':idx,'data':df.to_dict(orient='records')})
-            
-        with open(f'{SAVE_DIR}/biodiversity_GBF3_4_contribution_group_score_by_agri_management.json', 'w') as outfile:
-            json.dump(bio_df_group_records, outfile)
-            
-            
-        # Plot_GBF3_5: Biodiversity contribution score (group) by non-agricultural landuse
-        bio_group_non_ag_sum = bio_df\
-            .query('Type == "Non-Agricultural land-use"')\
-            .groupby(['Year','Landuse','Vegetation Group'])\
-            .sum(numeric_only=True)\
-            .reset_index()
-            
-        bio_group_non_ag_sum = bio_group_non_ag_sum\
-            .groupby(['Landuse','Vegetation Group'])[['Year','Contribution Relative to Pre-1750 Level (%)']]\
-            .apply(lambda x:list(map(list,zip(x['Year'],x['Contribution Relative to Pre-1750 Level (%)']))))\
-            .reset_index()
-            
-        bio_df_group_records = []
-        for idx,df in bio_group_non_ag_sum.groupby('Vegetation Group'):
-            df = df.drop('Vegetation Group',axis=1)
-            df.columns = ['name','data']
-            df['type'] = 'column'
-            bio_df_group_records.append({'name':idx,'data':df.to_dict(orient='records')})
-            
-        with open(f'{SAVE_DIR}/biodiversity_GBF3_5_contribution_group_score_by_non_agri_landuse.json', 'w') as outfile:
-            json.dump(bio_df_group_records, outfile)
-            
-
-
- 
     # ---------------- (GBF8) Biodiversity suitability under differen climate change  ----------------
     
     # 1) Biodiversity suitability scores (GBF8) by group
@@ -3614,7 +1686,7 @@
             .groupby(['Group'])[['Year','Contribution Relative to Pre-1750 Level (%)']]\
             .apply(lambda x:list(map(list,zip(x['Year'],x['Contribution Relative to Pre-1750 Level (%)']))))\
             .reset_index()
-            
+
         bio_df_group.columns = ['name','data']
         bio_df_group['type'] = 'spline'
         bio_df_group.to_json(f'{SAVE_DIR}/biodiversity_GBF8_1_contribution_group_score_total.json', orient='records')
@@ -3719,58 +1791,58 @@
             and year_types == "single_year" 
             and base_name.str.contains("biodiversity_GBF8_species_scores")
         '''.strip().replace('\n','')
-        
+
         bio_paths = files.query(filter_str).reset_index(drop=True)
         bio_df = pd.concat([pd.read_csv(path) for path in bio_paths['path']])
         bio_df = bio_df.replace(RENAME_AM_NON_AG)                   # Rename the landuse
 
         # Plot_GBF8_6: Biodiversity contribution score (species) total
         bio_df_species = bio_df.groupby(['Species','Year']).sum(numeric_only=True).reset_index()
-        
+
         bio_df_species = bio_df_species\
             .groupby(['Species'])[['Year','Contribution Relative to Pre-1750 Level (%)']]\
             .apply(lambda x:list(map(list,zip(x['Year'],x['Contribution Relative to Pre-1750 Level (%)']))))\
             .reset_index()
-            
+
         bio_df_species.columns = ['name','data']
         bio_df_species['type'] = 'spline'
         bio_df_species.to_json(f'{SAVE_DIR}/biodiversity_GBF8_6_contribution_species_score_total.json', orient='records')
-        
-        
-        
+
+
+
         # Plot_GBF8_7: Biodiversity contribution score (species) by Type
         bio_df_species_type_sum = bio_df\
             .groupby(['Year','Type','Species'])\
             .sum(numeric_only=True)\
             .reset_index()
-            
+
         bio_df_species_type_sum = bio_df_species_type_sum\
             .groupby(['Type','Species'])[['Year','Contribution Relative to Pre-1750 Level (%)']]\
             .apply(lambda x:list(map(list,zip(x['Year'],x['Contribution Relative to Pre-1750 Level (%)']))))\
             .reset_index()
-            
+
         bio_df_species_type_records = []
         for idx,df in bio_df_species_type_sum.groupby('Species'):
             df = df.drop('Species',axis=1)
             df.columns = ['name','data']
             df['type'] = 'column'
             bio_df_species_type_records.append({'name':idx,'data':df.to_dict(orient='records')})
-            
+
         with open(f'{SAVE_DIR}/biodiversity_GBF8_7_contribution_species_score_by_type.json', 'w') as outfile:
             json.dump(bio_df_species_type_records, outfile)
-            
-            
+
+
         # Plot_GBF8_8: Biodiversity contribution score (species) by landuse
         bio_species_lu_sum = bio_df\
             .groupby(['Year','Landuse','Species'])\
             .sum(numeric_only=True)\
             .reset_index()
-            
+
         bio_species_lu_sum = bio_species_lu_sum\
             .groupby(['Landuse','Species'])[['Year','Contribution Relative to Pre-1750 Level (%)']]\
             .apply(lambda x:list(map(list,zip(x['Year'],x['Contribution Relative to Pre-1750 Level (%)']))))\
             .reset_index()
-            
+
         bio_df_species_records = []
         for idx,df in bio_species_lu_sum.groupby('Species'):
             df = df.drop('Species',axis=1)
@@ -3778,51 +1850,51 @@
             df['type'] = 'column'
             df = df.set_index('name').reindex(LANDUSE_ALL_RENAMED).reset_index()
             bio_df_species_records.append({'name':idx,'data':df.to_dict(orient='records')})
-            
+
         with open(f'{SAVE_DIR}/biodiversity_GBF8_8_contribution_species_score_by_landuse.json', 'w') as outfile:
             json.dump(bio_df_species_records, outfile)
-            
-            
+
+
         # Plot_GBF8_9: Biodiversity contribution score (species) by agricultural management
         bio_species_am_sum = bio_df\
             .groupby(['Year','Agri-Management','Species'])\
             .sum(numeric_only=True)\
             .reset_index()
-            
+
         bio_species_am_sum = bio_species_am_sum\
             .groupby(['Agri-Management','Species'])[['Year','Contribution Relative to Pre-1750 Level (%)']]\
             .apply(lambda x:list(map(list,zip(x['Year'],x['Contribution Relative to Pre-1750 Level (%)']))))\
             .reset_index()
-            
+
         bio_df_species_records = []
         for idx,df in bio_species_am_sum.groupby('Species'):
             df = df.drop('Species',axis=1)
             df.columns = ['name','data']
             df['type'] = 'column'
             bio_df_species_records.append({'name':idx,'data':df.to_dict(orient='records')})
-            
+
         with open(f'{SAVE_DIR}/biodiversity_GBF8_9_contribution_species_score_by_agri_management.json', 'w') as outfile:
             json.dump(bio_df_species_records, outfile)
-            
-            
+
+
         # Plot_GBF8_10: Biodiversity contribution score (species) by non-agricultural landuse
         bio_species_non_ag_sum = bio_df\
             .groupby(['Year','Landuse','Species'])\
             .sum(numeric_only=True)\
             .reset_index()
-            
+
         bio_species_non_ag_sum = bio_species_non_ag_sum\
             .groupby(['Landuse','Species'])[['Year','Contribution Relative to Pre-1750 Level (%)']]\
             .apply(lambda x:list(map(list,zip(x['Year'],x['Contribution Relative to Pre-1750 Level (%)']))))\
             .reset_index()
-            
+
         bio_df_species_records = []
         for idx,df in bio_species_non_ag_sum.groupby('Species'):
             df = df.drop('Species',axis=1)
             df.columns = ['name','data']
             df['type'] = 'column'
             bio_df_species_records.append({'name':idx,'data':df.to_dict(orient='records')})
-            
+
         with open(f'{SAVE_DIR}/biodiversity_GBF8_10_contribution_species_score_by_non_agri_landuse.json', 'w') as outfile:
             json.dump(bio_df_species_records, outfile)
         
@@ -3860,5 +1932,4 @@
     #              Report success info                      #
     #########################################################
 
->>>>>>> f9b42866
     print('Report data created successfully!\n')