import os
import shutil
import pandas as pd
from glob import glob

from luto.data import Data
from luto.tools.report.data_tools import get_all_files
from luto.tools.report.data_tools.helper_func import (add_data_2_html, 
                                                      add_txt_2_html)



####################################################
#         setting up working variables             #
####################################################

<<<<<<< HEAD
def data2html(data: Data):

    # Get the raw data directory
    raw_data_dir = data.path
=======
def data2html(raw_data_dir):
    
>>>>>>> 7b7425e6

    # Set the save directory    
    report_dir = f'{raw_data_dir}/DATA_REPORT'
    
    # Check if the report directory exists
    if not os.path.exists(report_dir):
        raise Exception(f"Report directory not found: {report_dir}")
    
    # Get the avaliable years for the model
    files = get_all_files(raw_data_dir)
    years = sorted(files['year'].unique().tolist())
    years_str = str(years)
        
        
    ####################################################
    #        Copy report html to the report_dir        #
    ####################################################  

    # Copy the html template to the report directory
    shutil.copytree('luto/tools/report/data_tools/template_html', 
                    f'{report_dir}/REPORT_HTML',
                    dirs_exist_ok=True)


    ####################################################
    #                Write data to HTML                #
    #################################################### 
    
    # Get all html files needs data insertion
    html_df = pd.DataFrame([['production',f"{report_dir}/REPORT_HTML/pages/production.html"],
                            ['economics',f"{report_dir}/REPORT_HTML/pages/economics.html"],
                            ["area",f"{report_dir}/REPORT_HTML/pages/land-use_area.html"],
                            ["GHG",f"{report_dir}/REPORT_HTML/pages/GHG_emissions.html"],
                            ["water",f"{report_dir}/REPORT_HTML/pages/water_usage.html"],
                            ['biodiversity',f"{report_dir}/REPORT_HTML/pages/biodiversity.html"],])

    html_df.columns = ['name','path']
    # Get all data files
    all_data_files = glob(f"{report_dir}/data/*")
    # Add data path to html_df
    html_df['data_path'] = html_df.apply(lambda x: [i for i in all_data_files if x['name'] in i ], axis=1)

    # Parse html files
    for idx,row in html_df.iterrows():
        html_path = row['path']
        data_pathes  = row['data_path']
        # Add data to html
        add_data_2_html(html_path,data_pathes)
        

    
    
    # Add settings to the home page
    add_txt_2_html(f"{report_dir}/REPORT_HTML/index.html", f"{raw_data_dir}/model_run_settings.txt", "settingsTxt")
    


    # Write avaliable years to each page .content[#model_years pre]
    for page in glob(f"{report_dir}/REPORT_HTML/pages/*.html"):
        add_txt_2_html(page, years_str, "model_years")
    
        
        
    #########################################################
    #              Report success info                      #
    #########################################################

    print('Report html created successfully!\n')<|MERGE_RESOLUTION|>--- conflicted
+++ resolved
@@ -14,15 +14,8 @@
 #         setting up working variables             #
 ####################################################
 
-<<<<<<< HEAD
-def data2html(data: Data):
-
-    # Get the raw data directory
-    raw_data_dir = data.path
-=======
 def data2html(raw_data_dir):
     
->>>>>>> 7b7425e6
 
     # Set the save directory    
     report_dir = f'{raw_data_dir}/DATA_REPORT'
