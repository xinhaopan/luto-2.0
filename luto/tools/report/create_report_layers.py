--- conflicted
+++ resolved
@@ -197,69 +197,40 @@
 
         # Generate base64 and overlay info
         return attrs, array_to_base64(arr_4band, bbox, [float(max_val), float(min_val)])
-
-<<<<<<< HEAD
-=======
+    
+    
+
 def get_map_obj_float(data:Data, files_df:pd.DataFrame, save_path:str, workers:int=max(settings.WRITE_THREADS, 16)) -> dict:
->>>>>>> b3a76f49
-
-import os
-import json
-import pandas as pd
-import xarray as xr
-from joblib import Parallel, delayed
-
-
-def get_map_obj_float(data: Data, files_df: pd.DataFrame, save_path: str,
-                      workers: int = settings.WRITE_THREADS) -> dict:
-    # 用于map2base64_float的空间模板
+
+    # Get an template rio-xarray, it will be used to convert 1D array to its 2D map format
     template_xr = f'{data.path}/out_{sorted(settings.SIM_YEARS)[0]}/xr_map_lumap_{sorted(settings.SIM_YEARS)[0]}.nc'
-
-    # 1. 获取“结构”模板（无论df是否为空）
-    if files_df.empty:
-        # 用另一个已知存在的单变量nc文件作为结构模板
-        template_xr_create = f'{data.path}/out_{sorted(settings.SIM_YEARS)[0]}/xr_quantities_agricultural_{sorted(settings.SIM_YEARS)[0]}.nc'
-        with xr.open_dataarray(template_xr_create) as arr_eg:
-            loop_dims = set(arr_eg.dims) - set(['cell', 'y', 'x'])
-            dim_vals = pd.MultiIndex.from_product(
-                [arr_eg[dim].values for dim in loop_dims],
-                names=loop_dims
-            ).to_list()
-            loop_sel = [dict(zip(loop_dims, val)) for val in dim_vals]
-            # 准备全0的xr_arr
-            xr_arr = xr.zeros_like(arr_eg).load()
-        # 虚拟出一个files_df，年份可以按settings.SIM_YEARS遍历
-        years = sorted(list(set(settings.SIM_YEARS)))
-        files_df_virtual = pd.DataFrame({'Year': years})
-        file_iter = files_df_virtual.iterrows()
-        arr_source = 'virtual'  # 标记一下
-    else:
-        with xr.open_dataarray(files_df.iloc[0]['path']) as arr_eg:
-            loop_dims = set(arr_eg.dims) - set(['cell', 'y', 'x'])
-            dim_vals = pd.MultiIndex.from_product(
-                [arr_eg[dim].values for dim in loop_dims],
-                names=loop_dims
-            ).to_list()
-            loop_sel = [dict(zip(loop_dims, val)) for val in dim_vals]
-        file_iter = files_df.iterrows()
-        arr_source = 'real'
-
-    # 2. 构建任务
+    
+    # Get dim info
+    with xr.open_dataarray(files_df.iloc[0]['path']) as arr_eg:
+        loop_dims = set(arr_eg.dims) - set(['cell', 'y', 'x'])
+        
+        dim_vals = pd.MultiIndex.from_product(
+            [arr_eg[dim].values for dim in loop_dims],
+            names=loop_dims
+        ).to_list()
+
+        loop_sel = [dict(zip(loop_dims, val)) for val in dim_vals]
+        
+    # Loop through each year
     task = []
-    for idx, row in file_iter:
-        if arr_source == 'real':
-            xr_arr = xr.load_dataarray(row['path'])
-            _year = row['Year']
-        else:
-            _year = row['Year']  # 虚拟年份，xr_arr用全0
-
+    for _,row in files_df.iterrows():
+        xr_arr = xr.load_dataarray(row['path'])
+        _year = row['Year']
+        
         for sel in loop_sel:
-            arr_sel = xr_arr.sel(**sel)
+            arr_sel = xr_arr.sel(**sel) 
+            
+            # Rename keys; also serve as reordering the keys
             sel_rename = {}
             if 'am' in sel:
                 sel_rename['am'] = RENAME_AM_NON_AG.get(sel['am'], sel['am'])
             if 'lm' in sel:
-                sel_rename['lm'] = {'irr': 'Irrigated', 'dry': 'Dryland'}.get(sel['lm'], sel['lm'])
+                sel_rename['lm'] =  {'irr': 'Irrigated', 'dry': 'Dryland'}.get(sel['lm'], sel['lm'])
             if 'lu' in sel:
                 sel_rename['lu'] = RENAME_AM_NON_AG.get(sel['lu'], sel['lu'])
             if 'Commodity' in sel:
@@ -268,19 +239,21 @@
                     'Sheep lexp': 'Sheep live export',
                     'Beef lexp': 'Beef live export'
                 }.get(commodity, commodity)
-
+                
             task.append(
                 delayed(map2base64_float)(template_xr, arr_sel, tuple(list(sel_rename.values()) + [_year]))
-            )
-
-    # 3. 并行执行
+            )    
+            
+    # Gather results and save to JSON
     output = {}
     for res in Parallel(n_jobs=workers, return_as='generator')(task):
-        if res is None: continue
+        if res is None:continue
         attr, val = res
         output[attr] = val
-
+        
+    # To nested dict
     output = tuple_dict_to_nested(output)
+
     if not os.path.exists(os.path.dirname(save_path)):
         os.makedirs(os.path.dirname(save_path), exist_ok=True)
 
