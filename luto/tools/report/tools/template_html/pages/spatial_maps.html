<!DOCTYPE html>
<html lang="en">
<head>
    <meta charset="UTF-8">
    <meta name="viewport" content="width=device-width, initial-scale=1.0">
    <link rel="stylesheet" href="https://unpkg.com/leaflet@1.9.4/dist/leaflet.css" integrity="sha256-p4NxAoJBhIIN+hmNHrzRCf9tD/miZyoHS5obTRR9BMY=" crossorigin="">
     <!-- Make sure you put this AFTER Leaflet's CSS -->
    <script src="https://unpkg.com/leaflet@1.9.4/dist/leaflet.js" integrity="sha256-20nQCchB9co0qIjJZRGuk2/Z9VM+kNiyxNV1lvTlZBo=" crossorigin=""></script>
    <title>Document</title>
</head>
<body>
    <script src="https://unpkg.com/leaflet@1.7.1/dist/leaflet.js"></script>
    <script src="https://unpkg.com/georaster"></script>
    <script src="https://unpkg.com/proj4"></script>
    <script src="https://unpkg.com/georaster-layer-for-leaflet"></script>
    <script src="https://code.jquery.com/jquery-3.7.1.min.js"></script>

    <script src="spatial_maps.js"></script>
    <link rel="stylesheet" href="spatial_maps.css">
    <link rel="stylesheet" href="../style.css">


    <!-- The sidebar -->
    <div class="sidebar">
<<<<<<< HEAD
        <a href="../index.html">Scenario Details</a>
        <a href="./production.html">Commodity Demand</a>
=======
        <a href="../index.html">Home</a>
        <a href="./production.html">Demand and Production</a>
>>>>>>> b284be86
        <a href="./economics.html">Economics</a>
        <a href="./land-use_area.html">Land-use Area</a>        
        <a href="./GHG_emissions.html">GHG Emissions</a>
        <a href="./water_usage.html">Water Use</a>


    </div>

    <!-- The main content -->
    <div class="content">
        <h1>Maps</h1>
        <div id="Map_all">
            
            <!-- the select panel for the left -->
            <div class="select_col" id="select_left">
                <p>left</p>
            </div>
            <!-- the map -->
            <div id="map"></div>
            <!-- the select panel for the right -->
            <div class="select_col" id="select_right">
                <p>right</p>
        </div>
        </div>
        
    </div>

  
    
</body>
</html><|MERGE_RESOLUTION|>--- conflicted
+++ resolved
@@ -22,13 +22,8 @@
 
     <!-- The sidebar -->
     <div class="sidebar">
-<<<<<<< HEAD
-        <a href="../index.html">Scenario Details</a>
-        <a href="./production.html">Commodity Demand</a>
-=======
         <a href="../index.html">Home</a>
         <a href="./production.html">Demand and Production</a>
->>>>>>> b284be86
         <a href="./economics.html">Economics</a>
         <a href="./land-use_area.html">Land-use Area</a>        
         <a href="./GHG_emissions.html">GHG Emissions</a>
