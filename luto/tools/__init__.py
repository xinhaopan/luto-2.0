# Copyright 2022 Fjalar J. de Haan and Brett A. Bryan at Deakin University
#
# This file is part of LUTO 2.0.
#
# LUTO 2.0 is free software: you can redistribute it and/or modify it under the
# terms of the GNU General Public License as published by the Free Software
# Foundation, either version 3 of the License, or (at your option) any later
# version.
#
# LUTO 2.0 is distributed in the hope that it will be useful, but WITHOUT ANY
# WARRANTY; without even the implied warranty of MERCHANTABILITY or FITNESS FOR
# A PARTICULAR PURPOSE. See the GNU General Public License for more details.
#
# You should have received a copy of the GNU General Public License along with
# LUTO 2.0. If not, see <https://www.gnu.org/licenses/>.

"""
Pure helper functions and other tools.
"""

from datetime import datetime
import functools
import sys
import time
import os.path
import traceback
from typing import Tuple
from contextlib import redirect_stderr, redirect_stdout

import pandas as pd
import numpy as np
import numpy_financial as npf

import luto.economics.agricultural.quantity as ag_quantity
import luto.economics.non_agricultural.quantity as non_ag_quantity
import luto.settings as settings
from luto.ag_managements import AG_MANAGEMENTS_TO_LAND_USES


def amortise(cost, rate=settings.DISCOUNT_RATE, horizon=settings.AMORTISATION_PERIOD):
    """Return NPV of future `cost` amortised to annual value at discount `rate` over `horizon` years."""
    if settings.AMORTISE_UPFRONT_COSTS: return -1 * npf.pmt(rate, horizon, pv=cost, fv=0, when='begin')
    else: return cost


# def show_map(yr_cal):
#     """Show a plot of the lumap of `yr_cal`."""
#     plotmap(lumaps[yr_cal], labels=bdata.AGLU2DESC)


def get_production(data, yr_cal, ag_X_mrj, non_ag_X_rk, ag_man_X_mrj):
    """Return total production of commodities for a specific year...

    'data' is a sim.data or bdata like object, 'yr_cal' is calendar year, and X_mrj 
    is land-use and land management in mrj decision-variable format.

    Can return base year production (e.g., year = 2010) or can return production for 
    a simulated year if one exists (i.e., year = 2030) check sim.info()).

    Includes the impacts of land-use change, productivity increases, and 
    climate change on yield."""

    # Calculate year index (i.e., number of years since 2010)
    yr_idx = yr_cal - data.YR_CAL_BASE

    # Get the quantity of each commodity produced by agricultural land uses
    # Get the quantity matrices. Quantity array of shape m, r, p
    ag_q_mrp = ag_quantity.get_quantity_matrices(data, yr_idx)

    # Convert map of land-use in mrj format to mrp format
    ag_X_mrp = np.stack([ag_X_mrj[:, :, j] for p in range(data.NPRS)
                         for j in range(data.N_AG_LUS)
                         if data.LU2PR[p, j]
                         ], axis=2)

    # Sum quantities in product (PR/p) representation.
    ag_q_p = np.sum(ag_q_mrp * ag_X_mrp, axis=(0, 1), keepdims=False)

    # Transform quantities to commodity (CM/c) representation.
    ag_q_c = [sum(ag_q_p[p] for p in range(data.NPRS) if data.PR2CM[c, p])
              for c in range(data.NCMS)]

    # Get the quantity of each commodity produced by non-agricultural land uses
    # Quantity matrix in the shape of c, r, k
    q_crk = non_ag_quantity.get_quantity_matrix(data)
    non_ag_q_c = [(q_crk[c, :, :] * non_ag_X_rk).sum()
                  for c in range(data.NCMS)]

    # Get quantities produced by agricultural management options
    j2p = {j: [p for p in range(data.NPRS) if data.LU2PR[p, j]]
           for j in range(data.N_AG_LUS)}
    ag_man_q_mrp = ag_quantity.get_agricultural_management_quantity_matrices(
        data, ag_q_mrp, yr_idx)
    ag_man_q_c = np.zeros(data.NCMS)

    for am, am_lus in AG_MANAGEMENTS_TO_LAND_USES.items():
        am_j_list = [data.DESC2AGLU[lu] for lu in am_lus]
        current_ag_man_X_mrp = np.zeros(ag_q_mrp.shape, dtype=np.float32)

        for j in am_j_list:
            for p in j2p[j]:
                current_ag_man_X_mrp[:, :, p] = ag_man_X_mrj[am][:, :, j]

        ag_man_q_p = np.sum(
            ag_man_q_mrp[am] * current_ag_man_X_mrp, axis=(0, 1), keepdims=False)

        for c in range(data.NCMS):
            ag_man_q_c[c] += sum(ag_man_q_p[p]
                                 for p in range(data.NPRS) if data.PR2CM[c, p])

    # Return total commodity production as numpy array.
    total_q_c = [ag_q_c[c] + non_ag_q_c[c] + ag_man_q_c[c]
                 for c in range(data.NCMS)]
    return np.array(total_q_c)


# def get_production_copy(sim, yr_cal):
#     """Return total production of commodities for a specific year...

#     Can return base year production (e.g., year = 2010) or can return production for 
#     a simulated year if one exists (i.e., year = 2030) check sim.info()).

#     Includes the impacts of land-use change, productivity increases, and 
#     climate change on yield."""

#     # Calculate year index (i.e., number of years since 2010)
#     yr_idx = yr_cal - sim.data.YR_CAL_BASE

#     # Acquire local names for matrices and shapes.
#     lu2pr_pj = sim.data.LU2PR
#     pr2cm_cp = sim.data.PR2CM
#     nlus = sim.data.N_AG_LUS
#     nprs = sim.data.NPRS
#     ncms = sim.data.NCMS

#     # Get the maps in decision-variable format. 0/1 array of shape j, r
#     X_dry = sim.dvars[yr_cal][0].T
#     X_irr = sim.dvars[yr_cal][1].T

#     # Get the quantity matrices. Quantity array of shape m, r, p
#     q_mrp = get_quantity_matrices(sim.data, yr_idx)

#     X_dry_pr = [X_dry[j] for p in range(nprs) for j in range(nlus)
#                 if lu2pr_pj[p, j]]
#     X_irr_pr = [X_irr[j] for p in range(nprs) for j in range(nlus)
#                 if lu2pr_pj[p, j]]

#     # Quantities in product (PR/p) representation by land management (dry/irr).
#     q_dry_p = [q_mrp[0, :, p] @ X_dry_pr[p] for p in range(nprs)]
#     q_irr_p = [q_mrp[1, :, p] @ X_irr_pr[p] for p in range(nprs)]

#     # Transform quantities to commodity (CM/c) representation by land management (dry/irr).
#     q_dry_c = [sum(q_dry_p[p] for p in range(nprs) if pr2cm_cp[c, p])
#                for c in range(ncms)]
#     q_irr_c = [sum(q_irr_p[p] for p in range(nprs) if pr2cm_cp[c, p])
#                for c in range(ncms)]

#     # Total quantities in commodity (CM/c) representation.
#     q_c = [q_dry_c[c] + q_irr_c[c] for c in range(ncms)]

#     # Return total commodity production.
#     return np.array(q_c)


def lumap2ag_l_mrj(lumap, lmmap):
    """
    Return land-use maps in decision-variable (X_mrj) format.
    Where 'm' is land mgt, 'r' is cell, and 'j' is agricultural land-use.

    Cells used for non-agricultural land uses will have value 0 for all agricultural
    land uses, i.e. all r.
    """
    # Set up a container array of shape m, r, j.
    x_mrj = np.zeros((2, lumap.shape[0], 28), dtype=bool)   # TODO - remove 2

    # Populate the 3D land-use, land mgt mask.
    for j in range(28):
        # One boolean map for each land use.
        jmap = np.where(lumap == j, True, False).astype(bool)
        # Keep only dryland version.
        x_mrj[0, :, j] = np.where(lmmap == False, jmap, False)
        # Keep only irrigated version.
        x_mrj[1, :, j] = np.where(lmmap == True, jmap, False)

    return x_mrj.astype(bool)


def lumap2non_ag_l_mk(lumap, num_non_ag_land_uses: int):
    """
    Convert the land-use map to a decision variable X_rk, where 'r' indexes cell and
    'k' indexes non-agricultural land use.

    Cells used for agricultural purposes have value 0 for all k.
    """
    base_code = settings.NON_AGRICULTURAL_LU_BASE_CODE
    non_ag_lu_codes = list(range(base_code, base_code + num_non_ag_land_uses))

    # Set up a container array of shape r, k.
    x_rk = np.zeros((lumap.shape[0], num_non_ag_land_uses), dtype=bool)

    for i,k in enumerate(non_ag_lu_codes):
        kmap = np.where(lumap == k, True, False)
        x_rk[:, i] = kmap

    return x_rk.astype(bool)


def get_base_am_vars(ncells, ncms, n_ag_lus):
    """
    Get the 2010 agricultural management option vars.
    It is assumed that no agricultural management options were used in 2010, 
    so get zero arrays in the correct format.
    """
    am_vars = {}
    for am in AG_MANAGEMENTS_TO_LAND_USES:
        am_vars[am] = np.zeros((ncms, ncells, n_ag_lus))

    return am_vars


def get_ag_and_non_ag_cells(lumap) -> Tuple[np.ndarray, np.ndarray]:
    """
    Splits the index of cells based on whether that cell is used for agricultural
    land, given the lumap.

    Returns
    -------
    ( np.ndarray, np.ndarray )
        Two numpy arrays containing the split cell index.
    """
    non_ag_base = settings.NON_AGRICULTURAL_LU_BASE_CODE
    all_cells = np.array(range(lumap.shape[0]))

    # get all agricultural and non agricultural cells
    non_agricultural_cells = np.nonzero(lumap >= non_ag_base)[0]
    agricultural_cells = np.nonzero(
        ~np.isin(all_cells, non_agricultural_cells)
    )[0]

    return agricultural_cells, non_agricultural_cells


def get_env_plantings_cells(lumap) -> np.ndarray:
    """
    Get an array with cells used for environmental plantings
    """
    return np.nonzero(lumap == settings.NON_AGRICULTURAL_LU_BASE_CODE + 0)[0]


def get_riparian_plantings_cells(lumap) -> np.ndarray:
    """
    Get an array with cells used for riparian plantings
    """
    return np.nonzero(lumap == settings.NON_AGRICULTURAL_LU_BASE_CODE + 1)[0]


def get_agroforestry_cells(lumap) -> np.ndarray:
    """
    Get an array with cells used for riparian plantings
    """
    return np.nonzero(lumap == settings.NON_AGRICULTURAL_LU_BASE_CODE + 2)[0]


<<<<<<< HEAD
def get_ag_natural_lu_cells(data, lumap) -> np.ndarray:
    """
=======
def get_carbon_plantings_block_cells(lumap) -> np.ndarray:
    """
    Get an array with all cells being used for carbon plantings (block)
    """
    return np.nonzero(lumap == settings.NON_AGRICULTURAL_LU_BASE_CODE + 3)[0]


def get_carbon_plantings_belt_cells(lumap) -> np.ndarray:
    """
    Get an array with all cells being used for carbon plantings (block)
    """
    return np.nonzero(lumap == settings.NON_AGRICULTURAL_LU_BASE_CODE + 4)[0]


def get_ag_natural_lu_cells(data, lumap) -> np.ndarray:
    """
>>>>>>> f6d420f9
    Gets all cells being used for agricultural natural land uses.
    """
    return np.isin(lumap, data.LU_NATURAL)

<<<<<<< HEAD
=======

def get_non_ag_natural_lu_cells(data, lumap) -> np.ndarray:
    """
    Gets all cells being used for non-agricultural natural land uses.
    """
    return np.nonzero(np.isin(lumap, data.NON_AG_LU_NATURAL))[0]


def get_ag_and_non_ag_natural_lu_cells(data, lumap) -> np.ndarray:
    """
    Gets all cells being used for natural land uses, both agricultural and non-agricultural.
    """
    return np.nonzero(np.isin(lumap, data.LU_NATURAL + data.NON_AG_LU_NATURAL))[0]


# def get_ag_natural_lu_cells(sim, yr_cal) -> np.ndarray::
#     """
#     Gets all cells being used for natural land uses.
#     """
#     dvar = sim.ag_dvars[yr_cal]
#     dvar_nat = dvar[:,:,sim.data.LU_NATURAL]
>>>>>>> f6d420f9

def get_non_ag_natural_lu_cells(data, lumap) -> np.ndarray:
    """
    Gets all cells being used for non-agricultural natural land uses.
    """
    return np.isin(lumap, data.NON_AG_LU_NATURAL)


def get_ag_and_non_ag_natural_lu_cells(data, lumap) -> np.ndarray:
    """
    Gets all cells being used for natural land uses, both agricultural and non-agricultural.
    """
    return np.isin(lumap, data.LU_NATURAL + data.NON_AG_LU_NATURAL)


def timethis(function, *args, **kwargs):
    """Generic wrapper to time functions."""

    # Start the wall clock.
    start = time.time()
    start_time = time.localtime()
    start_time_str = time.strftime("%Y-%m-%d %H:%M:%S", start_time)

    # Call the function.
    return_value = function(*args, **kwargs)

    # Stop the wall clock.
    stop = time.time()
    stop_time = time.localtime()
    stop_time_str = time.strftime("%Y-%m-%d %H:%M:%S", stop_time)

    print()
    print("Start time: %s" % start_time_str)
    print("Stop time: %s" % stop_time_str)
    print("Elapsed time: %d seconds." % (stop - start))

    return return_value


def mergeorderly(dict1, dict2):
    """Return merged dictionary with keys in alphabetic order."""
    list1 = list(dict1.keys())
    list2 = list(dict2.keys())
    lst = sorted(list1 + list2)
    merged = {}
    for key in lst:
        if key in list1:
            merged[key] = dict1[key]
        else:
            merged[key] = dict2[key]
    return merged


def crosstabulate(before, after, labels):
    """Return a cross-tabulation matrix as a Pandas DataFrame."""

    # The base DataFrame
    ct = pd.crosstab(before, after, margins=True)

    # Replace the numbered row labels with corresponding entries in `labels`.
    rows = [labels[int(i)] for i in ct.index if i != 'All']
    # The sum row was excluded, now add it back.
    rows.append('All')

    # Replace the numbered column labels with corresponding entries in `labels`.
    cols = [labels[int(i)] for i in ct.columns if i != 'All']
    # The sum column was excluded, now add it back.
    cols.append('All')

    # Replace the row and column labels.
    ct.index = rows
    ct.columns = cols

    return ct


def ctabnpystocsv(before, after, labels):
    """Write cross-tabulation of `before` and `after` from .npys to .csv."""

    # Load the .npy arrays.
    pre = np.load(before)
    post = np.load(after)

    # Get the file names as strings without extension.
    prename = os.path.splitext(os.path.basename(before))[0]
    postname = os.path.splitext(os.path.basename(after))[0]
    dirname = os.path.dirname(before)

    # Produce the cross tabulation and write the file to dir of first file.
    ct = crosstabulate(pre, post, labels)
    ct.to_csv(os.path.join(prename + str(2) + postname + ".csv"))


def inspect(lumap, highpos, d_j, q_rj, c_rj, landuses):

    # Prepare the pandas.DataFrame.
    columns = ["Pre Cells [#]", "Pre Costs [AUD]", "Pre Deviation [units]", "Pre Deviation [%]", "Post Cells [#]", "Post Costs [AUD]", "Post Deviation [units]", "Post Deviation [%]",
               "Delta Total Cells [#]", "Delta Total Cells [%]", "Delta Costs [AUD]", "Delta Costs [%]", "Delta Moved Cells [#]", "Delta Deviation [units]", "Delta Deviation [%]"]
    index = landuses
    df = pd.DataFrame(index=index, columns=columns)

    precost = 0
    postcost = 0

    # Reduced land-use list with half of the land-uses.
    lus = [lu for lu in landuses if '_dry' in lu]

    for j, lu in enumerate(lus):
        k = 2*j
        prewhere_dry = np.where(lumap == k, 1, 0)
        prewhere_irr = np.where(lumap == k+1, 1, 0)
        precount_dry = prewhere_dry.sum()
        precount_irr = prewhere_irr.sum()
        prequantity_dry = prewhere_dry @ q_rj.T[k]
        prequantity_irr = prewhere_irr @ q_rj.T[k+1]

        precost_dry = prewhere_dry @ c_rj.T[k]
        precost_irr = prewhere_irr @ c_rj.T[k+1]

        postwhere_dry = np.where(highpos == k, 1, 0)
        postwhere_irr = np.where(highpos == k+1, 1, 0)
        postcount_dry = postwhere_dry.sum()
        postcount_irr = postwhere_irr.sum()
        postquantity_dry = postwhere_dry @ q_rj.T[k]
        postquantity_irr = postwhere_irr @ q_rj.T[k+1]

        postcost_dry = postwhere_dry @ c_rj.T[k]
        postcost_irr = postwhere_irr @ c_rj.T[k+1]

        predeviation = prequantity_dry + prequantity_irr - d_j[j]
        predevfrac = predeviation / d_j[j]

        postdeviation = postquantity_dry + postquantity_irr - d_j[j]
        postdevfrac = postdeviation / d_j[j]

        df.loc[lu] = [precount_dry, precost_dry, predeviation, 100 * predevfrac, postcount_dry, postcost_dry, postdeviation, 100 * postdevfrac, postcount_dry - precount_dry, 100 * (postcount_dry - precount_dry) / precount_dry, postcost_dry - precost_dry, 100 * (postcost_dry - precost_dry) / precost_dry, np.sum(postwhere_dry - (prewhere_dry*postwhere_dry)), np.abs(postdeviation) - np.abs(predeviation), 100 * (np.abs(postdeviation) - np.abs(predeviation)
                                                                                                                                                                                                                                                                                                                                                                                                                            / predeviation)]

        lu_irr = lu.replace('_dry', '_irr')
        df.loc[lu_irr] = [precount_irr, precost_irr, predeviation, 100 * predevfrac, postcount_irr, postcost_irr, postdeviation, 100 * postdevfrac, postcount_irr - precount_irr, 100 * (postcount_irr - precount_irr) / precount_irr, postcost_irr - precost_irr, 100 * (postcost_irr - precost_irr) / precost_irr, np.sum(postwhere_irr - (prewhere_irr*postwhere_irr)), np.abs(postdeviation) - np.abs(predeviation), 100 * (np.abs(postdeviation) - np.abs(predeviation)
                                                                                                                                                                                                                                                                                                                                                                                                                                / predeviation)]

        precost += prewhere_dry @ c_rj.T[k] + prewhere_irr @ c_rj.T[k+1]
        postcost += postwhere_dry @ c_rj.T[k] + postwhere_irr @ c_rj.T[k+1]

    df.loc['total'] = [df[col].sum() for col in df.columns]

    return df


def get_water_delta_matrix(w_mrj, l_mrj, data):
    """
    Gets the water delta matrix that applies the cost of installing/removing irrigation to
    base transition costs. Includes the costs of water license fees.
    """
    # Get water requirements from current agriculture, converting water requirements for LVSTK from ML per head to ML per cell (inc. REAL_AREA).
    # Sum total water requirements of current land-use and land management
    w_r = (w_mrj * l_mrj).sum(axis=0).sum(axis=1)

    # Net water requirements calculated as the diff in water requirements between current land-use and all other land-uses j.
    w_net_mrj = w_mrj - w_r[:, np.newaxis]

    # Water license cost calculated as net water requirements (ML/ha) x licence price ($/ML).
    w_delta_mrj = w_net_mrj * data.WATER_LICENCE_PRICE[:, np.newaxis]

    # When land-use changes from dryland to irrigated add $7.5k per hectare for establishing irrigation infrastructure
    new_irrig_cost = 7500 * data.REAL_AREA[:, np.newaxis]
    w_delta_mrj[1] = np.where(
        l_mrj[0], w_delta_mrj[1] + new_irrig_cost, w_delta_mrj[1])

    # When land-use changes from irrigated to dryland add $3k per hectare for removing irrigation infrastructure
    remove_irrig_cost = 3000 * data.REAL_AREA[:, np.newaxis]
    w_delta_mrj[0] = np.where(
        l_mrj[1], w_delta_mrj[0] + remove_irrig_cost, w_delta_mrj[0])

    # Amortise upfront costs to annualised costs
    w_delta_mrj = amortise(w_delta_mrj)
    return w_delta_mrj


def am_name_snake_case(am_name):
    """Get snake_case version of the AM name"""
    return am_name.lower().replace(' ', '_')


def summarize_ghg_separate_df(in_array, column_level, lu_desc):
    '''Function to summarize the in_array to a df
    Arguments:
        in_array: a n-d np.array with the first dimension to be pixels/rows (dimension r)

        column_level: The levels of the in_array being reshaped to (r,-1). For example, if
                      the in_array has a shape of (r,2,3), then the levels could be a tuple 
                      of list as below. Note here add a ['Agricultural Landuse] as an extra
                      level to indicate the origin of this array.

                      (['Agricultural Landuse],
                       ['dry','irri']),
                       ['chemical_co2_emission','transportation_co2_emission']).

        lu_desc: The description of each pixel. 

    Return:
        pd.DataFrame: A multilevel (column-wise) df.
    '''

    # warp the array back to a df
    df = pd.DataFrame(in_array.reshape(
        (in_array.shape[0], -1)), columns=pd.MultiIndex.from_product(column_level))

    # add landuse describtion
    df['lu'] = lu_desc

    # sumarize the column
    df_summary = df.groupby('lu').sum(0).reset_index()
    df_summary = df_summary.set_index('lu')

    # add SUM row/index
    df_summary.loc['SUM'] = df_summary.sum(axis=0)
    df_summary['SUM'] = df_summary.sum(axis=1)

    # remove column/index names
    df_summary.columns = pd.MultiIndex.from_tuples(df_summary.columns.tolist())
    df_summary.index = df_summary.index.tolist()

    return df_summary


# function to create mapping table between lu_desc and dvar index
def map_desc_to_dvar_index(category: str,
                           desc2idx: dict,
                           dvar_arr: np.ndarray):
    '''Input:
        category: str, the category of the dvar, e.g., 'Agriculture/Non-Agriculture',
        desc2idx: dict, the mapping between lu_desc and dvar index, e.g., {'Apples': 0 ...},
        dvar_arr: np.ndarray, the dvar array with shape (r,{j|k}), where r is the number of pixels,
                  and {j|k} is the dimension of ag-landuses or non-ag-landuses.

    Return:
        pd.DataFrame, with columns of ['Category','lu_desc','dvar_idx','dvar'].'''

    df = pd.DataFrame({'Category': category,
                       'lu_desc': desc2idx.keys(),
                       'dvar_idx': desc2idx.values()})

    df['dvar'] = [dvar_arr[:, j] for j in df['dvar_idx']]

    return df.reindex(columns=['Category', 'lu_desc', 'dvar_idx', 'dvar'])



class LogToFile:
    def __init__(self, log_path):
        self.log_path_stdout = f"{log_path}_stdout.log"
        self.log_path_stderr = f"{log_path}_stderr.log"

    def __call__(self, func):
        @functools.wraps(func)
        def wrapper(*args, **kwargs):
            # Open files for writing here, ensuring they're only created upon function call
            with open(self.log_path_stdout, 'w') as file_stdout, open(self.log_path_stderr, 'w') as file_stderr:
                original_stdout = sys.stdout
                original_stderr = sys.stderr
                try:
                    sys.stdout = self.StreamToLogger(file_stdout, original_stdout)
                    sys.stderr = self.StreamToLogger(file_stderr, original_stderr)
                    return func(*args, **kwargs)
                except Exception as e:
                    # Capture the full traceback
                    exc_info = traceback.format_exc()
                    # Log the traceback to stderr log before re-raising the exception
                    sys.stderr.write(exc_info + '\n')
                    raise  # Re-raise the caught exception to propagate it
                finally:
                    # Reset stdout and stderr
                    sys.stdout = original_stdout
                    sys.stderr = original_stderr
        return wrapper

    class StreamToLogger(object):
        def __init__(self, file, orig_stream=None):
            self.file = file
            self.orig_stream = orig_stream

        def write(self, buf):
            if buf.strip():  # Only prepend timestamp to non-newline content
                timestamp = datetime.now().strftime('%Y-%m-%d %H:%M:%S')
                formatted_buf = f"{timestamp} - {buf}"
            else:
                formatted_buf = buf  # If buf is just a newline/whitespace, don't prepend timestamp
            
            if self.orig_stream:
                self.orig_stream.write(formatted_buf)  # Write to the original stream if it exists
            self.file.write(formatted_buf)  # Write to the log file

        def flush(self):
            self.file.flush()  # Ensure content is written to disk

        def __init__(self, file, orig_stream=None):
            self.file = file
            self.orig_stream = orig_stream

        def write(self, buf):
            if buf.strip():  # Check if buf is not just whitespace/newline
                timestamp = datetime.now().strftime('%Y-%m-%d %H:%M:%S')
                formatted_buf = f"{timestamp} - {buf}"
            else:
                formatted_buf = buf  # If buf is just a newline/whitespace, don't prepend timestamp

            # Write to the original stream if it exists
            if self.orig_stream:
                self.orig_stream.write(formatted_buf)
            
            # Write to the log file
            self.file.write(formatted_buf)

        def flush(self):
            # Ensure content is written to disk
            self.file.flush()<|MERGE_RESOLUTION|>--- conflicted
+++ resolved
@@ -1,630 +1,601 @@
-# Copyright 2022 Fjalar J. de Haan and Brett A. Bryan at Deakin University
-#
-# This file is part of LUTO 2.0.
-#
-# LUTO 2.0 is free software: you can redistribute it and/or modify it under the
-# terms of the GNU General Public License as published by the Free Software
-# Foundation, either version 3 of the License, or (at your option) any later
-# version.
-#
-# LUTO 2.0 is distributed in the hope that it will be useful, but WITHOUT ANY
-# WARRANTY; without even the implied warranty of MERCHANTABILITY or FITNESS FOR
-# A PARTICULAR PURPOSE. See the GNU General Public License for more details.
-#
-# You should have received a copy of the GNU General Public License along with
-# LUTO 2.0. If not, see <https://www.gnu.org/licenses/>.
-
-"""
-Pure helper functions and other tools.
-"""
-
-from datetime import datetime
-import functools
-import sys
-import time
-import os.path
-import traceback
-from typing import Tuple
-from contextlib import redirect_stderr, redirect_stdout
-
-import pandas as pd
-import numpy as np
-import numpy_financial as npf
-
-import luto.economics.agricultural.quantity as ag_quantity
-import luto.economics.non_agricultural.quantity as non_ag_quantity
-import luto.settings as settings
-from luto.ag_managements import AG_MANAGEMENTS_TO_LAND_USES
-
-
-def amortise(cost, rate=settings.DISCOUNT_RATE, horizon=settings.AMORTISATION_PERIOD):
-    """Return NPV of future `cost` amortised to annual value at discount `rate` over `horizon` years."""
-    if settings.AMORTISE_UPFRONT_COSTS: return -1 * npf.pmt(rate, horizon, pv=cost, fv=0, when='begin')
-    else: return cost
-
-
-# def show_map(yr_cal):
-#     """Show a plot of the lumap of `yr_cal`."""
-#     plotmap(lumaps[yr_cal], labels=bdata.AGLU2DESC)
-
-
-def get_production(data, yr_cal, ag_X_mrj, non_ag_X_rk, ag_man_X_mrj):
-    """Return total production of commodities for a specific year...
-
-    'data' is a sim.data or bdata like object, 'yr_cal' is calendar year, and X_mrj 
-    is land-use and land management in mrj decision-variable format.
-
-    Can return base year production (e.g., year = 2010) or can return production for 
-    a simulated year if one exists (i.e., year = 2030) check sim.info()).
-
-    Includes the impacts of land-use change, productivity increases, and 
-    climate change on yield."""
-
-    # Calculate year index (i.e., number of years since 2010)
-    yr_idx = yr_cal - data.YR_CAL_BASE
-
-    # Get the quantity of each commodity produced by agricultural land uses
-    # Get the quantity matrices. Quantity array of shape m, r, p
-    ag_q_mrp = ag_quantity.get_quantity_matrices(data, yr_idx)
-
-    # Convert map of land-use in mrj format to mrp format
-    ag_X_mrp = np.stack([ag_X_mrj[:, :, j] for p in range(data.NPRS)
-                         for j in range(data.N_AG_LUS)
-                         if data.LU2PR[p, j]
-                         ], axis=2)
-
-    # Sum quantities in product (PR/p) representation.
-    ag_q_p = np.sum(ag_q_mrp * ag_X_mrp, axis=(0, 1), keepdims=False)
-
-    # Transform quantities to commodity (CM/c) representation.
-    ag_q_c = [sum(ag_q_p[p] for p in range(data.NPRS) if data.PR2CM[c, p])
-              for c in range(data.NCMS)]
-
-    # Get the quantity of each commodity produced by non-agricultural land uses
-    # Quantity matrix in the shape of c, r, k
-    q_crk = non_ag_quantity.get_quantity_matrix(data)
-    non_ag_q_c = [(q_crk[c, :, :] * non_ag_X_rk).sum()
-                  for c in range(data.NCMS)]
-
-    # Get quantities produced by agricultural management options
-    j2p = {j: [p for p in range(data.NPRS) if data.LU2PR[p, j]]
-           for j in range(data.N_AG_LUS)}
-    ag_man_q_mrp = ag_quantity.get_agricultural_management_quantity_matrices(
-        data, ag_q_mrp, yr_idx)
-    ag_man_q_c = np.zeros(data.NCMS)
-
-    for am, am_lus in AG_MANAGEMENTS_TO_LAND_USES.items():
-        am_j_list = [data.DESC2AGLU[lu] for lu in am_lus]
-        current_ag_man_X_mrp = np.zeros(ag_q_mrp.shape, dtype=np.float32)
-
-        for j in am_j_list:
-            for p in j2p[j]:
-                current_ag_man_X_mrp[:, :, p] = ag_man_X_mrj[am][:, :, j]
-
-        ag_man_q_p = np.sum(
-            ag_man_q_mrp[am] * current_ag_man_X_mrp, axis=(0, 1), keepdims=False)
-
-        for c in range(data.NCMS):
-            ag_man_q_c[c] += sum(ag_man_q_p[p]
-                                 for p in range(data.NPRS) if data.PR2CM[c, p])
-
-    # Return total commodity production as numpy array.
-    total_q_c = [ag_q_c[c] + non_ag_q_c[c] + ag_man_q_c[c]
-                 for c in range(data.NCMS)]
-    return np.array(total_q_c)
-
-
-# def get_production_copy(sim, yr_cal):
-#     """Return total production of commodities for a specific year...
-
-#     Can return base year production (e.g., year = 2010) or can return production for 
-#     a simulated year if one exists (i.e., year = 2030) check sim.info()).
-
-#     Includes the impacts of land-use change, productivity increases, and 
-#     climate change on yield."""
-
-#     # Calculate year index (i.e., number of years since 2010)
-#     yr_idx = yr_cal - sim.data.YR_CAL_BASE
-
-#     # Acquire local names for matrices and shapes.
-#     lu2pr_pj = sim.data.LU2PR
-#     pr2cm_cp = sim.data.PR2CM
-#     nlus = sim.data.N_AG_LUS
-#     nprs = sim.data.NPRS
-#     ncms = sim.data.NCMS
-
-#     # Get the maps in decision-variable format. 0/1 array of shape j, r
-#     X_dry = sim.dvars[yr_cal][0].T
-#     X_irr = sim.dvars[yr_cal][1].T
-
-#     # Get the quantity matrices. Quantity array of shape m, r, p
-#     q_mrp = get_quantity_matrices(sim.data, yr_idx)
-
-#     X_dry_pr = [X_dry[j] for p in range(nprs) for j in range(nlus)
-#                 if lu2pr_pj[p, j]]
-#     X_irr_pr = [X_irr[j] for p in range(nprs) for j in range(nlus)
-#                 if lu2pr_pj[p, j]]
-
-#     # Quantities in product (PR/p) representation by land management (dry/irr).
-#     q_dry_p = [q_mrp[0, :, p] @ X_dry_pr[p] for p in range(nprs)]
-#     q_irr_p = [q_mrp[1, :, p] @ X_irr_pr[p] for p in range(nprs)]
-
-#     # Transform quantities to commodity (CM/c) representation by land management (dry/irr).
-#     q_dry_c = [sum(q_dry_p[p] for p in range(nprs) if pr2cm_cp[c, p])
-#                for c in range(ncms)]
-#     q_irr_c = [sum(q_irr_p[p] for p in range(nprs) if pr2cm_cp[c, p])
-#                for c in range(ncms)]
-
-#     # Total quantities in commodity (CM/c) representation.
-#     q_c = [q_dry_c[c] + q_irr_c[c] for c in range(ncms)]
-
-#     # Return total commodity production.
-#     return np.array(q_c)
-
-
-def lumap2ag_l_mrj(lumap, lmmap):
-    """
-    Return land-use maps in decision-variable (X_mrj) format.
-    Where 'm' is land mgt, 'r' is cell, and 'j' is agricultural land-use.
-
-    Cells used for non-agricultural land uses will have value 0 for all agricultural
-    land uses, i.e. all r.
-    """
-    # Set up a container array of shape m, r, j.
-    x_mrj = np.zeros((2, lumap.shape[0], 28), dtype=bool)   # TODO - remove 2
-
-    # Populate the 3D land-use, land mgt mask.
-    for j in range(28):
-        # One boolean map for each land use.
-        jmap = np.where(lumap == j, True, False).astype(bool)
-        # Keep only dryland version.
-        x_mrj[0, :, j] = np.where(lmmap == False, jmap, False)
-        # Keep only irrigated version.
-        x_mrj[1, :, j] = np.where(lmmap == True, jmap, False)
-
-    return x_mrj.astype(bool)
-
-
-def lumap2non_ag_l_mk(lumap, num_non_ag_land_uses: int):
-    """
-    Convert the land-use map to a decision variable X_rk, where 'r' indexes cell and
-    'k' indexes non-agricultural land use.
-
-    Cells used for agricultural purposes have value 0 for all k.
-    """
-    base_code = settings.NON_AGRICULTURAL_LU_BASE_CODE
-    non_ag_lu_codes = list(range(base_code, base_code + num_non_ag_land_uses))
-
-    # Set up a container array of shape r, k.
-    x_rk = np.zeros((lumap.shape[0], num_non_ag_land_uses), dtype=bool)
-
-    for i,k in enumerate(non_ag_lu_codes):
-        kmap = np.where(lumap == k, True, False)
-        x_rk[:, i] = kmap
-
-    return x_rk.astype(bool)
-
-
-def get_base_am_vars(ncells, ncms, n_ag_lus):
-    """
-    Get the 2010 agricultural management option vars.
-    It is assumed that no agricultural management options were used in 2010, 
-    so get zero arrays in the correct format.
-    """
-    am_vars = {}
-    for am in AG_MANAGEMENTS_TO_LAND_USES:
-        am_vars[am] = np.zeros((ncms, ncells, n_ag_lus))
-
-    return am_vars
-
-
-def get_ag_and_non_ag_cells(lumap) -> Tuple[np.ndarray, np.ndarray]:
-    """
-    Splits the index of cells based on whether that cell is used for agricultural
-    land, given the lumap.
-
-    Returns
-    -------
-    ( np.ndarray, np.ndarray )
-        Two numpy arrays containing the split cell index.
-    """
-    non_ag_base = settings.NON_AGRICULTURAL_LU_BASE_CODE
-    all_cells = np.array(range(lumap.shape[0]))
-
-    # get all agricultural and non agricultural cells
-    non_agricultural_cells = np.nonzero(lumap >= non_ag_base)[0]
-    agricultural_cells = np.nonzero(
-        ~np.isin(all_cells, non_agricultural_cells)
-    )[0]
-
-    return agricultural_cells, non_agricultural_cells
-
-
-def get_env_plantings_cells(lumap) -> np.ndarray:
-    """
-    Get an array with cells used for environmental plantings
-    """
-    return np.nonzero(lumap == settings.NON_AGRICULTURAL_LU_BASE_CODE + 0)[0]
-
-
-def get_riparian_plantings_cells(lumap) -> np.ndarray:
-    """
-    Get an array with cells used for riparian plantings
-    """
-    return np.nonzero(lumap == settings.NON_AGRICULTURAL_LU_BASE_CODE + 1)[0]
-
-
-def get_agroforestry_cells(lumap) -> np.ndarray:
-    """
-    Get an array with cells used for riparian plantings
-    """
-    return np.nonzero(lumap == settings.NON_AGRICULTURAL_LU_BASE_CODE + 2)[0]
-
-
-<<<<<<< HEAD
-def get_ag_natural_lu_cells(data, lumap) -> np.ndarray:
-    """
-=======
-def get_carbon_plantings_block_cells(lumap) -> np.ndarray:
-    """
-    Get an array with all cells being used for carbon plantings (block)
-    """
-    return np.nonzero(lumap == settings.NON_AGRICULTURAL_LU_BASE_CODE + 3)[0]
-
-
-def get_carbon_plantings_belt_cells(lumap) -> np.ndarray:
-    """
-    Get an array with all cells being used for carbon plantings (block)
-    """
-    return np.nonzero(lumap == settings.NON_AGRICULTURAL_LU_BASE_CODE + 4)[0]
-
-
-def get_ag_natural_lu_cells(data, lumap) -> np.ndarray:
-    """
->>>>>>> f6d420f9
-    Gets all cells being used for agricultural natural land uses.
-    """
-    return np.isin(lumap, data.LU_NATURAL)
-
-<<<<<<< HEAD
-=======
-
-def get_non_ag_natural_lu_cells(data, lumap) -> np.ndarray:
-    """
-    Gets all cells being used for non-agricultural natural land uses.
-    """
-    return np.nonzero(np.isin(lumap, data.NON_AG_LU_NATURAL))[0]
-
-
-def get_ag_and_non_ag_natural_lu_cells(data, lumap) -> np.ndarray:
-    """
-    Gets all cells being used for natural land uses, both agricultural and non-agricultural.
-    """
-    return np.nonzero(np.isin(lumap, data.LU_NATURAL + data.NON_AG_LU_NATURAL))[0]
-
-
-# def get_ag_natural_lu_cells(sim, yr_cal) -> np.ndarray::
-#     """
-#     Gets all cells being used for natural land uses.
-#     """
-#     dvar = sim.ag_dvars[yr_cal]
-#     dvar_nat = dvar[:,:,sim.data.LU_NATURAL]
->>>>>>> f6d420f9
-
-def get_non_ag_natural_lu_cells(data, lumap) -> np.ndarray:
-    """
-    Gets all cells being used for non-agricultural natural land uses.
-    """
-    return np.isin(lumap, data.NON_AG_LU_NATURAL)
-
-
-def get_ag_and_non_ag_natural_lu_cells(data, lumap) -> np.ndarray:
-    """
-    Gets all cells being used for natural land uses, both agricultural and non-agricultural.
-    """
-    return np.isin(lumap, data.LU_NATURAL + data.NON_AG_LU_NATURAL)
-
-
-def timethis(function, *args, **kwargs):
-    """Generic wrapper to time functions."""
-
-    # Start the wall clock.
-    start = time.time()
-    start_time = time.localtime()
-    start_time_str = time.strftime("%Y-%m-%d %H:%M:%S", start_time)
-
-    # Call the function.
-    return_value = function(*args, **kwargs)
-
-    # Stop the wall clock.
-    stop = time.time()
-    stop_time = time.localtime()
-    stop_time_str = time.strftime("%Y-%m-%d %H:%M:%S", stop_time)
-
-    print()
-    print("Start time: %s" % start_time_str)
-    print("Stop time: %s" % stop_time_str)
-    print("Elapsed time: %d seconds." % (stop - start))
-
-    return return_value
-
-
-def mergeorderly(dict1, dict2):
-    """Return merged dictionary with keys in alphabetic order."""
-    list1 = list(dict1.keys())
-    list2 = list(dict2.keys())
-    lst = sorted(list1 + list2)
-    merged = {}
-    for key in lst:
-        if key in list1:
-            merged[key] = dict1[key]
-        else:
-            merged[key] = dict2[key]
-    return merged
-
-
-def crosstabulate(before, after, labels):
-    """Return a cross-tabulation matrix as a Pandas DataFrame."""
-
-    # The base DataFrame
-    ct = pd.crosstab(before, after, margins=True)
-
-    # Replace the numbered row labels with corresponding entries in `labels`.
-    rows = [labels[int(i)] for i in ct.index if i != 'All']
-    # The sum row was excluded, now add it back.
-    rows.append('All')
-
-    # Replace the numbered column labels with corresponding entries in `labels`.
-    cols = [labels[int(i)] for i in ct.columns if i != 'All']
-    # The sum column was excluded, now add it back.
-    cols.append('All')
-
-    # Replace the row and column labels.
-    ct.index = rows
-    ct.columns = cols
-
-    return ct
-
-
-def ctabnpystocsv(before, after, labels):
-    """Write cross-tabulation of `before` and `after` from .npys to .csv."""
-
-    # Load the .npy arrays.
-    pre = np.load(before)
-    post = np.load(after)
-
-    # Get the file names as strings without extension.
-    prename = os.path.splitext(os.path.basename(before))[0]
-    postname = os.path.splitext(os.path.basename(after))[0]
-    dirname = os.path.dirname(before)
-
-    # Produce the cross tabulation and write the file to dir of first file.
-    ct = crosstabulate(pre, post, labels)
-    ct.to_csv(os.path.join(prename + str(2) + postname + ".csv"))
-
-
-def inspect(lumap, highpos, d_j, q_rj, c_rj, landuses):
-
-    # Prepare the pandas.DataFrame.
-    columns = ["Pre Cells [#]", "Pre Costs [AUD]", "Pre Deviation [units]", "Pre Deviation [%]", "Post Cells [#]", "Post Costs [AUD]", "Post Deviation [units]", "Post Deviation [%]",
-               "Delta Total Cells [#]", "Delta Total Cells [%]", "Delta Costs [AUD]", "Delta Costs [%]", "Delta Moved Cells [#]", "Delta Deviation [units]", "Delta Deviation [%]"]
-    index = landuses
-    df = pd.DataFrame(index=index, columns=columns)
-
-    precost = 0
-    postcost = 0
-
-    # Reduced land-use list with half of the land-uses.
-    lus = [lu for lu in landuses if '_dry' in lu]
-
-    for j, lu in enumerate(lus):
-        k = 2*j
-        prewhere_dry = np.where(lumap == k, 1, 0)
-        prewhere_irr = np.where(lumap == k+1, 1, 0)
-        precount_dry = prewhere_dry.sum()
-        precount_irr = prewhere_irr.sum()
-        prequantity_dry = prewhere_dry @ q_rj.T[k]
-        prequantity_irr = prewhere_irr @ q_rj.T[k+1]
-
-        precost_dry = prewhere_dry @ c_rj.T[k]
-        precost_irr = prewhere_irr @ c_rj.T[k+1]
-
-        postwhere_dry = np.where(highpos == k, 1, 0)
-        postwhere_irr = np.where(highpos == k+1, 1, 0)
-        postcount_dry = postwhere_dry.sum()
-        postcount_irr = postwhere_irr.sum()
-        postquantity_dry = postwhere_dry @ q_rj.T[k]
-        postquantity_irr = postwhere_irr @ q_rj.T[k+1]
-
-        postcost_dry = postwhere_dry @ c_rj.T[k]
-        postcost_irr = postwhere_irr @ c_rj.T[k+1]
-
-        predeviation = prequantity_dry + prequantity_irr - d_j[j]
-        predevfrac = predeviation / d_j[j]
-
-        postdeviation = postquantity_dry + postquantity_irr - d_j[j]
-        postdevfrac = postdeviation / d_j[j]
-
-        df.loc[lu] = [precount_dry, precost_dry, predeviation, 100 * predevfrac, postcount_dry, postcost_dry, postdeviation, 100 * postdevfrac, postcount_dry - precount_dry, 100 * (postcount_dry - precount_dry) / precount_dry, postcost_dry - precost_dry, 100 * (postcost_dry - precost_dry) / precost_dry, np.sum(postwhere_dry - (prewhere_dry*postwhere_dry)), np.abs(postdeviation) - np.abs(predeviation), 100 * (np.abs(postdeviation) - np.abs(predeviation)
-                                                                                                                                                                                                                                                                                                                                                                                                                            / predeviation)]
-
-        lu_irr = lu.replace('_dry', '_irr')
-        df.loc[lu_irr] = [precount_irr, precost_irr, predeviation, 100 * predevfrac, postcount_irr, postcost_irr, postdeviation, 100 * postdevfrac, postcount_irr - precount_irr, 100 * (postcount_irr - precount_irr) / precount_irr, postcost_irr - precost_irr, 100 * (postcost_irr - precost_irr) / precost_irr, np.sum(postwhere_irr - (prewhere_irr*postwhere_irr)), np.abs(postdeviation) - np.abs(predeviation), 100 * (np.abs(postdeviation) - np.abs(predeviation)
-                                                                                                                                                                                                                                                                                                                                                                                                                                / predeviation)]
-
-        precost += prewhere_dry @ c_rj.T[k] + prewhere_irr @ c_rj.T[k+1]
-        postcost += postwhere_dry @ c_rj.T[k] + postwhere_irr @ c_rj.T[k+1]
-
-    df.loc['total'] = [df[col].sum() for col in df.columns]
-
-    return df
-
-
-def get_water_delta_matrix(w_mrj, l_mrj, data):
-    """
-    Gets the water delta matrix that applies the cost of installing/removing irrigation to
-    base transition costs. Includes the costs of water license fees.
-    """
-    # Get water requirements from current agriculture, converting water requirements for LVSTK from ML per head to ML per cell (inc. REAL_AREA).
-    # Sum total water requirements of current land-use and land management
-    w_r = (w_mrj * l_mrj).sum(axis=0).sum(axis=1)
-
-    # Net water requirements calculated as the diff in water requirements between current land-use and all other land-uses j.
-    w_net_mrj = w_mrj - w_r[:, np.newaxis]
-
-    # Water license cost calculated as net water requirements (ML/ha) x licence price ($/ML).
-    w_delta_mrj = w_net_mrj * data.WATER_LICENCE_PRICE[:, np.newaxis]
-
-    # When land-use changes from dryland to irrigated add $7.5k per hectare for establishing irrigation infrastructure
-    new_irrig_cost = 7500 * data.REAL_AREA[:, np.newaxis]
-    w_delta_mrj[1] = np.where(
-        l_mrj[0], w_delta_mrj[1] + new_irrig_cost, w_delta_mrj[1])
-
-    # When land-use changes from irrigated to dryland add $3k per hectare for removing irrigation infrastructure
-    remove_irrig_cost = 3000 * data.REAL_AREA[:, np.newaxis]
-    w_delta_mrj[0] = np.where(
-        l_mrj[1], w_delta_mrj[0] + remove_irrig_cost, w_delta_mrj[0])
-
-    # Amortise upfront costs to annualised costs
-    w_delta_mrj = amortise(w_delta_mrj)
-    return w_delta_mrj
-
-
-def am_name_snake_case(am_name):
-    """Get snake_case version of the AM name"""
-    return am_name.lower().replace(' ', '_')
-
-
-def summarize_ghg_separate_df(in_array, column_level, lu_desc):
-    '''Function to summarize the in_array to a df
-    Arguments:
-        in_array: a n-d np.array with the first dimension to be pixels/rows (dimension r)
-
-        column_level: The levels of the in_array being reshaped to (r,-1). For example, if
-                      the in_array has a shape of (r,2,3), then the levels could be a tuple 
-                      of list as below. Note here add a ['Agricultural Landuse] as an extra
-                      level to indicate the origin of this array.
-
-                      (['Agricultural Landuse],
-                       ['dry','irri']),
-                       ['chemical_co2_emission','transportation_co2_emission']).
-
-        lu_desc: The description of each pixel. 
-
-    Return:
-        pd.DataFrame: A multilevel (column-wise) df.
-    '''
-
-    # warp the array back to a df
-    df = pd.DataFrame(in_array.reshape(
-        (in_array.shape[0], -1)), columns=pd.MultiIndex.from_product(column_level))
-
-    # add landuse describtion
-    df['lu'] = lu_desc
-
-    # sumarize the column
-    df_summary = df.groupby('lu').sum(0).reset_index()
-    df_summary = df_summary.set_index('lu')
-
-    # add SUM row/index
-    df_summary.loc['SUM'] = df_summary.sum(axis=0)
-    df_summary['SUM'] = df_summary.sum(axis=1)
-
-    # remove column/index names
-    df_summary.columns = pd.MultiIndex.from_tuples(df_summary.columns.tolist())
-    df_summary.index = df_summary.index.tolist()
-
-    return df_summary
-
-
-# function to create mapping table between lu_desc and dvar index
-def map_desc_to_dvar_index(category: str,
-                           desc2idx: dict,
-                           dvar_arr: np.ndarray):
-    '''Input:
-        category: str, the category of the dvar, e.g., 'Agriculture/Non-Agriculture',
-        desc2idx: dict, the mapping between lu_desc and dvar index, e.g., {'Apples': 0 ...},
-        dvar_arr: np.ndarray, the dvar array with shape (r,{j|k}), where r is the number of pixels,
-                  and {j|k} is the dimension of ag-landuses or non-ag-landuses.
-
-    Return:
-        pd.DataFrame, with columns of ['Category','lu_desc','dvar_idx','dvar'].'''
-
-    df = pd.DataFrame({'Category': category,
-                       'lu_desc': desc2idx.keys(),
-                       'dvar_idx': desc2idx.values()})
-
-    df['dvar'] = [dvar_arr[:, j] for j in df['dvar_idx']]
-
-    return df.reindex(columns=['Category', 'lu_desc', 'dvar_idx', 'dvar'])
-
-
-
-class LogToFile:
-    def __init__(self, log_path):
-        self.log_path_stdout = f"{log_path}_stdout.log"
-        self.log_path_stderr = f"{log_path}_stderr.log"
-
-    def __call__(self, func):
-        @functools.wraps(func)
-        def wrapper(*args, **kwargs):
-            # Open files for writing here, ensuring they're only created upon function call
-            with open(self.log_path_stdout, 'w') as file_stdout, open(self.log_path_stderr, 'w') as file_stderr:
-                original_stdout = sys.stdout
-                original_stderr = sys.stderr
-                try:
-                    sys.stdout = self.StreamToLogger(file_stdout, original_stdout)
-                    sys.stderr = self.StreamToLogger(file_stderr, original_stderr)
-                    return func(*args, **kwargs)
-                except Exception as e:
-                    # Capture the full traceback
-                    exc_info = traceback.format_exc()
-                    # Log the traceback to stderr log before re-raising the exception
-                    sys.stderr.write(exc_info + '\n')
-                    raise  # Re-raise the caught exception to propagate it
-                finally:
-                    # Reset stdout and stderr
-                    sys.stdout = original_stdout
-                    sys.stderr = original_stderr
-        return wrapper
-
-    class StreamToLogger(object):
-        def __init__(self, file, orig_stream=None):
-            self.file = file
-            self.orig_stream = orig_stream
-
-        def write(self, buf):
-            if buf.strip():  # Only prepend timestamp to non-newline content
-                timestamp = datetime.now().strftime('%Y-%m-%d %H:%M:%S')
-                formatted_buf = f"{timestamp} - {buf}"
-            else:
-                formatted_buf = buf  # If buf is just a newline/whitespace, don't prepend timestamp
-            
-            if self.orig_stream:
-                self.orig_stream.write(formatted_buf)  # Write to the original stream if it exists
-            self.file.write(formatted_buf)  # Write to the log file
-
-        def flush(self):
-            self.file.flush()  # Ensure content is written to disk
-
-        def __init__(self, file, orig_stream=None):
-            self.file = file
-            self.orig_stream = orig_stream
-
-        def write(self, buf):
-            if buf.strip():  # Check if buf is not just whitespace/newline
-                timestamp = datetime.now().strftime('%Y-%m-%d %H:%M:%S')
-                formatted_buf = f"{timestamp} - {buf}"
-            else:
-                formatted_buf = buf  # If buf is just a newline/whitespace, don't prepend timestamp
-
-            # Write to the original stream if it exists
-            if self.orig_stream:
-                self.orig_stream.write(formatted_buf)
-            
-            # Write to the log file
-            self.file.write(formatted_buf)
-
-        def flush(self):
-            # Ensure content is written to disk
+# Copyright 2022 Fjalar J. de Haan and Brett A. Bryan at Deakin University
+#
+# This file is part of LUTO 2.0.
+#
+# LUTO 2.0 is free software: you can redistribute it and/or modify it under the
+# terms of the GNU General Public License as published by the Free Software
+# Foundation, either version 3 of the License, or (at your option) any later
+# version.
+#
+# LUTO 2.0 is distributed in the hope that it will be useful, but WITHOUT ANY
+# WARRANTY; without even the implied warranty of MERCHANTABILITY or FITNESS FOR
+# A PARTICULAR PURPOSE. See the GNU General Public License for more details.
+#
+# You should have received a copy of the GNU General Public License along with
+# LUTO 2.0. If not, see <https://www.gnu.org/licenses/>.
+
+"""
+Pure helper functions and other tools.
+"""
+
+from datetime import datetime
+import functools
+import sys
+import time
+import os.path
+import traceback
+from typing import Tuple
+from contextlib import redirect_stderr, redirect_stdout
+
+import pandas as pd
+import numpy as np
+import numpy_financial as npf
+
+import luto.economics.agricultural.quantity as ag_quantity
+import luto.economics.non_agricultural.quantity as non_ag_quantity
+import luto.settings as settings
+from luto.ag_managements import AG_MANAGEMENTS_TO_LAND_USES
+
+
+def amortise(cost, rate=settings.DISCOUNT_RATE, horizon=settings.AMORTISATION_PERIOD):
+    """Return NPV of future `cost` amortised to annual value at discount `rate` over `horizon` years."""
+    if settings.AMORTISE_UPFRONT_COSTS: return -1 * npf.pmt(rate, horizon, pv=cost, fv=0, when='begin')
+    else: return cost
+
+
+# def show_map(yr_cal):
+#     """Show a plot of the lumap of `yr_cal`."""
+#     plotmap(lumaps[yr_cal], labels=bdata.AGLU2DESC)
+
+
+def get_production(data, yr_cal, ag_X_mrj, non_ag_X_rk, ag_man_X_mrj):
+    """Return total production of commodities for a specific year...
+
+    'data' is a sim.data or bdata like object, 'yr_cal' is calendar year, and X_mrj 
+    is land-use and land management in mrj decision-variable format.
+
+    Can return base year production (e.g., year = 2010) or can return production for 
+    a simulated year if one exists (i.e., year = 2030) check sim.info()).
+
+    Includes the impacts of land-use change, productivity increases, and 
+    climate change on yield."""
+
+    # Calculate year index (i.e., number of years since 2010)
+    yr_idx = yr_cal - data.YR_CAL_BASE
+
+    # Get the quantity of each commodity produced by agricultural land uses
+    # Get the quantity matrices. Quantity array of shape m, r, p
+    ag_q_mrp = ag_quantity.get_quantity_matrices(data, yr_idx)
+
+    # Convert map of land-use in mrj format to mrp format
+    ag_X_mrp = np.stack([ag_X_mrj[:, :, j] for p in range(data.NPRS)
+                         for j in range(data.N_AG_LUS)
+                         if data.LU2PR[p, j]
+                         ], axis=2)
+
+    # Sum quantities in product (PR/p) representation.
+    ag_q_p = np.sum(ag_q_mrp * ag_X_mrp, axis=(0, 1), keepdims=False)
+
+    # Transform quantities to commodity (CM/c) representation.
+    ag_q_c = [sum(ag_q_p[p] for p in range(data.NPRS) if data.PR2CM[c, p])
+              for c in range(data.NCMS)]
+
+    # Get the quantity of each commodity produced by non-agricultural land uses
+    # Quantity matrix in the shape of c, r, k
+    q_crk = non_ag_quantity.get_quantity_matrix(data)
+    non_ag_q_c = [(q_crk[c, :, :] * non_ag_X_rk).sum()
+                  for c in range(data.NCMS)]
+
+    # Get quantities produced by agricultural management options
+    j2p = {j: [p for p in range(data.NPRS) if data.LU2PR[p, j]]
+           for j in range(data.N_AG_LUS)}
+    ag_man_q_mrp = ag_quantity.get_agricultural_management_quantity_matrices(
+        data, ag_q_mrp, yr_idx)
+    ag_man_q_c = np.zeros(data.NCMS)
+
+    for am, am_lus in AG_MANAGEMENTS_TO_LAND_USES.items():
+        am_j_list = [data.DESC2AGLU[lu] for lu in am_lus]
+        current_ag_man_X_mrp = np.zeros(ag_q_mrp.shape, dtype=np.float32)
+
+        for j in am_j_list:
+            for p in j2p[j]:
+                current_ag_man_X_mrp[:, :, p] = ag_man_X_mrj[am][:, :, j]
+
+        ag_man_q_p = np.sum(
+            ag_man_q_mrp[am] * current_ag_man_X_mrp, axis=(0, 1), keepdims=False)
+
+        for c in range(data.NCMS):
+            ag_man_q_c[c] += sum(ag_man_q_p[p]
+                                 for p in range(data.NPRS) if data.PR2CM[c, p])
+
+    # Return total commodity production as numpy array.
+    total_q_c = [ag_q_c[c] + non_ag_q_c[c] + ag_man_q_c[c]
+                 for c in range(data.NCMS)]
+    return np.array(total_q_c)
+
+
+# def get_production_copy(sim, yr_cal):
+#     """Return total production of commodities for a specific year...
+
+#     Can return base year production (e.g., year = 2010) or can return production for 
+#     a simulated year if one exists (i.e., year = 2030) check sim.info()).
+
+#     Includes the impacts of land-use change, productivity increases, and 
+#     climate change on yield."""
+
+#     # Calculate year index (i.e., number of years since 2010)
+#     yr_idx = yr_cal - sim.data.YR_CAL_BASE
+
+#     # Acquire local names for matrices and shapes.
+#     lu2pr_pj = sim.data.LU2PR
+#     pr2cm_cp = sim.data.PR2CM
+#     nlus = sim.data.N_AG_LUS
+#     nprs = sim.data.NPRS
+#     ncms = sim.data.NCMS
+
+#     # Get the maps in decision-variable format. 0/1 array of shape j, r
+#     X_dry = sim.dvars[yr_cal][0].T
+#     X_irr = sim.dvars[yr_cal][1].T
+
+#     # Get the quantity matrices. Quantity array of shape m, r, p
+#     q_mrp = get_quantity_matrices(sim.data, yr_idx)
+
+#     X_dry_pr = [X_dry[j] for p in range(nprs) for j in range(nlus)
+#                 if lu2pr_pj[p, j]]
+#     X_irr_pr = [X_irr[j] for p in range(nprs) for j in range(nlus)
+#                 if lu2pr_pj[p, j]]
+
+#     # Quantities in product (PR/p) representation by land management (dry/irr).
+#     q_dry_p = [q_mrp[0, :, p] @ X_dry_pr[p] for p in range(nprs)]
+#     q_irr_p = [q_mrp[1, :, p] @ X_irr_pr[p] for p in range(nprs)]
+
+#     # Transform quantities to commodity (CM/c) representation by land management (dry/irr).
+#     q_dry_c = [sum(q_dry_p[p] for p in range(nprs) if pr2cm_cp[c, p])
+#                for c in range(ncms)]
+#     q_irr_c = [sum(q_irr_p[p] for p in range(nprs) if pr2cm_cp[c, p])
+#                for c in range(ncms)]
+
+#     # Total quantities in commodity (CM/c) representation.
+#     q_c = [q_dry_c[c] + q_irr_c[c] for c in range(ncms)]
+
+#     # Return total commodity production.
+#     return np.array(q_c)
+
+
+def lumap2ag_l_mrj(lumap, lmmap):
+    """
+    Return land-use maps in decision-variable (X_mrj) format.
+    Where 'm' is land mgt, 'r' is cell, and 'j' is agricultural land-use.
+
+    Cells used for non-agricultural land uses will have value 0 for all agricultural
+    land uses, i.e. all r.
+    """
+    # Set up a container array of shape m, r, j.
+    x_mrj = np.zeros((2, lumap.shape[0], 28), dtype=bool)   # TODO - remove 2
+
+    # Populate the 3D land-use, land mgt mask.
+    for j in range(28):
+        # One boolean map for each land use.
+        jmap = np.where(lumap == j, True, False).astype(bool)
+        # Keep only dryland version.
+        x_mrj[0, :, j] = np.where(lmmap == False, jmap, False)
+        # Keep only irrigated version.
+        x_mrj[1, :, j] = np.where(lmmap == True, jmap, False)
+
+    return x_mrj.astype(bool)
+
+
+def lumap2non_ag_l_mk(lumap, num_non_ag_land_uses: int):
+    """
+    Convert the land-use map to a decision variable X_rk, where 'r' indexes cell and
+    'k' indexes non-agricultural land use.
+
+    Cells used for agricultural purposes have value 0 for all k.
+    """
+    base_code = settings.NON_AGRICULTURAL_LU_BASE_CODE
+    non_ag_lu_codes = list(range(base_code, base_code + num_non_ag_land_uses))
+
+    # Set up a container array of shape r, k.
+    x_rk = np.zeros((lumap.shape[0], num_non_ag_land_uses), dtype=bool)
+
+    for i,k in enumerate(non_ag_lu_codes):
+        kmap = np.where(lumap == k, True, False)
+        x_rk[:, i] = kmap
+
+    return x_rk.astype(bool)
+
+
+def get_base_am_vars(ncells, ncms, n_ag_lus):
+    """
+    Get the 2010 agricultural management option vars.
+    It is assumed that no agricultural management options were used in 2010, 
+    so get zero arrays in the correct format.
+    """
+    am_vars = {}
+    for am in AG_MANAGEMENTS_TO_LAND_USES:
+        am_vars[am] = np.zeros((ncms, ncells, n_ag_lus))
+
+    return am_vars
+
+
+def get_ag_and_non_ag_cells(lumap) -> Tuple[np.ndarray, np.ndarray]:
+    """
+    Splits the index of cells based on whether that cell is used for agricultural
+    land, given the lumap.
+
+    Returns
+    -------
+    ( np.ndarray, np.ndarray )
+        Two numpy arrays containing the split cell index.
+    """
+    non_ag_base = settings.NON_AGRICULTURAL_LU_BASE_CODE
+    all_cells = np.array(range(lumap.shape[0]))
+
+    # get all agricultural and non agricultural cells
+    non_agricultural_cells = np.nonzero(lumap >= non_ag_base)[0]
+    agricultural_cells = np.nonzero(
+        ~np.isin(all_cells, non_agricultural_cells)
+    )[0]
+
+    return agricultural_cells, non_agricultural_cells
+
+
+def get_env_plantings_cells(lumap) -> np.ndarray:
+    """
+    Get an array with cells used for environmental plantings
+    """
+    return np.nonzero(lumap == settings.NON_AGRICULTURAL_LU_BASE_CODE + 0)[0]
+
+
+def get_riparian_plantings_cells(lumap) -> np.ndarray:
+    """
+    Get an array with cells used for riparian plantings
+    """
+    return np.nonzero(lumap == settings.NON_AGRICULTURAL_LU_BASE_CODE + 1)[0]
+
+
+def get_agroforestry_cells(lumap) -> np.ndarray:
+    """
+    Get an array with cells used for riparian plantings
+    """
+    return np.nonzero(lumap == settings.NON_AGRICULTURAL_LU_BASE_CODE + 2)[0]
+
+
+def get_carbon_plantings_block_cells(lumap) -> np.ndarray:
+    """
+    Get an array with all cells being used for carbon plantings (block)
+    """
+    return np.nonzero(lumap == settings.NON_AGRICULTURAL_LU_BASE_CODE + 3)[0]
+
+
+def get_carbon_plantings_belt_cells(lumap) -> np.ndarray:
+    """
+    Get an array with all cells being used for carbon plantings (block)
+    """
+    return np.nonzero(lumap == settings.NON_AGRICULTURAL_LU_BASE_CODE + 4)[0]
+
+
+def get_ag_natural_lu_cells(data, lumap) -> np.ndarray:
+    """
+    Gets all cells being used for agricultural natural land uses.
+    """
+    return np.nonzero(np.isin(lumap, data.LU_NATURAL))[0]
+
+
+def get_non_ag_natural_lu_cells(data, lumap) -> np.ndarray:
+    """
+    Gets all cells being used for non-agricultural natural land uses.
+    """
+    return np.nonzero(np.isin(lumap, data.NON_AG_LU_NATURAL))[0]
+
+
+def get_ag_and_non_ag_natural_lu_cells(data, lumap) -> np.ndarray:
+    """
+    Gets all cells being used for natural land uses, both agricultural and non-agricultural.
+    """
+    return np.nonzero(np.isin(lumap, data.LU_NATURAL + data.NON_AG_LU_NATURAL))[0]
+
+
+def timethis(function, *args, **kwargs):
+    """Generic wrapper to time functions."""
+
+    # Start the wall clock.
+    start = time.time()
+    start_time = time.localtime()
+    start_time_str = time.strftime("%Y-%m-%d %H:%M:%S", start_time)
+
+    # Call the function.
+    return_value = function(*args, **kwargs)
+
+    # Stop the wall clock.
+    stop = time.time()
+    stop_time = time.localtime()
+    stop_time_str = time.strftime("%Y-%m-%d %H:%M:%S", stop_time)
+
+    print()
+    print("Start time: %s" % start_time_str)
+    print("Stop time: %s" % stop_time_str)
+    print("Elapsed time: %d seconds." % (stop - start))
+
+    return return_value
+
+
+def mergeorderly(dict1, dict2):
+    """Return merged dictionary with keys in alphabetic order."""
+    list1 = list(dict1.keys())
+    list2 = list(dict2.keys())
+    lst = sorted(list1 + list2)
+    merged = {}
+    for key in lst:
+        if key in list1:
+            merged[key] = dict1[key]
+        else:
+            merged[key] = dict2[key]
+    return merged
+
+
+def crosstabulate(before, after, labels):
+    """Return a cross-tabulation matrix as a Pandas DataFrame."""
+
+    # The base DataFrame
+    ct = pd.crosstab(before, after, margins=True)
+
+    # Replace the numbered row labels with corresponding entries in `labels`.
+    rows = [labels[int(i)] for i in ct.index if i != 'All']
+    # The sum row was excluded, now add it back.
+    rows.append('All')
+
+    # Replace the numbered column labels with corresponding entries in `labels`.
+    cols = [labels[int(i)] for i in ct.columns if i != 'All']
+    # The sum column was excluded, now add it back.
+    cols.append('All')
+
+    # Replace the row and column labels.
+    ct.index = rows
+    ct.columns = cols
+
+    return ct
+
+
+def ctabnpystocsv(before, after, labels):
+    """Write cross-tabulation of `before` and `after` from .npys to .csv."""
+
+    # Load the .npy arrays.
+    pre = np.load(before)
+    post = np.load(after)
+
+    # Get the file names as strings without extension.
+    prename = os.path.splitext(os.path.basename(before))[0]
+    postname = os.path.splitext(os.path.basename(after))[0]
+    dirname = os.path.dirname(before)
+
+    # Produce the cross tabulation and write the file to dir of first file.
+    ct = crosstabulate(pre, post, labels)
+    ct.to_csv(os.path.join(prename + str(2) + postname + ".csv"))
+
+
+def inspect(lumap, highpos, d_j, q_rj, c_rj, landuses):
+
+    # Prepare the pandas.DataFrame.
+    columns = ["Pre Cells [#]", "Pre Costs [AUD]", "Pre Deviation [units]", "Pre Deviation [%]", "Post Cells [#]", "Post Costs [AUD]", "Post Deviation [units]", "Post Deviation [%]",
+               "Delta Total Cells [#]", "Delta Total Cells [%]", "Delta Costs [AUD]", "Delta Costs [%]", "Delta Moved Cells [#]", "Delta Deviation [units]", "Delta Deviation [%]"]
+    index = landuses
+    df = pd.DataFrame(index=index, columns=columns)
+
+    precost = 0
+    postcost = 0
+
+    # Reduced land-use list with half of the land-uses.
+    lus = [lu for lu in landuses if '_dry' in lu]
+
+    for j, lu in enumerate(lus):
+        k = 2*j
+        prewhere_dry = np.where(lumap == k, 1, 0)
+        prewhere_irr = np.where(lumap == k+1, 1, 0)
+        precount_dry = prewhere_dry.sum()
+        precount_irr = prewhere_irr.sum()
+        prequantity_dry = prewhere_dry @ q_rj.T[k]
+        prequantity_irr = prewhere_irr @ q_rj.T[k+1]
+
+        precost_dry = prewhere_dry @ c_rj.T[k]
+        precost_irr = prewhere_irr @ c_rj.T[k+1]
+
+        postwhere_dry = np.where(highpos == k, 1, 0)
+        postwhere_irr = np.where(highpos == k+1, 1, 0)
+        postcount_dry = postwhere_dry.sum()
+        postcount_irr = postwhere_irr.sum()
+        postquantity_dry = postwhere_dry @ q_rj.T[k]
+        postquantity_irr = postwhere_irr @ q_rj.T[k+1]
+
+        postcost_dry = postwhere_dry @ c_rj.T[k]
+        postcost_irr = postwhere_irr @ c_rj.T[k+1]
+
+        predeviation = prequantity_dry + prequantity_irr - d_j[j]
+        predevfrac = predeviation / d_j[j]
+
+        postdeviation = postquantity_dry + postquantity_irr - d_j[j]
+        postdevfrac = postdeviation / d_j[j]
+
+        df.loc[lu] = [precount_dry, precost_dry, predeviation, 100 * predevfrac, postcount_dry, postcost_dry, postdeviation, 100 * postdevfrac, postcount_dry - precount_dry, 100 * (postcount_dry - precount_dry) / precount_dry, postcost_dry - precost_dry, 100 * (postcost_dry - precost_dry) / precost_dry, np.sum(postwhere_dry - (prewhere_dry*postwhere_dry)), np.abs(postdeviation) - np.abs(predeviation), 100 * (np.abs(postdeviation) - np.abs(predeviation)
+                                                                                                                                                                                                                                                                                                                                                                                                                            / predeviation)]
+
+        lu_irr = lu.replace('_dry', '_irr')
+        df.loc[lu_irr] = [precount_irr, precost_irr, predeviation, 100 * predevfrac, postcount_irr, postcost_irr, postdeviation, 100 * postdevfrac, postcount_irr - precount_irr, 100 * (postcount_irr - precount_irr) / precount_irr, postcost_irr - precost_irr, 100 * (postcost_irr - precost_irr) / precost_irr, np.sum(postwhere_irr - (prewhere_irr*postwhere_irr)), np.abs(postdeviation) - np.abs(predeviation), 100 * (np.abs(postdeviation) - np.abs(predeviation)
+                                                                                                                                                                                                                                                                                                                                                                                                                                / predeviation)]
+
+        precost += prewhere_dry @ c_rj.T[k] + prewhere_irr @ c_rj.T[k+1]
+        postcost += postwhere_dry @ c_rj.T[k] + postwhere_irr @ c_rj.T[k+1]
+
+    df.loc['total'] = [df[col].sum() for col in df.columns]
+
+    return df
+
+
+def get_water_delta_matrix(w_mrj, l_mrj, data):
+    """
+    Gets the water delta matrix that applies the cost of installing/removing irrigation to
+    base transition costs. Includes the costs of water license fees.
+    """
+    # Get water requirements from current agriculture, converting water requirements for LVSTK from ML per head to ML per cell (inc. REAL_AREA).
+    # Sum total water requirements of current land-use and land management
+    w_r = (w_mrj * l_mrj).sum(axis=0).sum(axis=1)
+
+    # Net water requirements calculated as the diff in water requirements between current land-use and all other land-uses j.
+    w_net_mrj = w_mrj - w_r[:, np.newaxis]
+
+    # Water license cost calculated as net water requirements (ML/ha) x licence price ($/ML).
+    w_delta_mrj = w_net_mrj * data.WATER_LICENCE_PRICE[:, np.newaxis]
+
+    # When land-use changes from dryland to irrigated add $7.5k per hectare for establishing irrigation infrastructure
+    new_irrig_cost = 7500 * data.REAL_AREA[:, np.newaxis]
+    w_delta_mrj[1] = np.where(
+        l_mrj[0], w_delta_mrj[1] + new_irrig_cost, w_delta_mrj[1])
+
+    # When land-use changes from irrigated to dryland add $3k per hectare for removing irrigation infrastructure
+    remove_irrig_cost = 3000 * data.REAL_AREA[:, np.newaxis]
+    w_delta_mrj[0] = np.where(
+        l_mrj[1], w_delta_mrj[0] + remove_irrig_cost, w_delta_mrj[0])
+
+    # Amortise upfront costs to annualised costs
+    w_delta_mrj = amortise(w_delta_mrj)
+    return w_delta_mrj
+
+
+def am_name_snake_case(am_name):
+    """Get snake_case version of the AM name"""
+    return am_name.lower().replace(' ', '_')
+
+
+def summarize_ghg_separate_df(in_array, column_level, lu_desc):
+    '''Function to summarize the in_array to a df
+    Arguments:
+        in_array: a n-d np.array with the first dimension to be pixels/rows (dimension r)
+
+        column_level: The levels of the in_array being reshaped to (r,-1). For example, if
+                      the in_array has a shape of (r,2,3), then the levels could be a tuple 
+                      of list as below. Note here add a ['Agricultural Landuse] as an extra
+                      level to indicate the origin of this array.
+
+                      (['Agricultural Landuse],
+                       ['dry','irri']),
+                       ['chemical_co2_emission','transportation_co2_emission']).
+
+        lu_desc: The description of each pixel. 
+
+    Return:
+        pd.DataFrame: A multilevel (column-wise) df.
+    '''
+
+    # warp the array back to a df
+    df = pd.DataFrame(in_array.reshape(
+        (in_array.shape[0], -1)), columns=pd.MultiIndex.from_product(column_level))
+
+    # add landuse describtion
+    df['lu'] = lu_desc
+
+    # sumarize the column
+    df_summary = df.groupby('lu').sum(0).reset_index()
+    df_summary = df_summary.set_index('lu')
+
+    # add SUM row/index
+    df_summary.loc['SUM'] = df_summary.sum(axis=0)
+    df_summary['SUM'] = df_summary.sum(axis=1)
+
+    # remove column/index names
+    df_summary.columns = pd.MultiIndex.from_tuples(df_summary.columns.tolist())
+    df_summary.index = df_summary.index.tolist()
+
+    return df_summary
+
+
+# function to create mapping table between lu_desc and dvar index
+def map_desc_to_dvar_index(category: str,
+                           desc2idx: dict,
+                           dvar_arr: np.ndarray):
+    '''Input:
+        category: str, the category of the dvar, e.g., 'Agriculture/Non-Agriculture',
+        desc2idx: dict, the mapping between lu_desc and dvar index, e.g., {'Apples': 0 ...},
+        dvar_arr: np.ndarray, the dvar array with shape (r,{j|k}), where r is the number of pixels,
+                  and {j|k} is the dimension of ag-landuses or non-ag-landuses.
+
+    Return:
+        pd.DataFrame, with columns of ['Category','lu_desc','dvar_idx','dvar'].'''
+
+    df = pd.DataFrame({'Category': category,
+                       'lu_desc': desc2idx.keys(),
+                       'dvar_idx': desc2idx.values()})
+
+    df['dvar'] = [dvar_arr[:, j] for j in df['dvar_idx']]
+
+    return df.reindex(columns=['Category', 'lu_desc', 'dvar_idx', 'dvar'])
+
+
+
+class LogToFile:
+    def __init__(self, log_path):
+        self.log_path_stdout = f"{log_path}_stdout.log"
+        self.log_path_stderr = f"{log_path}_stderr.log"
+
+    def __call__(self, func):
+        @functools.wraps(func)
+        def wrapper(*args, **kwargs):
+            # Open files for writing here, ensuring they're only created upon function call
+            with open(self.log_path_stdout, 'w') as file_stdout, open(self.log_path_stderr, 'w') as file_stderr:
+                original_stdout = sys.stdout
+                original_stderr = sys.stderr
+                try:
+                    sys.stdout = self.StreamToLogger(file_stdout, original_stdout)
+                    sys.stderr = self.StreamToLogger(file_stderr, original_stderr)
+                    return func(*args, **kwargs)
+                except Exception as e:
+                    # Capture the full traceback
+                    exc_info = traceback.format_exc()
+                    # Log the traceback to stderr log before re-raising the exception
+                    sys.stderr.write(exc_info + '\n')
+                    raise  # Re-raise the caught exception to propagate it
+                finally:
+                    # Reset stdout and stderr
+                    sys.stdout = original_stdout
+                    sys.stderr = original_stderr
+        return wrapper
+
+    class StreamToLogger(object):
+        def __init__(self, file, orig_stream=None):
+            self.file = file
+            self.orig_stream = orig_stream
+
+        def write(self, buf):
+            if buf.strip():  # Only prepend timestamp to non-newline content
+                timestamp = datetime.now().strftime('%Y-%m-%d %H:%M:%S')
+                formatted_buf = f"{timestamp} - {buf}"
+            else:
+                formatted_buf = buf  # If buf is just a newline/whitespace, don't prepend timestamp
+            
+            if self.orig_stream:
+                self.orig_stream.write(formatted_buf)  # Write to the original stream if it exists
+            self.file.write(formatted_buf)  # Write to the log file
+
+        def flush(self):
+            self.file.flush()  # Ensure content is written to disk
+
+        def __init__(self, file, orig_stream=None):
+            self.file = file
+            self.orig_stream = orig_stream
+
+        def write(self, buf):
+            if buf.strip():  # Check if buf is not just whitespace/newline
+                timestamp = datetime.now().strftime('%Y-%m-%d %H:%M:%S')
+                formatted_buf = f"{timestamp} - {buf}"
+            else:
+                formatted_buf = buf  # If buf is just a newline/whitespace, don't prepend timestamp
+
+            # Write to the original stream if it exists
+            if self.orig_stream:
+                self.orig_stream.write(formatted_buf)
+            
+            # Write to the log file
+            self.file.write(formatted_buf)
+
+        def flush(self):
+            # Ensure content is written to disk
             self.file.flush()