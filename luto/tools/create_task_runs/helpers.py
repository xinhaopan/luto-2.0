--- conflicted
+++ resolved
@@ -1,7 +1,3 @@
-<<<<<<< HEAD
-from math import e
-=======
->>>>>>> abb43069
 import os
 import re
 import itertools
@@ -10,10 +6,8 @@
 
 from joblib import delayed, Parallel
 from luto import settings
-<<<<<<< HEAD
-=======
+
 from luto.tools.create_task_runs.parameters import EXCLUDE_DIRS, TASK_ROOT_DIR
->>>>>>> abb43069
 
 
 def create_settings_template(to_path:str=TASK_ROOT_DIR):
@@ -171,9 +165,7 @@
             # Write the rest as it is
             else:
                 file.write(f'{k}={v}\n')
-<<<<<<< HEAD
-<<<<<<< HEAD
-                bash_file.write(f'{k}={v}\n')
+
 
 def update_thread_settings(task_dir: str, settings_dict: dict):
     # Read existing settings
@@ -225,11 +217,7 @@
             bash_file.write(f'THREADS={cpu_per_task}\n')
         if not found_write_threads:
             bash_file.write(f'WRITE_THREADS={cpu_per_task}\n')
-
-
-=======
                 bash_file.write(f'{k}={v}\n')
->>>>>>> abb43069
                 
 
 
@@ -268,26 +256,6 @@
     # Create an output folder for the task
     os.makedirs(f'{TASK_ROOT_DIR}/{col}/output', exist_ok=True)
 
-<<<<<<< HEAD
-def convert_to_unix(file_path):
-    with open(file_path, 'rb') as file:
-        content = file.read()
-    content = content.replace(b'\r\n', b'\n')
-    with open(file_path, 'wb') as file:
-        file.write(content)
-
-
-def submit_task(cwd:str, col:str):
-    task_dir = os.path.join(TASK_ROOT_DIR, col)
-    slurm_script_path = os.path.join(task_dir, 'slurm.sh')
-
-    # Copy the slurm script to the task folder
-    shutil.copyfile('luto/tools/create_task_runs/bash_scripts/slurm_cmd.sh', slurm_script_path)
-
-    # Convert the line endings to UNIX format using Python
-    convert_to_unix(slurm_script_path)
-=======
-
 
 
 def submit_task(cwd:str, col:str):
