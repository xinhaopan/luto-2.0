--- conflicted
+++ resolved
@@ -46,7 +46,7 @@
     ###############################################################
     'OBJECTIVE': ['maxprofit'],                                         # 'maxprofit' or 'mincost'
     'RESFACTOR': [3],
-    'SIM_YEARS': [list(range(2020,2051,5))],                            # Years to run the model 
+    'SIM_YEARS': [list(range(2020,2051,5))],                            # Years to run the model
     'WRITE_THREADS': [2],
     'WRITE_OUTPUT_GEOTIFFS': [True],
     'KEEP_OUTPUTS': [True],                                             # If False, only keep report HTML
@@ -62,12 +62,8 @@
     'SOLVER_WEIGHT_WATER': [1],
     'SOLVER_WEIGHT_GBF2': [1],
     
-    
-    # --------------- Economic setting ---------------
-    'AMORTISE_UPFRONT_COSTS': [False],         # True or False, if True, will amortise the upfront costs over the simulation years
-    
     # --------------- Demand settings ---------------
-    'DEMAND_CONSTRAINT_TYPE': ['soft'],                                 # 'hard' or 'soft' 
+    'DEMAND_CONSTRAINT_TYPE': ['soft'],                                 # 'hard' or 'soft'
     
     # --------------- Land use settings ---------------
     'EXCLUDE_NO_GO_LU': [False],         # True or False
@@ -87,42 +83,30 @@
     'INCLUDE_WATER_LICENSE_COSTS': [1],
     
     # --------------- Biodiversity overall ---------------
-    'HABITAT_CONDITION': ['USER_DEFINED'],                              # One of [10, 25, 50, 75, 90], or 'USER_DEFINED'              
+    'HABITAT_CONDITION': ['USER_DEFINED'],                              # One of [10, 25, 50, 75, 90], or 'USER_DEFINED'
     'CONNECTIVITY_SOURCE': ['NCI'],
     'GBF2_PRIORITY_DEGRADED_AREAS_PERCENTAGE_CUT': [40],
     
     # --------------- Biodiversity settings - GBF 2 ---------------
-<<<<<<< HEAD
-    'BIODIVERSTIY_TARGET_GBF_2': ['medium'],                        # 'off', 'low', 'medium', 'high'
-    'GBF2_CONSTRAINT_TYPE': ['hard'],                               # 'hard' or 'soft'
-
-    # --------------- Biodiversity settings - GBF 3 ---------------
-    'BIODIVERSTIY_TARGET_GBF_3': ['medium'],                        # 'off', 'medium', 'high', 'USER_DEFINED'
-=======
     'BIODIVERSITY_TARGET_GBF_2': ['low', 'medium', 'high'],             # 'off', 'low', 'medium', 'high'
     'GBF2_CONSTRAINT_TYPE': ['hard'],                                   # 'hard' or 'soft'
 
     # --------------- Biodiversity settings - GBF 3 ---------------
     'BIODIVERSTIY_TARGET_GBF_3': ['off'],                               # 'off', 'medium', 'high', 'USER_DEFINED'
->>>>>>> 7c936a71
     
     # --------------- Biodiversity settings - GBF 4 ---------------
     'BIODIVERSTIY_TARGET_GBF_4_SNES': ['off'],                          # 'on' or 'off'.
     'BIODIVERSTIY_TARGET_GBF_4_ECNES': ['off'],                         # 'on' or 'off'.
 
     # --------------- Biodiversity settings - GBF 8 ---------------
-<<<<<<< HEAD
-    'BIODIVERSTIY_TARGET_GBF_8': ['on'],                            # 'on' or 'off'
-=======
     'BIODIVERSTIY_TARGET_GBF_8': ['off'],       # 'on' or 'off'
->>>>>>> 7c936a71
 
  
     ###############################################################
     # Scenario settings for the model run
     ###############################################################
     'SOLVE_WEIGHT_ALPHA': [1],                                          # between 0 and 1, if 1 will turn off biodiversity objective, if 0 will turn off profit objective
-    'SOLVE_WEIGHT_BETA': [0.9],         
+    'SOLVE_WEIGHT_BETA': [0.9],
     
     
     #-------------------- Diet BAU --------------------
