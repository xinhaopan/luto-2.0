--- conflicted
+++ resolved
@@ -41,7 +41,6 @@
 
 ####################### GHG #######################
 report_data_ghg = report_data.query('Type == "GHG_tCO2e" and BIODIVERSITY_TARGET_GBF_2 == "high"').copy().reset_index()
-<<<<<<< HEAD
 
 hatch_map = {
     10: '....',
@@ -80,11 +79,6 @@
 
 # Create the base plot with jittered bars
 p = (
-=======
-report_data_ghg['name'].unique()
-
-fig = (
->>>>>>> b9282409
     p9.ggplot() +
     p9.geom_col(
         data=report_data_ghg.query('name not in ["Net emissions", "GHG emission limit"]', engine='python'),
@@ -97,16 +91,10 @@
         width=0.7,
         alpha=0.8
     ) +
-<<<<<<< HEAD
     p9.facet_wrap(
         '~CARBON_EFFECTS_WINDOW',
         labeller='label_both',
         ncol=3
-=======
-    p9.facet_grid(
-        'GBF2_PRIORITY_DEGRADED_AREAS_PERCENTAGE_CUT',
-        'CARBON_PRICE_COSTANT',
->>>>>>> b9282409
     ) +
     p9.theme_bw() +
     p9.theme(
@@ -125,7 +113,6 @@
     )
 )
 
-<<<<<<< HEAD
 # Export to matplotlib to add hatches
 fig = p.draw()
 
@@ -246,5 +233,3 @@
 # Place hatch legend at relative position
 fig.legend(handles=legend_patches, title='GBF2 Priority Cut', loc='center', bbox_to_anchor=(0.9, 0.75), fontsize=8, frameon=True, facecolor='white', edgecolor='black')
 
-=======
->>>>>>> b9282409
