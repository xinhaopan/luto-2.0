--- conflicted
+++ resolved
@@ -1,1452 +1,1346 @@
-# Copyright 2022 Fjalar J. de Haan and Brett A. Bryan at Deakin University
-#
-# This file is part of LUTO 2.0.
-#
-# LUTO 2.0 is free software: you can redistribute it and/or modify it under the
-# terms of the GNU General Public License as published by the Free Software
-# Foundation, either version 3 of the License, or (at your option) any later
-# version.
-#
-# LUTO 2.0 is distributed in the hope that it will be useful, but WITHOUT ANY
-# WARRANTY; without even the implied warranty of MERCHANTABILITY or FITNESS FOR
-# A PARTICULAR PURPOSE. See the GNU General Public License for more details.
-#
-# You should have received a copy of the GNU General Public License along with
-# LUTO 2.0. If not, see <https://www.gnu.org/licenses/>.
-
-"""
-Writes model output and statistics to files.
-"""
-
-
-
-
-import os, re
-import shutil
-import numpy as np
-import pandas as pd
-from datetime import datetime
-from joblib import Parallel, delayed
-
-from luto import tools
-from luto.tools.spatializers import *
-from luto.tools.compmap import *
-import luto.settings as settings
-
-import luto.economics.agricultural.quantity as ag_quantity                      # ag_quantity has already been calculated and stored in <sim.prod_data>
-import luto.economics.agricultural.revenue as ag_revenue
-import luto.economics.agricultural.cost as ag_cost
-import luto.economics.agricultural.transitions as ag_transitions
-import luto.economics.agricultural.ghg as ag_ghg
-import luto.economics.agricultural.water as ag_water
-import luto.economics.agricultural.biodiversity as ag_biodiversity
-
-import luto.economics.non_agricultural.quantity as non_ag_quantity              # non_ag_quantity is all zeros, so skip the calculation here
-import luto.economics.non_agricultural.revenue as non_ag_revenue
-import luto.economics.non_agricultural.cost as non_ag_cost
-import luto.economics.non_agricultural.transitions as non_ag_transitions
-import luto.economics.non_agricultural.ghg as non_ag_ghg
-import luto.economics.non_agricultural.water as non_ag_water
-import luto.economics.non_agricultural.biodiversity as non_ag_biodiversity
-
-from luto.ag_managements import AG_MANAGEMENTS_TO_LAND_USES
-
-from luto.tools.report.create_report_data import save_report_data
-from luto.tools.report.create_html import data2html
-from luto.tools.report.create_static_maps import TIF2MAP
-
-
-timestamp_write = datetime.now().strftime('%Y_%m_%d__%H_%M_%S')
-
-def write_outputs(data: Data):
-    # Write the model outputs to file
-    write_data(data)
-    # Move the log files to the output directory
-    write_logs(data)
-    
-
-@tools.LogToFile(f"{settings.OUTPUT_DIR}/write_{timestamp_write}")
-def write_data(data):
-
-    # Write model run settings
-    if not data.path:
-        raise ValueError(
-            "Cannot write outputs: 'path' attribute of Data object has not been set "
-            "(has the simulation been run?)"
-        )
-    write_settings(data.path)
-
-    # Get the years to write
-    years = sorted(list(data.lumaps.keys()))
-    paths = [f"{data.path}/out_{yr}" for yr in years]
-
-    ###############################################################
-    #                     Create raw outputs                      #
-    ###############################################################
-
-    # Write the area transition between base-year and target-year 
-<<<<<<< HEAD
-    write_area_transition_start_end(data,f'{data.path}/out_{years[-1]}')
-    write_ghg_offland_commodity(data, f'{data.path}/out_{years[-1]}')
-    
-    # Write outputs for each year
-    jobs = [delayed(write_output_single_year)(data, yr, path_yr, None) for (yr, path_yr) in zip(years, paths)]
-    
-    # Write the area/quantity comparison between base-year and target-year for the timeseries mode
-    if settings.MODE == 'timeseries':
-        begin_end_path = f"{data.path}/begin_end_compare_{years[0]}_{years[-1]}"
-        
-        # 1) Simply copy the base-year outputs to the path_begin_end_compare
-        shutil.copytree(f"{data.path}/out_{years[0]}", f"{begin_end_path}/out_{years[0]}", dirs_exist_ok = True)
-        # 2) Write the target-year outputs to the path_begin_end_compare
-        jobs = jobs + [delayed(write_output_single_year)(data, years[-1], f"{begin_end_path}/out_{years[-1]}", years[0])]
-    
-=======
-    write_area_transition_start_end(sim,f'{sim.path}/out_{years[-1]}')
-    write_ghg_offland_commodity(sim, f'{sim.path}/out_{years[-1]}')
-
-    # Write outputs for each year
-    jobs = [delayed(write_output_single_year)(sim, yr, path_yr, None) for (yr, path_yr) in zip(years, paths)]
-
-    # Write the area/quantity comparison between base-year and target-year for the timeseries mode
-    if settings.MODE == 'timeseries':
-        begin_end_path = f"{sim.path}/begin_end_compare_{years[0]}_{years[-1]}"
-
-        # Write the target-year outputs to the path_begin_end_compare
-        jobs += [
-            delayed(write_output_single_year)(
-                sim, years[-1], f"{begin_end_path}/out_{years[-1]}", years[0]
-            )
-        ]
-
->>>>>>> c537135b
-    # Parallel write the outputs for each year
-    num_jobs = min(len(jobs), settings.WRITE_THREADS) if settings.PARALLEL_WRITE else 1   # Use the minimum between jobs_num and threads for parallel writing
-    Parallel(n_jobs=num_jobs, prefer='threads')(jobs)
-    
-    # Copy the base-year outputs to the path_begin_end_compare
-    shutil.copytree(f"{sim.path}/out_{years[0]}", f"{begin_end_path}/out_{years[0]}", dirs_exist_ok = True)
-
-    # Create the report HTML and png maps
-<<<<<<< HEAD
-    TIF2MAP(data) if settings.WRITE_OUTPUT_GEOTIFFS else None
-    save_report_data(data)
-    data2html(data)
-=======
-    TIF2MAP(sim.path) if settings.WRITE_OUTPUT_GEOTIFFS else None
-    save_report_data(sim.path)
-    data2html(sim.path)
->>>>>>> c537135b
-    
-    
-
-
-
-def write_logs(data: Data):
-    # Move the log files to the output directory
-    logs = [f"{settings.OUTPUT_DIR}/run_{data.timestamp_sim}_stdout.log",
-            f"{settings.OUTPUT_DIR}/run_{data.timestamp_sim}_stderr.log",
-            f"{settings.OUTPUT_DIR}/write_{timestamp_write}_stdout.log",
-            f"{settings.OUTPUT_DIR}/write_{timestamp_write}_stderr.log"]
-    
-    for log in logs:
-        if os.path.exists(log):
-            # Move the file to the output directory
-            shutil.move(log, f"{data.path}/{os.path.basename(log)}")
-
-
-
-def write_output_single_year(data: Data, yr_cal, path_yr, yr_cal_sim_pre=None):
-    """Write outputs for simulation 'sim', calendar year, demands d_c, and path"""
-    
-    years = sorted(list(data.lumaps.keys()))
-    
-    if not os.path.isdir(path_yr):
-        os.mkdir(path_yr)
-
-    # # Write the decision variables, land-use and land management maps
-    if settings.WRITE_OUTPUT_GEOTIFFS:
-        write_files(data, yr_cal, path_yr)
-        write_files_separate(data, yr_cal, path_yr)
-
-
-    # !!!!!!!!!!!!!!!!!!!!!!!!!!!!!!!!! CAUTION !!!!!!!!!!!!!!!!!!!!!!!!!!!!!!!!!!!!
-    # The area here was calculated from lumap/lmmap, which {maby not accurate !!!} 
-    # compared to the area calculated from dvars
-    write_crosstab(data, yr_cal, path_yr, yr_cal_sim_pre)
-    
-
-    # Write the reset outputs
-    write_dvar_area(data, yr_cal, path_yr)
-    write_quantity(data, yr_cal, path_yr, yr_cal_sim_pre)
-    write_revenue_cost_ag(data, yr_cal, path_yr)
-    write_revenue_cost_ag_management(data, yr_cal, path_yr)
-    write_revenue_cost_non_ag(data, yr_cal, path_yr)
-    write_cost_transition(data, yr_cal, path_yr)
-    write_water(data, yr_cal, path_yr)
-    write_ghg(data, yr_cal, path_yr)
-    write_ghg_separate(data, yr_cal, path_yr)
-    write_biodiversity(data, yr_cal, path_yr)
-    write_biodiversity_separate(data, yr_cal, path_yr)
-    
-    print(f"Finished writing {yr_cal} out of {years[0]}-{years[-1]} years\n")
-    
-       
-
-def write_settings(path):
-    # sourcery skip: extract-method, swap-nested-ifs, use-named-expression
-    """Write model run settings"""
-
-    # Open the settings.py file
-    with open('luto/settings.py', 'r') as file:
-        lines = file.readlines()
-
-        # Regex patterns that matches variable assignments from settings
-        parameter_reg = re.compile(r"^(\s*[A-Z].*?)\s*=")
-
-        settings_order = []
-        for line in lines:
-            match = parameter_reg.match(line)
-            if match:
-                settings_order.append(match[1].strip())
-
-
-        # Reorder the settings dictionary to match the order in the settings.py file
-        settings_dict = {i: getattr(settings, i) for i in dir(settings) if i.isupper()}
-        settings_dict = {i: settings_dict[i] for i in settings_order if i in settings_dict}
-
-        # Some variables are mutually exclusive, 
-        # so we set the unsed variable to None here.
-        if settings.GHG_LIMITS_TYPE == 'dict': 
-            settings_dict['GHG_LIMITS_FIELD'] = 'None'
-        elif settings.GHG_LIMITS_TYPE == 'file':
-            settings_dict['GHG_LIMITS'] = 'None'
-
-        if settings.CULL_MODE == 'absolute':
-            settings_dict['LAND_USAGE_CULL_PERCENTAGE'] = 'None'
-        elif settings.CULL_MODE == 'percentage':
-            settings_dict['MAX_LAND_USES_PER_CELL'] = 'None'
-        elif settings.CULL_MODE == 'none':
-            settings_dict['LAND_USAGE_CULL_PERCENTAGE'] = 'None'
-            settings_dict['MAX_LAND_USES_PER_CELL'] = 'None'
-
-        if settings.WATER_USE_LIMITS == 'on':
-            if settings.WATER_LIMITS_TYPE == 'pct_ag':
-                settings_dict['WATER_STRESS_FRACTION'] = 'None'
-            elif settings.WATER_LIMITS_TYPE == 'water_stress':
-                settings_dict['WATER_USE_REDUCTION_PERCENTAGE'] = 'None'
-
-    # Write the settings to a file
-    with open(os.path.join(path, 'model_run_settings.txt'), 'w') as f:
-        for k, v in settings_dict.items():
-            f.write(f'{k}:{v}\n')
-
-
-
-def write_files(data: Data, yr_cal, path):
-    """Writes numpy arrays and geotiffs to file"""
-    
-    print(f'Writing numpy arrays and geotiff outputs to {path}')
-    
-    # Save raw agricultural decision variables (float array).
-    ag_X_mrj_fname = 'ag_X_mrj' + '_' + str(yr_cal) + '.npy'
-    np.save(os.path.join(path, ag_X_mrj_fname), data.ag_dvars[yr_cal].astype(np.float16))
-    
-    # Save raw non-agricultural decision variables (float array).
-    non_ag_X_rk_fname = 'non_ag_X_rk' + '_' + str(yr_cal) + '.npy'
-    np.save(os.path.join(path, non_ag_X_rk_fname), data.non_ag_dvars[yr_cal].astype(np.float16))
-
-    # Save raw agricultural management decision variables (float array).
-    for am in AG_MANAGEMENTS_TO_LAND_USES:
-        snake_case_am = tools.am_name_snake_case(am)
-        am_X_mrj_fname = 'ag_man_X_mrj' + snake_case_am + '_' + str(yr_cal) + ".npy"
-        np.save(os.path.join(path, am_X_mrj_fname), data.ag_man_dvars[yr_cal][am].astype(np.float16))
-    
-    # Write out raw numpy arrays for land-use and land management
-    lumap_fname = 'lumap' + '_' + str(yr_cal) + '.npy'
-    lmmap_fname = 'lmmap' + '_' + str(yr_cal) + '.npy'
-    
-    np.save(os.path.join(path, lumap_fname), data.lumaps[yr_cal])
-    np.save(os.path.join(path, lmmap_fname), data.lmmaps[yr_cal])
-    
-    
-    
-    # Get the Agricultural Management applied to each pixel
-    ag_man_dvar = np.stack([np.einsum('mrj -> r', v) for _,v in data.ag_man_dvars[yr_cal].items()]).T   # (r, am)
-    ag_man_dvar_mask = ag_man_dvar.sum(1) > 0.01            # Meaning that they have at least 1% of agricultural management applied
-    # Get the maximum index of the agricultural management applied to the valid pixel
-    ag_man_dvar = np.argmax(ag_man_dvar, axis=1) + 1        # Start from 1
-    # Let the pixels that were all zeros in the original array to be 0
-    ag_man_dvar_argmax = np.where(ag_man_dvar_mask, ag_man_dvar, 0)
-    
-
-    # Get the non-agricultural landuse for each pixel
-    non_ag_dvar = data.non_ag_dvars[yr_cal]                  # (r, k)
-    non_ag_dvar_mask = non_ag_dvar.sum(1) > 0.01            # Meaning that they have at least 1% of non-agricultural landuse applied
-    # Get the maximum index of the non-agricultural landuse applied to the valid pixel
-    non_ag_dvar = np.argmax(non_ag_dvar, axis=1) + settings.NON_AGRICULTURAL_LU_BASE_CODE    # Start from 100
-    # Let the pixels that were all zeros in the original array to be 0
-    non_ag_dvar_argmax = np.where(non_ag_dvar_mask, non_ag_dvar, 0)
- 
-    
-    # Put the excluded land-use and land management types back in the array.
-    lumap = create_2d_map(data, data.lumaps[yr_cal], filler = data.MASK_LU_CODE)
-    lmmap = create_2d_map(data, data.lmmaps[yr_cal], filler = data.MASK_LU_CODE)
-    ammap = create_2d_map(data, ag_man_dvar_argmax, filler = data.MASK_LU_CODE)
-    non_ag = create_2d_map(data, non_ag_dvar_argmax, filler = data.MASK_LU_CODE)
-    
-    lumap_fname = 'lumap' + '_' + str(yr_cal) + '.tiff'
-    lmmap_fname = 'lmmap' + '_' + str(yr_cal) + '.tiff'
-    ammap_fname = 'ammap' + '_' + str(yr_cal) + '.tiff'
-    non_ag_fname = 'non_ag' + '_' + str(yr_cal) + '.tiff'
-    
-    write_gtiff(lumap, os.path.join(path, lumap_fname))
-    write_gtiff(lmmap, os.path.join(path, lmmap_fname)) 
-    write_gtiff(ammap, os.path.join(path, ammap_fname))  
-    write_gtiff(non_ag, os.path.join(path, non_ag_fname))        
-
-
-
-def write_files_separate(data: Data, yr_cal, path, ammap_separate=False):
-
-    # Write raw decision variables to separate GeoTiffs
-    # 
-    # Here we use decision variables to create TIFFs rather than directly creating them from 
-    #       {data.lu/lmmaps, data.ammaps}, because the decision variables is {np.float32} and 
-    #       the data.lxmap is {np.int8}. 
-    # 
-    # In this way, if partial land-use is allowed (i.e, one pixel is determined to be 50% of apples and 50% citrus),
-    #       we can handle the fractional land-use successfully.
-
-    
-    # 1) Collapse the land management dimension (m -> [dry, irr])
-    #    i.e., mrj -> rj
-    ag_dvar_rj = np.einsum('mrj -> rj', data.ag_dvars[yr_cal])   # To compute the landuse map
-    ag_dvar_rm = np.einsum('mrj -> rm', data.ag_dvars[yr_cal])   # To compute the land management (dry/irr) map
-    non_ag_rk = np.einsum('rk -> rk', data.non_ag_dvars[yr_cal]) # Do nothing, just for code consistency
-    ag_man_rj_dict = {am: np.einsum('mrj -> rj', ammap) for am, ammap in data.ag_man_dvars[yr_cal].items()}
-    
-
-    # 2) Get the desc2dvar table. 
-    #    desc is the land-use description, dvar is the decision variable corresponding to desc
-    ag_dvar_map = tools.map_desc_to_dvar_index('Ag_LU', 
-                                               data.DESC2AGLU, 
-                                               ag_dvar_rj)
-
-    non_ag_dvar_map = tools.map_desc_to_dvar_index('Non-Ag_LU',
-                                                   {v:k for k,v in dict(list(enumerate(data.NON_AGRICULTURAL_LANDUSES))).items()},
-                                                    non_ag_rk)
-    
-    lm_dvar_map = tools.map_desc_to_dvar_index('Land_Mgt',
-                                                {i[1]:i[0] for i in enumerate(data.LANDMANS)},
-                                                ag_dvar_rm)
-    
-    # Get the desc2dvar table for agricultural management
-    ag_man_maps = []
-    for am,am_dvar in ag_man_rj_dict.items():
-        desc2idx = {desc: data.DESC2AGLU[desc] for desc in  AG_MANAGEMENTS_TO_LAND_USES[am]}
-        # Check if need to separate the agricultural management into different land uses
-        if ammap_separate == True:
-            am_map = tools.map_desc_to_dvar_index(am, desc2idx, am_dvar)
-        else:
-            am_dvar = am_dvar.sum(1)[:,np.newaxis]
-            am_map = tools.map_desc_to_dvar_index('Ag_Mgt', {am:0}, am_dvar)
-        ag_man_maps.append(am_map)
-        
-    ag_man_map = pd.concat(ag_man_maps)
-    
-    
-    # Combine the desc2dvar table for agricultural land-use, agricultural management, and non-agricultural land-use
-    desc2dvar_df = pd.concat([ag_dvar_map, ag_man_map, non_ag_dvar_map, lm_dvar_map])
-    
-    # 3) Export to GeoTiff
-    for _,row in desc2dvar_df.iterrows():
-        # Get the Category, land-use desc, and dvar
-        category = row['Category']
-        dvar_idx = row['dvar_idx']
-        desc = row['lu_desc']
-
-        # reconsititude the dvar to 2d
-        dvar = row['dvar']
-        dvar = create_2d_map(data, dvar, filler = data.MASK_LU_CODE) # fill the missing values with data.MASK_LU_CODE  
-
-        # Create output file name
-        fname = f'{category}_{dvar_idx:02}_{desc}_{yr_cal}.tiff'
-
-        # Write to GeoTiff
-        write_gtiff(dvar, os.path.join(path, 'lucc_separate', fname))
-
-
-
-def write_quantity(data: Data, yr_cal, path, yr_cal_sim_pre=None):
-    
-    timestamp = data.timestamp_sim
-
-    # Retrieve list of simulation years (e.g., [2010, 2050] for snapshot or [2010, 2011, 2012] for timeseries)
-    simulated_year_list = sorted(list(data.lumaps.keys()))
-    
-    # Get index of yr_cal in timeseries (e.g., if yr_cal is 2050 then yr_idx = 40)
-    yr_idx = yr_cal - data.YR_CAL_BASE
-    
-    # Get index of yr_cal in simulated_year_list (e.g., if yr_cal is 2050 then yr_idx_sim = 2 if snapshot)
-    yr_idx_sim = simulated_year_list.index(yr_cal)
-    
-    # Get index of year previous to yr_cal in simulated_year_list (e.g., if yr_cal is 2050 then yr_cal_sim_pre = 2010 if snapshot)
-    yr_cal_sim_pre = simulated_year_list[yr_idx_sim - 1] if yr_cal_sim_pre is None else yr_cal_sim_pre
-
-    
-    # Calculate data for quantity comparison between base year and target year
-    if yr_cal > data.YR_CAL_BASE:
-
-        # Check if yr_cal_sim_pre meets the requirement
-        assert yr_cal_sim_pre >= data.YR_CAL_BASE and yr_cal_sim_pre < yr_cal,\
-            f"yr_cal_sim_pre ({yr_cal_sim_pre}) must be >= {data.YR_CAL_BASE} and < {yr_cal}"
-        
-        # Get commodity production quantities produced in base year and target year
-        prod_base = np.array(data.prod_data[yr_cal_sim_pre]['Production'])
-        prod_targ = np.array(data.prod_data[yr_cal]['Production'])
-
-        demands = data.D_CY[yr_idx]                        # Get commodity demands for target year
-        abs_diff = prod_targ - demands                     # Diff between target year production and demands in absolute terms (i.e. tonnes etc)
-        prop_diff = ( prod_targ / demands ) * 100          # Target year production as a proportion of demands (%)
-        
-        # Write to pandas dataframe
-        df = pd.DataFrame()
-        df['Commodity'] = data.COMMODITIES
-        df['Prod_base_year (tonnes, KL)'] = prod_base
-        df['Prod_targ_year (tonnes, KL)'] = prod_targ
-        df['Demand (tonnes, KL)'] = demands
-        df['Abs_diff (tonnes, KL)'] = abs_diff
-        df['Prop_diff (%)'] = prop_diff
-
-        # Save files to disk      
-        df.to_csv(os.path.join(path, f'quantity_comparison_{timestamp}.csv'), index = False)
-
-        # Write the production of each year to disk
-        production_years = pd.DataFrame({yr:data.prod_data[yr]['Production'] for yr in data.prod_data.keys()})
-        production_years.insert(0,'Commodity',data.COMMODITIES)
-        production_years.to_csv(os.path.join(path, f'quantity_production_kt_{timestamp}.csv'), index = False)
-
-    # --------------------------------------------------------------------------------------------
-    # NOTE:Non-agricultural production are all zeros, therefore skip the calculation
-    # --------------------------------------------------------------------------------------------
-        
-
-
-def write_revenue_cost_ag(data: Data, yr_cal, path):
-    """Calculate agricultural revenue. Takes a simulation object, a target calendar 
-       year (e.g., 2030), and an output path as input."""
-
-    timestamp = data.timestamp_sim
-
-    print(f'Writing agricultural revenue outputs to {path}' )
-
-    # Convert calendar year to year index.
-    yr_idx = yr_cal - data.YR_CAL_BASE
-
-    # Get the ag_dvar_mrj in the yr_cal
-    ag_dvar_mrj = data.ag_dvars[yr_cal]
-
-    
-    # Get agricultural revenue/cost for year in mrjs format. Note the s stands for sources:
-    # E.g., Sources for crops only contains ['Revenue'], 
-    #    but sources for livestock includes ['Meat', 'Wool', 'Live Exports', 'Milk']
-    ag_rev_df_rjms = ag_revenue.get_rev_matrices(data, yr_idx, aggregate=False)
-    ag_cost_df_rjms = ag_cost.get_cost_matrices(data, yr_idx, aggregate=False)
-
-    # Expand the original df with zero values to convert it to a **mrjs** array
-    ag_rev_df_rjms = ag_rev_df_rjms.reindex(columns=pd.MultiIndex.from_product(ag_rev_df_rjms.columns.levels), fill_value=0)
-    ag_rev_rjms = ag_rev_df_rjms.values.reshape(-1, *ag_rev_df_rjms.columns.levshape)
-
-    ag_cost_df_rjms = ag_cost_df_rjms.reindex(columns=pd.MultiIndex.from_product(ag_cost_df_rjms.columns.levels), fill_value=0)
-    ag_cost_rjms = ag_cost_df_rjms.values.reshape(-1, *ag_cost_df_rjms.columns.levshape)
-
-
-    # Multiply the ag_dvar_mrj with the ag_rev_mrj to get the ag_rev_jm
-    ag_rev_jms = np.einsum('mrj,rjms -> jms', ag_dvar_mrj, ag_rev_rjms)
-    ag_cost_jms = np.einsum('mrj,rjms -> jms', ag_dvar_mrj, ag_cost_rjms)
-
-    # Put the ag_rev_jms into a dataframe
-    df_rev = pd.DataFrame(ag_rev_jms.reshape(ag_rev_jms.shape[0],-1), 
-                      columns=pd.MultiIndex.from_product(ag_rev_df_rjms.columns.levels[1:]),
-                      index=ag_rev_df_rjms.columns.levels[0])
-    
-    df_cost = pd.DataFrame(ag_cost_jms.reshape(ag_cost_jms.shape[0],-1),    
-                      columns=pd.MultiIndex.from_product(ag_cost_df_rjms.columns.levels[1:]),
-                      index=ag_cost_df_rjms.columns.levels[0])
-    
-    # Add the SUM column to the last row and column
-    df_rev.loc['SUM'] = df_rev.sum(axis=0)
-    df_rev['SUM'] = df_rev.sum(axis=1)
-
-    df_cost.loc['SUM'] = df_cost.sum(axis=0)
-    df_cost['SUM'] = df_cost.sum(axis=1)
-
-    # Save to file
-    df_rev.to_csv(os.path.join(path, f'revenue_agricultural_commodity_{timestamp}.csv'))
-    df_cost.to_csv(os.path.join(path, f'cost_agricultural_commodity_{timestamp}.csv'))
-    
-
-def write_revenue_cost_ag_management(data: Data, yr_cal, path):
-    """Calculate agricultural management revenue and cost."""
-    
-    # Get the timestamp so each CSV in the timeseries mode has a unique name
-    timestamp = data.timestamp_sim
-
-    print(f'Writing agricultural management revenue and cost outputs to {path}')
-
-    # Convert calendar year to year index.
-    yr_idx = yr_cal - data.YR_CAL_BASE
-    
-    # Get the revenue/cost matirces for each agricultural land-use
-    ag_rev_mrj = ag_revenue.get_rev_matrices(data, yr_idx)
-    ag_cost_mrj = ag_cost.get_cost_matrices(data, yr_idx)
-
-    # Get the revenuecost matrices for each agricultural management
-    am_revenue_mat = ag_revenue.get_agricultural_management_revenue_matrices(data, ag_rev_mrj, yr_idx)
-    am_cost_mat = ag_cost.get_agricultural_management_cost_matrices(data, ag_cost_mrj, yr_idx)
-
-    revenue_am_dfs = []
-    cost_am_dfs = []
-    # Loop through the agricultural managements
-    for am in AG_MANAGEMENTS_TO_LAND_USES:
-        
-        # Get the land use codes for the agricultural management
-        am_desc = AG_MANAGEMENTS_TO_LAND_USES[am]
-        am_code = [data.DESC2AGLU[desc] for desc in am_desc]
-        
-        # Get the revenue/cost matrix for the agricultural management
-        am_rev = np.nan_to_num(am_revenue_mat[am]) # Replace NaNs with 0
-        am_cost = np.nan_to_num(am_cost_mat[am])   # Replace NaNs with 0
-        
-        # Get the decision variable for each agricultural management
-        am_dvar = data.ag_man_dvars[yr_cal][am][:,:,am_code]
-        
-        # Multiply the decision variable by revenue matrix
-        am_rev_yr = np.einsum('mrj,mrj->jm', am_dvar, am_rev)
-        am_cost_yr = np.einsum('mrj,mrj->jm', am_dvar, am_cost)
-        
-        # Reformat the revenue/cost matrix into a dataframe
-        am_rev_yr_df = pd.DataFrame(am_rev_yr, columns=data.LANDMANS)
-        am_rev_yr_df['Land-use'] = am_desc
-        am_rev_yr_df = am_rev_yr_df.melt(id_vars='Land-use',value_vars=data.LANDMANS,var_name='Water',value_name='Value (AU$)')
-        am_rev_yr_df['year'] = yr_cal
-        am_rev_yr_df['Management Type'] = am
-        
-        am_cost_yr_df = pd.DataFrame(am_cost_yr, columns=data.LANDMANS)
-        am_cost_yr_df['Land-use'] = am_desc
-        am_cost_yr_df = am_cost_yr_df.melt(id_vars='Land-use',value_vars=data.LANDMANS,var_name='Water',value_name='Value (AU$)')
-        am_cost_yr_df['year'] = yr_cal
-        am_cost_yr_df['Management Type'] = am
-        
-        # Store the revenue/cost dataframes
-        revenue_am_dfs.append(am_rev_yr_df)
-        cost_am_dfs.append(am_cost_yr_df)   
-
-    # Concatenate the revenue/cost dataframes    
-    revenue_am_df = pd.concat(revenue_am_dfs)
-    cost_am_df = pd.concat(cost_am_dfs)
-    
-    revenue_am_df.to_csv(os.path.join(path, f'revenue_agricultural_management_{timestamp}.csv'), index = False)
-    cost_am_df.to_csv(os.path.join(path, f'cost_agricultural_management_{timestamp}.csv'), index = False)
-    
-    
-    
-<<<<<<< HEAD
-def write_cost_transition(data: Data, yr_cal, path, yr_cal_sim_pre=None):
-    """Calculate transition cost."""
-    
-    print(f'Writing transition cost outputs to {path}')
-    
-    timestamp = data.timestamp_sim
-    
-=======
-def write_cost_transition(sim, yr_cal, path, yr_cal_sim_pre=None):
-    
-    """Calculate transition cost."""
-    
-    print(f'Writing transition cost outputs to {path}')
-
-    timestamp = sim.timestamp
-
->>>>>>> c537135b
-    # Retrieve list of simulation years (e.g., [2010, 2050] for snapshot or [2010, 2011, 2012] for timeseries)
-    simulated_year_list = sorted(list(data.lumaps.keys()))
-    # Get index of yr_cal in timeseries (e.g., if yr_cal is 2050 then yr_idx = 40)
-    yr_idx = yr_cal - data.YR_CAL_BASE
-    # Get index of yr_cal in simulated_year_list (e.g., if yr_cal is 2050 then yr_idx_sim = 2 if snapshot)
-    yr_idx_sim = simulated_year_list.index(yr_cal)
-    # Get index of year previous to yr_cal in simulated_year_list (e.g., if yr_cal is 2050 then yr_cal_sim_pre = 2010 if snapshot)
-    yr_cal_sim_pre = simulated_year_list[yr_idx_sim - 1] if yr_cal_sim_pre is None else yr_cal_sim_pre
-
-
-    # Get the decision variables for agricultural land-use
-    ag_dvar = data.ag_dvars[yr_cal]                          # (m,r,j)
-    # Get the non-agricultural decision variable
-<<<<<<< HEAD
-    non_ag_dvar = data.non_ag_dvars[yr_cal]                  # (r,k)
-    
-=======
-    non_ag_dvar = sim.non_ag_dvars[yr_cal]                  # (r,k)
-
->>>>>>> c537135b
-
-    #---------------------------------------------------------------------
-    #              Agricultural land-use transition costs
-    #---------------------------------------------------------------------
-    
-    # Get the transition cost matrices for agricultural land-use
-    if yr_idx == 0:
-<<<<<<< HEAD
-        ag_transitions_cost_mat = {k: np.zeros((data.NLMS, data.NCELLS, data.N_AG_LUS))  
-                                for k in ['Establishment cost', 'Water license cost', 'Carbon emissions cost']}
-    else:
-        ag_transitions_cost_mat = ag_transitions.get_transition_matrices(data, 
-                                                                         yr_idx, 
-                                                                         yr_cal_sim_pre,
-                                                                         data.lumaps,
-                                                                         data.lmmaps,
-                                                                         separate = True)
-        
-    cost_dfs = []   
-    # Convert the transition cost matrices to a DataFrame
-    for cost_type in ag_transitions_cost_mat.keys():
-        
-        arr = np.nan_to_num(ag_transitions_cost_mat[cost_type])     # Get the transition cost matrix
-        arr = np.einsum('mrj,mrj->mj', arr, ag_dvar)                # Multiply by decision variables, sum over landmans (m dimension)    
-        
-        arr_df = pd.DataFrame(arr.flatten(), 
-                        index=pd.MultiIndex.from_product([data.LANDMANS, data.AGRICULTURAL_LANDUSES], 
-                        names=['Water Supply', 'Land Use']), 
-                        columns=['Cost ($)']).reset_index()
-        arr_df.insert(0, 'Type', cost_type)
-        arr_df.insert(1, 'year', yr_cal)
-        cost_dfs.append(arr_df)
-=======
-        base_mrj = np.zeros((sim.data.NLMS, sim.data.NCELLS, sim.data.N_AG_LUS))
-        ag_transitions_cost_mat = {k: np.zeros((sim.data.NLMS, sim.data.NCELLS, sim.data.N_AG_LUS))  
-                                for k in ['Establishment cost', 'Water license cost', 'Carborn releasing cost']}
-    else:
-        # Get the base_year mrj matirx 
-        base_mrj = tools.lumap2ag_l_mrj(sim.lumaps[yr_cal_sim_pre], sim.lmmaps[yr_cal_sim_pre])
-        # Get the transition cost matrices for agricultural land-use
-        ag_transitions_cost_mat = ag_transitions.get_transition_matrices(sim.data, 
-                                                                        yr_idx, 
-                                                                        yr_cal_sim_pre,
-                                                                        sim.lumaps,
-                                                                        sim.lmmaps,
-                                                                        separate = True)
-
-    cost_dfs = []
-    # Convert the transition cost matrices to a DataFrame
-    for lu_desc, lu_idx  in sim.data.DESC2AGLU.items():
-        for cost_type in ag_transitions_cost_mat.keys():
-            
-            base_lu_arr = base_mrj[:, :, lu_idx]                                      # Get the base land-use array                       (m,r)
-            arr = np.nan_to_num(ag_transitions_cost_mat[cost_type])                   # Get the transition cost matrix                    (m,r,j)
-            arr = np.einsum('mr,mrj,mrj->mj', base_lu_arr, arr, ag_dvar)              # Multiply by decision variables
-            
-            arr_df = pd.DataFrame(arr.flatten(), 
-                            index=pd.MultiIndex.from_product([sim.data.LANDMANS, sim.data.AGRICULTURAL_LANDUSES], 
-                            names=['Water Supply', 'To land-use']), 
-                            columns=['Cost ($)']).reset_index()
-            arr_df.insert(0, 'Type', cost_type)
-            arr_df.insert(1, 'year', yr_cal)
-            arr_df.insert(2, 'From land-use', lu_desc)
-            cost_dfs.append(arr_df)
->>>>>>> c537135b
-
-    # Save the cost DataFrames 
-    cost_df = pd.concat(cost_dfs, axis=0)
-    cost_df.to_csv(os.path.join(path, f'cost_transition_ag2ag_{timestamp}.csv'), index=False)
-
-
-
-
-    #---------------------------------------------------------------------
-    #              Agricultural management transition costs
-    #---------------------------------------------------------------------
-
-    # The agricultural management transition cost are all zeros, so skip the calculation here
-    # am_cost = ag_transitions.get_agricultural_management_transition_matrices(sim.data) 
-
-
-
-
-    #--------------------------------------------------------------------
-    #              Non-agricultural land-use transition costs (from ag to non-ag)
-    #--------------------------------------------------------------------
-
-    # Get the transition cost matirces for non-agricultural land-use
-    if yr_idx == 0:
-        non_ag_transitions_cost_mat = {k:{'Transition cost':np.zeros((data.NLMS, data.NCELLS, data.N_AG_LUS))}
-                                   for k in data.NON_AGRICULTURAL_LANDUSES}
-    else:
-        non_ag_transitions_cost_mat = non_ag_transitions.get_from_ag_transition_matrix(data,
-                                                                                       yr_idx,
-                                                                                       data.lumaps[yr_cal],
-                                                                                       data.lmmaps[yr_cal],
-                                                                                       separate=True)
-
-    cost_dfs = []
-    for idx,non_ag_type in enumerate(non_ag_transitions_cost_mat):
-        for cost_type in non_ag_transitions_cost_mat[non_ag_type]:
-
-            arr = non_ag_transitions_cost_mat[non_ag_type][cost_type]          # Get the transition cost matrix 
-            arr = np.einsum('mrj,r->mj', arr, non_ag_dvar[:,idx])              # Multiply the transition cost matrix by the cost of non-agricultural land-use
-
-
-            arr_df = pd.DataFrame(arr.flatten(), 
-                                index=pd.MultiIndex.from_product([data.LANDMANS, data.AGRICULTURAL_LANDUSES],names=['Water supply', 'From land-use']), 
-                                columns=['Cost ($)']).reset_index()
-            arr_df.insert(0, 'To land-use', non_ag_type)
-            arr_df.insert(1, 'Cost type', cost_type)
-            arr_df.insert(2, 'year', yr_cal)
-            cost_dfs.append(arr_df)
-
-    # Save the cost DataFrames
-    cost_df = pd.concat(cost_dfs, axis=0)
-    cost_df.to_csv(os.path.join(path, f'cost_transition_ag2non_ag_{timestamp}.csv'), index=False)
-
-
-
-
-    #--------------------------------------------------------------------
-    #              Non-agricultural land-use transition costs (from non-ag to ag)
-    #--------------------------------------------------------------------
-
-    # Get the transition cost matirces for non-agricultural land-use
-    if yr_idx == 0:
-        non_ag_transitions_cost_mat = {k:{'Transition cost':np.zeros((data.NLMS, data.NCELLS, data.N_AG_LUS))}
-                                        for k in data.NON_AGRICULTURAL_LANDUSES}
-    else:
-        non_ag_transitions_cost_mat = non_ag_transitions.get_to_ag_transition_matrix(data,
-                                                                                    yr_idx,
-                                                                                    data.lumaps[yr_cal],
-                                                                                    data.lmmaps[yr_cal],
-                                                                                    separate=True)
-
-    cost_dfs = []
-    for non_ag_type in non_ag_transitions_cost_mat:
-        for cost_type in non_ag_transitions_cost_mat[non_ag_type]:
-
-            arr = non_ag_transitions_cost_mat[non_ag_type][cost_type]          # Get the transition cost matrix 
-            arr = np.einsum('mrj,mrj->mj', arr, ag_dvar)                       # Multiply the transition cost matrix by the cost of non-agricultural land-use
-
-
-            arr_df = pd.DataFrame(arr.flatten(), 
-                                index=pd.MultiIndex.from_product([data.LANDMANS, data.AGRICULTURAL_LANDUSES],names=['Water supply', 'To land-use']), 
-                                columns=['Cost ($)']).reset_index()
-            arr_df.insert(0, 'From land-use', non_ag_type)
-            arr_df.insert(1, 'Cost type', cost_type)
-            arr_df.insert(2, 'year', yr_cal)
-            cost_dfs.append(arr_df)
-
-    # Save the cost DataFrames
-    cost_df = pd.concat(cost_dfs, axis=0)
-    cost_df.to_csv(os.path.join(path, f'cost_transition_non_ag2_ag_{timestamp}.csv'), index=False)
-
-
-
-
-<<<<<<< HEAD
-
-
-
-def write_revenue_cost_non_ag(data: Data, yr_cal, path):
-=======
-def write_revenue_cost_non_ag(sim, yr_cal, path):
-    
->>>>>>> c537135b
-    """Calculate non_agricultural cost. """
-
-    timestamp = data.timestamp_sim
-
-    print(f'Writing non agricultural management cost outputs to {path}')
-    non_ag_dvar = data.non_ag_dvars[yr_cal]
-
-    # Get the non-agricultural revenue/cost matrices
-    non_ag_rev_mat = non_ag_revenue.get_rev_matrix(data)    # rk
-    non_ag_cost_mat = non_ag_cost.get_cost_matrix(data)     # rk
-
-    # Replace nan with 0
-    non_ag_rev_mat = np.nan_to_num(non_ag_rev_mat)
-    non_ag_cost_mat = np.nan_to_num(non_ag_cost_mat)
-
-    # Calculate the non-agricultural revenue and cost
-    rev_non_ag = np.einsum('rk,rk->k', non_ag_dvar, non_ag_rev_mat)
-    cost_non_ag = np.einsum('rk,rk->k', non_ag_dvar, non_ag_cost_mat)
-
-    # Reformat the revenue/cost matrix into a dataframe
-    rev_non_ag_df = pd.DataFrame(rev_non_ag.reshape(-1,1), columns=['Value AU$'])
-    rev_non_ag_df['year'] = yr_cal
-    rev_non_ag_df['Land-use'] = data.NON_AGRICULTURAL_LANDUSES
-
-    cost_non_ag_df = pd.DataFrame(cost_non_ag.reshape(-1,1), columns=['Value AU$'])
-    cost_non_ag_df['year'] = yr_cal
-    cost_non_ag_df['Land-use'] = data.NON_AGRICULTURAL_LANDUSES
-
-    # Save to disk
-    rev_non_ag_df.to_csv(os.path.join(path, f'revenue_non_ag_{timestamp}.csv'), index = False)
-    cost_non_ag_df.to_csv(os.path.join(path, f'cost_non_ag_{timestamp}.csv'), index = False)
-    
-    
-    
-
-def write_dvar_area(data: Data, yr_cal, path):
-    
-    timestamp = data.timestamp_sim
-    
-    # Reprot the process
-    print(f'Writing area calculated from dvars to {path}')
-    
-
-    # Get the decision variables for the year, multiply them by the area of each pixel, 
-    # and sum over the landuse dimension (j/k)
-    ag_area = np.einsum('mrj,r -> mj', data.ag_dvars[yr_cal], data.REAL_AREA)  
-    non_ag_area = np.einsum('rk,r -> k', data.non_ag_dvars[yr_cal], data.REAL_AREA) 
-    ag_man_area_dict = {am: np.einsum('mrj,r -> mj', ammap, data.REAL_AREA) 
-                        for am, ammap in data.ag_man_dvars[yr_cal].items()}
-
-    # Agricultural landuse
-    df_ag_area = pd.DataFrame(ag_area.reshape(-1), 
-                                index=pd.MultiIndex.from_product([[yr_cal],
-                                                                data.LANDMANS,
-                                                                data.AGRICULTURAL_LANDUSES],
-                                                                names=['Year', 'Water','Land use']),
-                                columns=['Area (ha)']).reset_index()
-    # Non-agricultural landuse
-    df_non_ag_area = pd.DataFrame(non_ag_area.reshape(-1),
-                                index=pd.MultiIndex.from_product([[yr_cal],
-                                                                ['dry'],
-                                                                data.NON_AGRICULTURAL_LANDUSES],
-                                                                names=['Year', 'Water', 'Land use']),
-                                columns=['Area (ha)']).reset_index()
-
-    # Agricultural management
-    am_areas = []
-    for am, am_arr in ag_man_area_dict.items():
-        df_am_area = pd.DataFrame(am_arr.reshape(-1),
-                                index=pd.MultiIndex.from_product([[yr_cal],
-                                                                [am],
-                                                                data.LANDMANS,
-                                                                data.AGRICULTURAL_LANDUSES],
-                                                                names=['Year', 'Type', 'Water','Land use']),
-                                columns=['Area (ha)']).reset_index()
-        am_areas.append(df_am_area)
-    
-    # Concatenate the dataframes
-    df_am_area = pd.concat(am_areas)
-
-    # Save to file
-    df_ag_area.to_csv(os.path.join(path, f'area_agricultural_landuse_{timestamp}.csv'), index = False)
-    df_non_ag_area.to_csv(os.path.join(path, f'area_non_agricultural_landuse_{timestamp}.csv'), index = False)
-    df_am_area.to_csv(os.path.join(path, f'area_agricultural_management_{timestamp}.csv'), index = False)
-
-
-def write_area_transition_start_end(data: Data, path):
-    
-    # Append the yr_cal to timestamp as prefix
-    timestamp = data.timestamp_sim 
-    
-    print(f'Save transition matrix for start year to end year to {path}\n')
-    
-    # Get all years from sim
-    years = sorted(data.ag_dvars.keys())
-
-    # Get the end year
-    yr_cal_end = years[-1]
-
-    # Get the decision variables for the start year
-    dvar_base = data.ag_dvars[data.YR_CAL_BASE]
-
-    # Calculate the transition matrix for agricultural land uses (start) to agricultural land uses (end)
-    transitions_ag2ag = []
-    for lu_idx, lu in enumerate(data.AGRICULTURAL_LANDUSES):
-        dvar_target = data.ag_dvars[yr_cal_end][:,:,lu_idx]
-        trans = np.einsum('mrj, mr, r -> j', dvar_base, dvar_target, data.REAL_AREA)
-        trans_df = pd.DataFrame({lu:trans.flatten()}, index=data.AGRICULTURAL_LANDUSES)
-        transitions_ag2ag.append(trans_df)
-    transition_ag2ag = pd.concat(transitions_ag2ag, axis=1)
-
-    # Calculate the transition matrix for agricultural land uses (start) to non-agricultural land uses (end)
-    trainsitions_ag2non_ag = []
-    for lu_idx, lu in enumerate(data.NON_AGRICULTURAL_LANDUSES):
-        dvar_target = data.non_ag_dvars[yr_cal_end][:,lu_idx]
-        trans = np.einsum('mrj, r, r -> j', dvar_base, dvar_target, data.REAL_AREA)
-        trans_df = pd.DataFrame({lu:trans.flatten()}, index=data.AGRICULTURAL_LANDUSES)
-        trainsitions_ag2non_ag.append(trans_df)
-    transition_ag2non_ag = pd.concat(trainsitions_ag2non_ag, axis=1)
-
-    # Concatenate the two transition matrices
-    transition = pd.concat([transition_ag2ag, transition_ag2non_ag], axis=1)
-    
-    # Write the transition matrix to a csv file
-    transition.to_csv(os.path.join(path, f'transition_matrix_{data.YR_CAL_BASE}_{yr_cal_end}_{timestamp}.csv'))
-
-
-
-def write_crosstab(data: Data, yr_cal, path, yr_cal_sim_pre=None): 
-    """Write out land-use and production data"""
-    
-    timestamp = data.timestamp_sim
-    
-    # Retrieve list of simulation years (e.g., [2010, 2050] for snapshot or [2010, 2011, 2012] for timeseries)
-    simulated_year_list = sorted(list(data.lumaps.keys()))
-    
-    # Get index of yr_cal in timeseries (e.g., if yr_cal is 2050 then yr_idx = 40)
-    yr_idx = yr_cal - data.YR_CAL_BASE
-    
-    # Get index of yr_cal in simulated_year_list (e.g., if yr_cal is 2050 then yr_idx_sim = 2 if snapshot)
-    yr_idx_sim = simulated_year_list.index(yr_cal)
-    
-    # Get index of year previous to yr_cal in simulated_year_list (e.g., if yr_cal is 2050 then yr_cal_sim_pre = 2010 if snapshot)
-    yr_cal_sim_pre = simulated_year_list[yr_idx_sim - 1] if yr_cal_sim_pre is None else yr_cal_sim_pre
-    
-
-    # Only perform the calculation if the yr_cal is not the base year
-    if yr_cal > data.YR_CAL_BASE:
-
-        # Check if yr_cal_sim_pre meets the requirement
-        assert yr_cal_sim_pre >= data.YR_CAL_BASE and yr_cal_sim_pre < yr_cal,\
-            f"yr_cal_sim_pre ({yr_cal_sim_pre}) must be >= {data.YR_CAL_BASE} and < {yr_cal}"
-
-        print(f'Writing production outputs to {path}')
-
-        # LUS = ['Non-agricultural land'] + data.AGRICULTURAL_LANDUSES + data.NON_AGRICULTURAL_LANDUSES
-        ctlu, swlu = lumap_crossmap( data.lumaps[yr_cal_sim_pre]
-                                   , data.lumaps[yr_cal]
-                                   , data.AGRICULTURAL_LANDUSES
-                                   , data.NON_AGRICULTURAL_LANDUSES
-                                   , data.REAL_AREA)
-        
-        ctlm, swlm = lmmap_crossmap( data.lmmaps[yr_cal_sim_pre]
-                                   , data.lmmaps[yr_cal]
-                                   , data.REAL_AREA)
-
-        cthp, swhp = crossmap_irrstat( data.lumaps[yr_cal_sim_pre]
-                                     , data.lmmaps[yr_cal_sim_pre]
-                                     , data.lumaps[yr_cal], data.lmmaps[yr_cal]
-                                     , data.AGRICULTURAL_LANDUSES
-                                     , data.NON_AGRICULTURAL_LANDUSES
-                                     , data.REAL_AREA)
-        
-
-        ctass = {}
-        swass = {}
-        for am in AG_MANAGEMENTS_TO_LAND_USES:        
-            ctas, swas = crossmap_amstat( am
-                                        , data.lumaps[yr_cal_sim_pre]
-                                        , data.ammaps[yr_cal_sim_pre][am]
-                                        , data.lumaps[yr_cal]
-                                        , data.ammaps[yr_cal][am]
-                                        , data.AGRICULTURAL_LANDUSES
-                                        , data.NON_AGRICULTURAL_LANDUSES
-                                        , data.REAL_AREA)
-            ctass[am] = ctas
-            swass[am] = swas
-            
-        ctlu.to_csv(os.path.join(path, f'crosstab-lumap_{timestamp}.csv'))
-        ctlm.to_csv(os.path.join(path, f'crosstab-lmmap_{timestamp}.csv'))
-        swlu.to_csv(os.path.join(path, f'switches-lumap_{timestamp}.csv'))
-        swlm.to_csv(os.path.join(path, f'switches-lmmap_{timestamp}.csv'))
-        cthp.to_csv(os.path.join(path, f'crosstab-irrstat_{timestamp}.csv'))
-        swhp.to_csv(os.path.join(path, f'switches-irrstat_{timestamp}.csv'))
-        
-        for am in AG_MANAGEMENTS_TO_LAND_USES:
-            am_snake_case = tools.am_name_snake_case(am).replace("_", "-")
-            ctass[am].to_csv(os.path.join(path, f'crosstab-amstat-{am_snake_case}_{timestamp}.csv'))
-            swass[am].to_csv(os.path.join(path, f'switches-amstat-{am_snake_case}_{timestamp}.csv'))
-
-
-
-def write_water(data: Data, yr_cal, path):
-    """Calculate water use totals. Takes a simulation object, a numeric
-       target calendar year (e.g., 2030), and an output path as input."""
-
-    timestamp = data.timestamp_sim
-
-    print(f'Writing water outputs to {path}')
-
-    # Convert calendar year to year index.
-    yr_idx = yr_cal - data.YR_CAL_BASE
-
-    # Get water use for year in mrj format
-    ag_w_mrj = ag_water.get_wreq_matrices(data, yr_idx)
-    non_ag_w_rk = non_ag_water.get_wreq_matrix(data)
-    ag_man_w_mrj = ag_water.get_agricultural_management_water_matrices(data, ag_w_mrj, yr_idx)
-
-    # Prepare a data frame.
-    df = pd.DataFrame( columns=[ 'REGION_ID'
-                                , 'REGION_NAME'
-                                , 'WATER_USE_LIMIT_ML'
-                                , 'TOT_WATER_REQ_ML'
-                                , 'ABS_DIFF_ML'
-                                , 'PROPORTION_%'  ] )
-
-    # Get 2010 water use limits used as constraints in model
-    wuse_limits = ag_water.get_wuse_limits(data)
-
-    # Set up data for river regions or drainage divisions
-<<<<<<< HEAD
-    if settings.WATER_REGION_DEF == 'River Region':
-        region_limits = data.RIVREG_LIMITS
-        region_id = data.RIVREG_ID
-        # regions = settings.WATER_RIVREGS
-        region_dict = data.RIVREG_DICT
-        
-    elif settings.WATER_REGION_DEF == 'Drainage Division':
-        region_limits = data.DRAINDIV_LIMITS
-        region_id = data.DRAINDIV_ID
-        # regions = settings.WATER_DRAINDIVS
-        region_dict = data.DRAINDIV_DICT
-        
-    else: print('Incorrect option for WATER_REGION_DEF in settings')
-=======
-    if settings.WATER_REGION_DEF == 'Drainage Division':
-        region_limits = sim.data.DRAINDIV_LIMITS
-        region_id = sim.data.DRAINDIV_ID
-        # regions = settings.WATER_DRAINDIVS
-        region_dict = sim.data.DRAINDIV_DICT
-
-    elif settings.WATER_REGION_DEF == 'River Region':
-        region_limits = sim.data.RIVREG_LIMITS
-        region_id = sim.data.RIVREG_ID
-        # regions = settings.WATER_RIVREGS
-        region_dict = sim.data.RIVREG_DICT
-
-    else:
-        print('Incorrect option for WATER_REGION_DEF in settings')
->>>>>>> c537135b
-
-    # Loop through specified water regions
-    df_water_seperate_dfs = []
-    for i, region in enumerate(region_limits.keys()):
-        
-        # Get indices of cells in region
-        ind = np.flatnonzero(region_id == region).astype(np.int32)
-
-        # Calculate water requirements by agriculture for year and region.
-
-        index_levels = ['Landuse Type', 'Landuse', 'Irrigation',  'Water Use (ML)']
-
-        # Agricultural water use
-<<<<<<< HEAD
-        ag_mrj = ag_w_mrj[:, ind, :] * data.ag_dvars[yr_cal][:, ind, :]   
-=======
-        ag_mrj = ag_w_mrj[:, ind, :] * sim.ag_dvars[yr_cal][:, ind, :]
->>>>>>> c537135b
-        ag_jm = np.einsum('mrj->jm', ag_mrj)                             
-
-        ag_df = pd.DataFrame(ag_jm.reshape(-1).tolist(),
-                            index=pd.MultiIndex.from_product([['Agricultural Landuse'],
-                                                            data.AGRICULTURAL_LANDUSES,
-                                                            data.LANDMANS
-                                                            ])).reset_index()
-
-        ag_df.columns = index_levels
-
-
-        # Non-agricultural water use
-        non_ag_rk = non_ag_w_rk[ind, :] * data.non_ag_dvars[yr_cal][ind, :]  # Non-agricultural contribution
-        non_ag_k = np.einsum('rk->k', non_ag_rk)                            # Sum over cells
-
-        non_ag_df = pd.DataFrame(non_ag_k, 
-                                index= pd.MultiIndex.from_product([['Non-agricultural Landuse'],
-                                                                    data.NON_AGRICULTURAL_LANDUSES ,
-                                                                    ['dry']  # non-agricultural land is always dry
-                                                                    ])).reset_index()
-
-        non_ag_df.columns = index_levels
-
-
-
-        # Agricultural management water use
-        AM_dfs = []
-        for am, am_lus in AG_MANAGEMENTS_TO_LAND_USES.items():  # Agricultural managements contribution
-
-<<<<<<< HEAD
-            am_j = np.array([data.DESC2AGLU[lu] for lu in am_lus])
-            
-            # Water requirements for each agricultural management in array format
-            am_mrj = ag_man_w_mrj[am][:, ind, :]\
-                            * data.ag_man_dvars[yr_cal][am][:, ind[:,np.newaxis], am_j] 
-                            
-=======
-            am_j = np.array([sim.data.DESC2AGLU[lu] for lu in am_lus])
-
-            # Water requirements for each agricultural management in array format
-            am_mrj = ag_man_w_mrj[am][:, ind, :]\
-                            * sim.ag_man_dvars[yr_cal][am][:, ind[:,np.newaxis], am_j] 
-
->>>>>>> c537135b
-            am_jm = np.einsum('mrj->jm', am_mrj)
-
-            # Water requirements for each agricultural management in long dataframe format
-            df_am = pd.DataFrame(am_jm.reshape(-1).tolist(),
-                                index=pd.MultiIndex.from_product([['Agricultural Management'],
-                                                                am_lus,
-                                                                data.LANDMANS
-                                                                ])).reset_index()
-            df_am.columns = index_levels
-
-            # Add to list of dataframes
-            AM_dfs.append(df_am)
-
-        # Combine all AM dataframes
-        AM_df = pd.concat(AM_dfs)
-
-        # Combine all dataframes
-        df_region = pd.concat([ag_df, non_ag_df, AM_df])
-        df_region.insert(0, 'region', region_dict[region])
-        df_region.insert(0, 'year', yr_cal)
-
-        # Add to list of dataframes
-        df_water_seperate_dfs.append(df_region)
-
-
-        # Calculate water use limits and actual water use
-        wul = wuse_limits[i][2]
-        wreq_reg = df_region['Water Use (ML)'].sum()
-
-        # Calculate absolute and proportional difference between water use target and actual water use
-        abs_diff = wreq_reg - wul
-        prop_diff = (wreq_reg / wul) * 100 if wul > 0 else np.nan
-        # Add to dataframe
-        df.loc[i] = ( region
-                    , region_dict[region]
-                    , wul
-                    , wreq_reg 
-                    , abs_diff
-                    , prop_diff )
-
-    # Write to CSV with 2 DP
-    df.to_csv( os.path.join(path, f'water_demand_vs_use_{timestamp}.csv')
-             , index = False
-             , float_format = '{:0,.2f}'.format)
-
-    # Write the separate water use to CSV
-    df_water_seperate = pd.concat(df_water_seperate_dfs)
-    df_water_seperate.to_csv( os.path.join(path, f'water_demand_vs_use_separate_{timestamp}.csv')
-                            , index = False)
-    
-    
-    
-
-def write_ghg(data: Data, yr_cal, path):
-    """Calculate total GHG emissions from on-land agricultural sector. 
-        Takes a simulation object, a target calendar year (e.g., 2030), 
-        and an output path as input."""
-
-    timestamp = data.timestamp_sim
-
-    print(f'Writing GHG outputs to {path}' )
-    
-
-    yr_idx = yr_cal - data.YR_CAL_BASE
-        
-    # Prepare a data frame.
-    df = pd.DataFrame( columns=[ 'GHG_EMISSIONS_LIMIT_TCO2e'
-                               , 'GHG_EMISSIONS_TCO2e' ] )
-
-    # Get GHG emissions limits used as constraints in model
-    ghg_limits = ag_ghg.get_ghg_limits(data, yr_cal)
-
-    # Get GHG emissions from model
-    if yr_cal >= data.YR_CAL_BASE + 1:
-        ghg_emissions = data.prod_data[yr_cal]['GHG Emissions']
-    else:
-        ghg_emissions = (ag_ghg.get_ghg_matrices(data, yr_idx, aggregate=True) * data.ag_dvars[data.YR_CAL_BASE]).sum()
-        
-    # Add to dataframe
-    df.loc[0] = ("{:,.0f}".format(ghg_limits), "{:,.0f}".format(ghg_emissions))
-    
-    # Save to file
-    df.to_csv(os.path.join(path, f'GHG_emissions_{timestamp}.csv'), index = False)
-
-
-def write_biodiversity(data: Data, yr_cal, path):
-    """
-    Write biodiversity info for a given year ('yr_cal'), simulation ('sim')
-    and output path ('path').
-    """
-
-    timestamp = data.timestamp_sim
-
-    print(f'Writing biodiversity outputs to {path}')
-
-
-    yr_idx = yr_cal - data.YR_CAL_BASE
-
-    df = pd.DataFrame( columns=[ 'Biodiversity score limit'
-                               , f'Solve biodiversity score ({yr_cal})' ] )
-    
-    # Get limits used as constraints in model
-    biodiv_limit = ag_biodiversity.get_biodiversity_limits(data, yr_cal)
-
-    # Get GHG emissions from model
-    if yr_cal >= data.YR_CAL_BASE + 1:
-        biodiv_score = data.prod_data[yr_cal]['Biodiversity']
-    else:
-        # Limits are based on the 2010 biodiversity scores, with the base year
-        # biodiversity score equal to the 
-        biodiv_score = ag_biodiversity.get_base_year_biodiversity_score(data)
-
-    # Add to dataframe
-    df.loc[0] = ("{:,.0f}".format(biodiv_limit), "{:,.0f}".format(biodiv_score))
-    
-    # Save to file
-    df.to_csv(os.path.join(path, f'biodiversity_{timestamp}.csv'), index = False)
-    
-    
-def write_biodiversity_separate(data: Data, yr_cal, path):
-    
-    timestamp = data.timestamp_sim
-
-    print(f'Writing biodiversity_separate outputs to {path}')
-
-
-    # Get the biodiversity scores b_mrj
-    yr_idx = yr_cal - data.YR_CAL_BASE
-    ag_biodiv_mrj = ag_biodiversity.get_breq_matrices(data)
-    am_biodiv_mrj = ag_biodiversity.get_agricultural_management_biodiversity_matrices(data)
-    non_ag_biodiv_rk = non_ag_biodiversity.get_breq_matrix(data)
-
-    # Get the decision variables for the year
-    ag_dvar_mrj = data.ag_dvars[yr_cal]
-    ag_mam_dvar_mrj =  data.ag_man_dvars[yr_cal]
-    non_ag_dvar_rk = data.non_ag_dvars[yr_cal]
-
-    # Multiply the decision variables with the biodiversity scores
-    ag_biodiv_jm = np.einsum('mrj,mrj -> jm', ag_biodiv_mrj, ag_dvar_mrj)
-    non_ag_biodiv_k = np.einsum('rk,rk -> k', non_ag_biodiv_rk, non_ag_dvar_rk)
-
-    # Get the biodiversity scores for agricultural landuse
-    AG_df = pd.DataFrame(ag_biodiv_jm.reshape(-1),
-                        index=pd.MultiIndex.from_product([['Agricultural Landuse'],
-                                                        ['Agricultural Landuse'],
-                                                        data.AGRICULTURAL_LANDUSES,
-                                                        data.LANDMANS,
-                                                        ])).reset_index()
-
-    # Get the biodiversity scores for non-agricultural landuse
-    NON_AG_df = pd.DataFrame(non_ag_biodiv_k.reshape(-1),
-                            index=pd.MultiIndex.from_product([['Non-Agricultural Landuse'],
-                                                            ['Non-Agricultural Landuse'],
-                                                            data.NON_AGRICULTURAL_LANDUSES,
-                                                            ['dry'],
-                                                            ])).reset_index()
-
-    # Get the biodiversity scores for agricultural management
-    AM_dfs = []
-    for am, am_lus in AG_MANAGEMENTS_TO_LAND_USES.items():  # Agricultural managements contribution
-        
-        # Slice the arrays with the agricultural management land uses
-        am_j = np.array([data.DESC2AGLU[lu] for lu in am_lus])
-        am_dvar = ag_mam_dvar_mrj[am][:,:,am_j]
-        am_biodiv = am_biodiv_mrj[am]
-        
-        # Biodiversity score for each agricultural management in array format                    
-        am_jm = np.einsum('mrj,mrj -> jm', am_dvar, am_biodiv)
-        
-        # Water requirements for each agricultural management in long dataframe format
-        df_am = pd.DataFrame(am_jm.reshape(-1),
-                            index=pd.MultiIndex.from_product([['Agricultural Management'],
-                                                            [am],
-                                                            am_lus,
-                                                            data.LANDMANS
-                                                            ])).reset_index()
-
-        
-        # Add to list of dataframes
-        AM_dfs.append(df_am)
-        
-    # Combine all AM dataframes
-    AM_df = pd.concat(AM_dfs)
-
-
-    # Combine all dataframes
-    biodiv_df = pd.concat([AG_df, NON_AG_df, AM_df])
-    biodiv_df.columns = ['Landuse type','Landuse subtype', 'Landuse', 'Land management', 'Biodiversity score']
-    biodiv_df.insert(0, 'Year', yr_cal)
-
-    # Write to file
-    biodiv_df.to_csv(os.path.join(path, 'biodiversity_separate_' + timestamp + '.csv'), index=False)    
-      
-    
-  
-def write_ghg_separate(data: Data, yr_cal, path):
-
-
-    timestamp = data.timestamp_sim
-
-    print(f'Writing GHG emissions_Separate to {path}')
-
-        
-    # Convert calendar year to year index.
-    yr_idx = yr_cal - data.YR_CAL_BASE
-
-    # Get the landuse descriptions for each validate cell (i.e., 0 -> Apples)
-    lu_desc_map = {**data.AGLU2DESC,**data.NONAGLU2DESC}
-    lu_desc = [lu_desc_map[x] for x in data.lumaps[yr_cal]]
-
-    # -------------------------------------------------------#
-    # Get greenhouse gas emissions from agricultural landuse #
-    # -------------------------------------------------------#
-
-    # Get the ghg_df
-    ag_g_df = ag_ghg.get_ghg_matrices(data, yr_idx, aggregate=False)
-
-    GHG_cols = []
-    for col in ag_g_df.columns:
-        # Get the index of each column
-        s,m,j = [ag_g_df.columns.levels[i].get_loc(col[i]) for i in range(len(col))]
-        # Get the GHG emissions
-        ghg_col = np.nan_to_num(ag_g_df.loc[slice(None), col])
-        # Get the dvar coresponding to the (m,j) dimension
-        dvar = data.ag_dvars[yr_cal][m,:,j]
-        # Multiply the GHG emissions by the dvar
-        ghg_e = (ghg_col * dvar).sum()
-        # Create a dataframe with the GHG emissions
-        ghg_col = pd.DataFrame([ghg_e], index=pd.MultiIndex.from_tuples([col]))
-
-        GHG_cols.append(ghg_col)
-        
-    # Concatenate the GHG emissions
-    ghg_df = pd.concat(GHG_cols).reset_index()
-    ghg_df.columns = ['Source','Water','Landuse','GHG Emissions (t)']
-
-    # Pivot the dataframe
-    ghg_df = ghg_df.pivot(index='Landuse', columns=['Water','Source'], values='GHG Emissions (t)')
-
-    # Rename the columns
-    ghg_df.columns = pd.MultiIndex.from_tuples([['Agricultural Landuse'] + list(col) for col in ghg_df.columns])
-    column_rename = [(i[0],i[1],i[2].replace('CO2E_KG_HA','TCO2E')) for i in ghg_df.columns]
-    column_rename = [(i[0],i[1],i[2].replace('CO2E_KG_HEAD','TCO2E')) for i in column_rename]
-    ghg_df.columns = pd.MultiIndex.from_tuples(column_rename)
-    
-    
-    # Add the sum of each column
-    ghg_df.loc['SUM'] = ghg_df.sum(axis=0)
-    ghg_df['SUM'] = ghg_df.sum(axis=1)
-    ghg_df = ghg_df.fillna(0)                                       
-
-    # Save table to disk
-    ghg_df.to_csv(os.path.join(path, f'GHG_emissions_separate_agricultural_landuse_{timestamp}.csv'))
-
-
-
-    # -----------------------------------------------------------#
-    # Get greenhouse gas emissions from non-agricultural landuse #
-    # -----------------------------------------------------------#
-    
-    # Get the non_ag GHG reduction
-    non_ag_g_rk = non_ag_ghg.get_ghg_matrix(data)
-    
-    # Multiply with decision variable to get the GHG in yr_cal
-    non_ag_g_rk = non_ag_g_rk * data.non_ag_dvars[yr_cal]
-    
-    # get the non_ag GHG reduction on dry/irri land
-    non_ag_g_rk_dry = np.einsum('rk,r -> rk', non_ag_g_rk, (data.LMMAP != 1))
-    non_ag_g_rk_irri = np.einsum('rk,r -> rk', non_ag_g_rk, (data.LMMAP == 1))
-    non_ag_g_mrk = np.array([non_ag_g_rk_dry,non_ag_g_rk_irri])        # mrk
-    non_ag_g_rmk = np.swapaxes(non_ag_g_mrk,0,1)                       # rmk
-    
-    # Summarize the array as a df
-    non_ag_g_rk_summary = tools.summarize_ghg_separate_df(
-        non_ag_g_rmk,
-        (['Non_Agricultural Landuse'], data.LANDMANS, [f'TCO2E_{non_ag}' for non_ag in data.NON_AGRICULTURAL_LANDUSES]),
-        lu_desc
-    )
-    
-    # Save table to disk
-    non_ag_g_rk_summary.to_csv(os.path.join(path, f'GHG_emissions_separate_no_ag_reduction_{timestamp}.csv'))
-                        
-
-    # -------------------------------------------------------------------#
-    # Get greenhouse gas emissions from landuse transformation penalties #
-    # -------------------------------------------------------------------#
-    
-    # Retrieve list of simulation years (e.g., [2010, 2050] for snapshot or [2010, 2011, 2012] for timeseries)
-    simulated_year_list = sorted(list(data.lumaps.keys()))
-    
-    # Get index of yr_cal in simulated_year_list (e.g., if yr_cal is 2050 then yr_idx_sim = 2 if snapshot)
-    yr_idx_sim = simulated_year_list.index(yr_cal)
-    
-    # Get index of year previous to yr_cal in simulated_year_list (e.g., if yr_cal is 2050 then yr_cal_sim_pre = 2010 if snapshot)
-    if yr_cal == data.YR_CAL_BASE:
-        ghg_t = np.zeros(data.ag_dvars[yr_cal].shape, dtype=np.bool_)
-    else:
-        yr_cal_sim_pre = simulated_year_list[yr_idx_sim - 1]
-        ghg_t = ag_ghg.get_ghg_transition_penalties(data, data.lumaps[yr_cal_sim_pre])
-    
-    
-    # Get the GHG emissions from lucc-convertion compared to the previous year
-    ghg_t_separate = np.einsum('mrj,mrj -> rmj', data.ag_dvars[yr_cal], ghg_t)         
-
-    # Summarize the array as a df
-    ghg_t_separate_summary = tools.summarize_ghg_separate_df(ghg_t_separate,(['Deforestation'], 
-                                                                       data.LANDMANS,
-                                                                       [f"TCO2E_{i}" for i in data.AGRICULTURAL_LANDUSES]),
-                                                             lu_desc)
-
-    
-    
-    # Save table to disk
-    ghg_t_separate_summary.to_csv(os.path.join(path, f'GHG_emissions_separate_transition_penalty_{timestamp}.csv'))
-    
-    
-    
-    
-    # -------------------------------------------------------------------#
-    # Get greenhouse gas emissions from agricultural management          #
-    # -------------------------------------------------------------------#
-     
-    ag_g_mrj = ag_ghg.get_ghg_matrices(data, yr_idx, aggregate=True)
-    
-    # Get the ag_man_g_mrj
-    ag_man_g_mrj = ag_ghg.get_agricultural_management_ghg_matrices(data, ag_g_mrj, yr_idx)
-    
-    ag_ghg_arrays = []
-    for am, am_lus in AG_MANAGEMENTS_TO_LAND_USES.items():
-        
-        # Get the lucc_code for this the agricultural management in this loop
-        am_j = np.array([data.DESC2AGLU[lu] for lu in am_lus]) 
-    
-        # Get the GHG emission from agricultural management, then reshape it to starte with row (r) dimension
-        am_ghg_mrj = ag_man_g_mrj[am] * data.ag_man_dvars[yr_cal][am][:, :, am_j]              # mrj 
-        am_ghg_rm = np.einsum('mrj -> rm',am_ghg_mrj)                                         # rm
-    
-        # Summarize the df by calculating the total value of each column
-        ag_ghg_arrays.append(am_ghg_rm)
-    
-    
-    # Concat all summary tables
-    ag_ghg_summary = np.stack(ag_ghg_arrays)                                           # srm
-    ag_ghg_summary = np.einsum('srm -> rms',ag_ghg_summary)                            # rms
-    
-    # Summarize the array as a df
-    ag_ghg_summary_df = tools.summarize_ghg_separate_df(ag_ghg_summary,( ['Agricultural Management']
-                                                                , data.LANDMANS
-                                                                , [f"TCO2E_{i}" for i in AG_MANAGEMENTS_TO_LAND_USES.keys()]),
-                                                       lu_desc)
-        
-    # Save table to disk
-    ag_ghg_summary_df.to_csv(os.path.join(path, f'GHG_emissions_separate_agricultural_management_{timestamp}.csv'))
-    
-
-def write_ghg_offland_commodity(data: Data, path):
-    """Write out offland commodity GHG emissions"""
-    
-    print(f'Writing offland commodity GHG to {path}\n')
-
-    # Append the yr_cal to timestamp as prefix
-    timestamp = data.timestamp_sim
-
-    # Get the offland commodity data
-    offland_ghg = data.OFF_LAND_GHG_EMISSION
-    
-    # Save to disk
-    offland_ghg.to_csv(os.path.join(path, f'GHG_emissions_offland_commodity_{timestamp}.csv'), index = False)
-    
-    
+# Copyright 2022 Fjalar J. de Haan and Brett A. Bryan at Deakin University
+#
+# This file is part of LUTO 2.0.
+#
+# LUTO 2.0 is free software: you can redistribute it and/or modify it under the
+# terms of the GNU General Public License as published by the Free Software
+# Foundation, either version 3 of the License, or (at your option) any later
+# version.
+#
+# LUTO 2.0 is distributed in the hope that it will be useful, but WITHOUT ANY
+# WARRANTY; without even the implied warranty of MERCHANTABILITY or FITNESS FOR
+# A PARTICULAR PURPOSE. See the GNU General Public License for more details.
+#
+# You should have received a copy of the GNU General Public License along with
+# LUTO 2.0. If not, see <https://www.gnu.org/licenses/>.
+
+"""
+Writes model output and statistics to files.
+"""
+
+
+
+
+import os, re
+import shutil
+import numpy as np
+import pandas as pd
+from datetime import datetime
+from joblib import Parallel, delayed
+
+from luto import tools
+from luto.tools.spatializers import *
+from luto.tools.compmap import *
+import luto.settings as settings
+
+import luto.economics.agricultural.quantity as ag_quantity                      # ag_quantity has already been calculated and stored in <sim.prod_data>
+import luto.economics.agricultural.revenue as ag_revenue
+import luto.economics.agricultural.cost as ag_cost
+import luto.economics.agricultural.transitions as ag_transitions
+import luto.economics.agricultural.ghg as ag_ghg
+import luto.economics.agricultural.water as ag_water
+import luto.economics.agricultural.biodiversity as ag_biodiversity
+
+import luto.economics.non_agricultural.quantity as non_ag_quantity              # non_ag_quantity is all zeros, so skip the calculation here
+import luto.economics.non_agricultural.revenue as non_ag_revenue
+import luto.economics.non_agricultural.cost as non_ag_cost
+import luto.economics.non_agricultural.transitions as non_ag_transitions
+import luto.economics.non_agricultural.ghg as non_ag_ghg
+import luto.economics.non_agricultural.water as non_ag_water
+import luto.economics.non_agricultural.biodiversity as non_ag_biodiversity
+
+from luto.ag_managements import AG_MANAGEMENTS_TO_LAND_USES
+
+from luto.tools.report.create_report_data import save_report_data
+from luto.tools.report.create_html import data2html
+from luto.tools.report.create_static_maps import TIF2MAP
+
+
+timestamp_write = datetime.now().strftime('%Y_%m_%d__%H_%M_%S')
+
+def write_outputs(data: Data):
+    # Write the model outputs to file
+    write_data(data)
+    # Move the log files to the output directory
+    write_logs(data)
+    
+
+@tools.LogToFile(f"{settings.OUTPUT_DIR}/write_{timestamp_write}")
+def write_data(data):
+
+    # Write model run settings
+    if not data.path:
+        raise ValueError(
+            "Cannot write outputs: 'path' attribute of Data object has not been set "
+            "(has the simulation been run?)"
+        )
+    write_settings(data.path)
+
+    # Get the years to write
+    years = sorted(list(data.lumaps.keys()))
+    paths = [f"{data.path}/out_{yr}" for yr in years]
+
+    ###############################################################
+    #                     Create raw outputs                      #
+    ###############################################################
+
+    # Write the area transition between base-year and target-year 
+    write_area_transition_start_end(data,f'{data.path}/out_{years[-1]}')
+    write_ghg_offland_commodity(data, f'{data.path}/out_{years[-1]}')
+
+    # Write outputs for each year
+    jobs = [delayed(write_output_single_year)(data, yr, path_yr, None) for (yr, path_yr) in zip(years, paths)]
+
+    # Write the area/quantity comparison between base-year and target-year for the timeseries mode
+    if settings.MODE == 'timeseries':
+        begin_end_path = f"{data.path}/begin_end_compare_{years[0]}_{years[-1]}"
+
+        # Write the target-year outputs to the path_begin_end_compare
+        jobs += [
+            delayed(write_output_single_year)(
+                data, years[-1], f"{begin_end_path}/out_{years[-1]}", years[0]
+            )
+        ]
+
+    # Parallel write the outputs for each year
+    num_jobs = min(len(jobs), settings.WRITE_THREADS) if settings.PARALLEL_WRITE else 1   # Use the minimum between jobs_num and threads for parallel writing
+    Parallel(n_jobs=num_jobs, prefer='threads')(jobs)
+    
+    # Copy the base-year outputs to the path_begin_end_compare
+    shutil.copytree(f"{data.path}/out_{years[0]}", f"{begin_end_path}/out_{years[0]}", dirs_exist_ok = True)
+
+    # Create the report HTML and png maps
+    TIF2MAP(data.path) if settings.WRITE_OUTPUT_GEOTIFFS else None
+    save_report_data(data.path)
+    data2html(data.path)
+    
+    
+
+
+
+def write_logs(data: Data):
+    # Move the log files to the output directory
+    logs = [f"{settings.OUTPUT_DIR}/run_{data.timestamp_sim}_stdout.log",
+            f"{settings.OUTPUT_DIR}/run_{data.timestamp_sim}_stderr.log",
+            f"{settings.OUTPUT_DIR}/write_{timestamp_write}_stdout.log",
+            f"{settings.OUTPUT_DIR}/write_{timestamp_write}_stderr.log"]
+    
+    for log in logs:
+        if os.path.exists(log):
+            # Move the file to the output directory
+            shutil.move(log, f"{data.path}/{os.path.basename(log)}")
+
+
+
+def write_output_single_year(data: Data, yr_cal, path_yr, yr_cal_sim_pre=None):
+    """Write outputs for simulation 'sim', calendar year, demands d_c, and path"""
+    
+    years = sorted(list(data.lumaps.keys()))
+    
+    if not os.path.isdir(path_yr):
+        os.mkdir(path_yr)
+
+    # # Write the decision variables, land-use and land management maps
+    if settings.WRITE_OUTPUT_GEOTIFFS:
+        write_files(data, yr_cal, path_yr)
+        write_files_separate(data, yr_cal, path_yr)
+
+
+    # !!!!!!!!!!!!!!!!!!!!!!!!!!!!!!!!! CAUTION !!!!!!!!!!!!!!!!!!!!!!!!!!!!!!!!!!!!
+    # The area here was calculated from lumap/lmmap, which {maby not accurate !!!} 
+    # compared to the area calculated from dvars
+    write_crosstab(data, yr_cal, path_yr, yr_cal_sim_pre)
+    
+
+    # Write the reset outputs
+    write_dvar_area(data, yr_cal, path_yr)
+    write_quantity(data, yr_cal, path_yr, yr_cal_sim_pre)
+    write_revenue_cost_ag(data, yr_cal, path_yr)
+    write_revenue_cost_ag_management(data, yr_cal, path_yr)
+    write_revenue_cost_non_ag(data, yr_cal, path_yr)
+    write_cost_transition(data, yr_cal, path_yr)
+    write_water(data, yr_cal, path_yr)
+    write_ghg(data, yr_cal, path_yr)
+    write_ghg_separate(data, yr_cal, path_yr)
+    write_biodiversity(data, yr_cal, path_yr)
+    write_biodiversity_separate(data, yr_cal, path_yr)
+    
+    print(f"Finished writing {yr_cal} out of {years[0]}-{years[-1]} years\n")
+    
+       
+
+def write_settings(path):
+    # sourcery skip: extract-method, swap-nested-ifs, use-named-expression
+    """Write model run settings"""
+
+    # Open the settings.py file
+    with open('luto/settings.py', 'r') as file:
+        lines = file.readlines()
+
+        # Regex patterns that matches variable assignments from settings
+        parameter_reg = re.compile(r"^(\s*[A-Z].*?)\s*=")
+
+        settings_order = []
+        for line in lines:
+            match = parameter_reg.match(line)
+            if match:
+                settings_order.append(match[1].strip())
+
+
+        # Reorder the settings dictionary to match the order in the settings.py file
+        settings_dict = {i: getattr(settings, i) for i in dir(settings) if i.isupper()}
+        settings_dict = {i: settings_dict[i] for i in settings_order if i in settings_dict}
+
+        # Some variables are mutually exclusive, 
+        # so we set the unsed variable to None here.
+        if settings.GHG_LIMITS_TYPE == 'dict': 
+            settings_dict['GHG_LIMITS_FIELD'] = 'None'
+        elif settings.GHG_LIMITS_TYPE == 'file':
+            settings_dict['GHG_LIMITS'] = 'None'
+
+        if settings.CULL_MODE == 'absolute':
+            settings_dict['LAND_USAGE_CULL_PERCENTAGE'] = 'None'
+        elif settings.CULL_MODE == 'percentage':
+            settings_dict['MAX_LAND_USES_PER_CELL'] = 'None'
+        elif settings.CULL_MODE == 'none':
+            settings_dict['LAND_USAGE_CULL_PERCENTAGE'] = 'None'
+            settings_dict['MAX_LAND_USES_PER_CELL'] = 'None'
+
+        if settings.WATER_USE_LIMITS == 'on':
+            if settings.WATER_LIMITS_TYPE == 'pct_ag':
+                settings_dict['WATER_STRESS_FRACTION'] = 'None'
+            elif settings.WATER_LIMITS_TYPE == 'water_stress':
+                settings_dict['WATER_USE_REDUCTION_PERCENTAGE'] = 'None'
+
+    # Write the settings to a file
+    with open(os.path.join(path, 'model_run_settings.txt'), 'w') as f:
+        for k, v in settings_dict.items():
+            f.write(f'{k}:{v}\n')
+
+
+
+def write_files(data: Data, yr_cal, path):
+    """Writes numpy arrays and geotiffs to file"""
+    
+    print(f'Writing numpy arrays and geotiff outputs to {path}')
+    
+    # Save raw agricultural decision variables (float array).
+    ag_X_mrj_fname = 'ag_X_mrj' + '_' + str(yr_cal) + '.npy'
+    np.save(os.path.join(path, ag_X_mrj_fname), data.ag_dvars[yr_cal].astype(np.float16))
+    
+    # Save raw non-agricultural decision variables (float array).
+    non_ag_X_rk_fname = 'non_ag_X_rk' + '_' + str(yr_cal) + '.npy'
+    np.save(os.path.join(path, non_ag_X_rk_fname), data.non_ag_dvars[yr_cal].astype(np.float16))
+
+    # Save raw agricultural management decision variables (float array).
+    for am in AG_MANAGEMENTS_TO_LAND_USES:
+        snake_case_am = tools.am_name_snake_case(am)
+        am_X_mrj_fname = 'ag_man_X_mrj' + snake_case_am + '_' + str(yr_cal) + ".npy"
+        np.save(os.path.join(path, am_X_mrj_fname), data.ag_man_dvars[yr_cal][am].astype(np.float16))
+    
+    # Write out raw numpy arrays for land-use and land management
+    lumap_fname = 'lumap' + '_' + str(yr_cal) + '.npy'
+    lmmap_fname = 'lmmap' + '_' + str(yr_cal) + '.npy'
+    
+    np.save(os.path.join(path, lumap_fname), data.lumaps[yr_cal])
+    np.save(os.path.join(path, lmmap_fname), data.lmmaps[yr_cal])
+    
+    
+    
+    # Get the Agricultural Management applied to each pixel
+    ag_man_dvar = np.stack([np.einsum('mrj -> r', v) for _,v in data.ag_man_dvars[yr_cal].items()]).T   # (r, am)
+    ag_man_dvar_mask = ag_man_dvar.sum(1) > 0.01            # Meaning that they have at least 1% of agricultural management applied
+    # Get the maximum index of the agricultural management applied to the valid pixel
+    ag_man_dvar = np.argmax(ag_man_dvar, axis=1) + 1        # Start from 1
+    # Let the pixels that were all zeros in the original array to be 0
+    ag_man_dvar_argmax = np.where(ag_man_dvar_mask, ag_man_dvar, 0)
+    
+
+    # Get the non-agricultural landuse for each pixel
+    non_ag_dvar = data.non_ag_dvars[yr_cal]                  # (r, k)
+    non_ag_dvar_mask = non_ag_dvar.sum(1) > 0.01            # Meaning that they have at least 1% of non-agricultural landuse applied
+    # Get the maximum index of the non-agricultural landuse applied to the valid pixel
+    non_ag_dvar = np.argmax(non_ag_dvar, axis=1) + settings.NON_AGRICULTURAL_LU_BASE_CODE    # Start from 100
+    # Let the pixels that were all zeros in the original array to be 0
+    non_ag_dvar_argmax = np.where(non_ag_dvar_mask, non_ag_dvar, 0)
+ 
+    
+    # Put the excluded land-use and land management types back in the array.
+    lumap = create_2d_map(data, data.lumaps[yr_cal], filler = data.MASK_LU_CODE)
+    lmmap = create_2d_map(data, data.lmmaps[yr_cal], filler = data.MASK_LU_CODE)
+    ammap = create_2d_map(data, ag_man_dvar_argmax, filler = data.MASK_LU_CODE)
+    non_ag = create_2d_map(data, non_ag_dvar_argmax, filler = data.MASK_LU_CODE)
+    
+    lumap_fname = 'lumap' + '_' + str(yr_cal) + '.tiff'
+    lmmap_fname = 'lmmap' + '_' + str(yr_cal) + '.tiff'
+    ammap_fname = 'ammap' + '_' + str(yr_cal) + '.tiff'
+    non_ag_fname = 'non_ag' + '_' + str(yr_cal) + '.tiff'
+    
+    write_gtiff(lumap, os.path.join(path, lumap_fname))
+    write_gtiff(lmmap, os.path.join(path, lmmap_fname)) 
+    write_gtiff(ammap, os.path.join(path, ammap_fname))  
+    write_gtiff(non_ag, os.path.join(path, non_ag_fname))        
+
+
+
+def write_files_separate(data: Data, yr_cal, path, ammap_separate=False):
+
+    # Write raw decision variables to separate GeoTiffs
+    # 
+    # Here we use decision variables to create TIFFs rather than directly creating them from 
+    #       {data.lu/lmmaps, data.ammaps}, because the decision variables is {np.float32} and 
+    #       the data.lxmap is {np.int8}. 
+    # 
+    # In this way, if partial land-use is allowed (i.e, one pixel is determined to be 50% of apples and 50% citrus),
+    #       we can handle the fractional land-use successfully.
+
+    
+    # 1) Collapse the land management dimension (m -> [dry, irr])
+    #    i.e., mrj -> rj
+    ag_dvar_rj = np.einsum('mrj -> rj', data.ag_dvars[yr_cal])   # To compute the landuse map
+    ag_dvar_rm = np.einsum('mrj -> rm', data.ag_dvars[yr_cal])   # To compute the land management (dry/irr) map
+    non_ag_rk = np.einsum('rk -> rk', data.non_ag_dvars[yr_cal]) # Do nothing, just for code consistency
+    ag_man_rj_dict = {am: np.einsum('mrj -> rj', ammap) for am, ammap in data.ag_man_dvars[yr_cal].items()}
+    
+
+    # 2) Get the desc2dvar table. 
+    #    desc is the land-use description, dvar is the decision variable corresponding to desc
+    ag_dvar_map = tools.map_desc_to_dvar_index('Ag_LU', 
+                                               data.DESC2AGLU, 
+                                               ag_dvar_rj)
+
+    non_ag_dvar_map = tools.map_desc_to_dvar_index('Non-Ag_LU',
+                                                   {v:k for k,v in dict(list(enumerate(data.NON_AGRICULTURAL_LANDUSES))).items()},
+                                                    non_ag_rk)
+    
+    lm_dvar_map = tools.map_desc_to_dvar_index('Land_Mgt',
+                                                {i[1]:i[0] for i in enumerate(data.LANDMANS)},
+                                                ag_dvar_rm)
+    
+    # Get the desc2dvar table for agricultural management
+    ag_man_maps = []
+    for am,am_dvar in ag_man_rj_dict.items():
+        desc2idx = {desc: data.DESC2AGLU[desc] for desc in  AG_MANAGEMENTS_TO_LAND_USES[am]}
+        # Check if need to separate the agricultural management into different land uses
+        if ammap_separate == True:
+            am_map = tools.map_desc_to_dvar_index(am, desc2idx, am_dvar)
+        else:
+            am_dvar = am_dvar.sum(1)[:,np.newaxis]
+            am_map = tools.map_desc_to_dvar_index('Ag_Mgt', {am:0}, am_dvar)
+        ag_man_maps.append(am_map)
+        
+    ag_man_map = pd.concat(ag_man_maps)
+    
+    
+    # Combine the desc2dvar table for agricultural land-use, agricultural management, and non-agricultural land-use
+    desc2dvar_df = pd.concat([ag_dvar_map, ag_man_map, non_ag_dvar_map, lm_dvar_map])
+    
+    # 3) Export to GeoTiff
+    for _,row in desc2dvar_df.iterrows():
+        # Get the Category, land-use desc, and dvar
+        category = row['Category']
+        dvar_idx = row['dvar_idx']
+        desc = row['lu_desc']
+
+        # reconsititude the dvar to 2d
+        dvar = row['dvar']
+        dvar = create_2d_map(data, dvar, filler = data.MASK_LU_CODE) # fill the missing values with data.MASK_LU_CODE  
+
+        # Create output file name
+        fname = f'{category}_{dvar_idx:02}_{desc}_{yr_cal}.tiff'
+
+        # Write to GeoTiff
+        write_gtiff(dvar, os.path.join(path, 'lucc_separate', fname))
+
+
+
+def write_quantity(data: Data, yr_cal, path, yr_cal_sim_pre=None):
+    
+    timestamp = data.timestamp_sim
+
+    # Retrieve list of simulation years (e.g., [2010, 2050] for snapshot or [2010, 2011, 2012] for timeseries)
+    simulated_year_list = sorted(list(data.lumaps.keys()))
+    
+    # Get index of yr_cal in timeseries (e.g., if yr_cal is 2050 then yr_idx = 40)
+    yr_idx = yr_cal - data.YR_CAL_BASE
+    
+    # Get index of yr_cal in simulated_year_list (e.g., if yr_cal is 2050 then yr_idx_sim = 2 if snapshot)
+    yr_idx_sim = simulated_year_list.index(yr_cal)
+    
+    # Get index of year previous to yr_cal in simulated_year_list (e.g., if yr_cal is 2050 then yr_cal_sim_pre = 2010 if snapshot)
+    yr_cal_sim_pre = simulated_year_list[yr_idx_sim - 1] if yr_cal_sim_pre is None else yr_cal_sim_pre
+
+    
+    # Calculate data for quantity comparison between base year and target year
+    if yr_cal > data.YR_CAL_BASE:
+
+        # Check if yr_cal_sim_pre meets the requirement
+        assert yr_cal_sim_pre >= data.YR_CAL_BASE and yr_cal_sim_pre < yr_cal,\
+            f"yr_cal_sim_pre ({yr_cal_sim_pre}) must be >= {data.YR_CAL_BASE} and < {yr_cal}"
+        
+        # Get commodity production quantities produced in base year and target year
+        prod_base = np.array(data.prod_data[yr_cal_sim_pre]['Production'])
+        prod_targ = np.array(data.prod_data[yr_cal]['Production'])
+
+        demands = data.D_CY[yr_idx]                        # Get commodity demands for target year
+        abs_diff = prod_targ - demands                     # Diff between target year production and demands in absolute terms (i.e. tonnes etc)
+        prop_diff = ( prod_targ / demands ) * 100          # Target year production as a proportion of demands (%)
+        
+        # Write to pandas dataframe
+        df = pd.DataFrame()
+        df['Commodity'] = data.COMMODITIES
+        df['Prod_base_year (tonnes, KL)'] = prod_base
+        df['Prod_targ_year (tonnes, KL)'] = prod_targ
+        df['Demand (tonnes, KL)'] = demands
+        df['Abs_diff (tonnes, KL)'] = abs_diff
+        df['Prop_diff (%)'] = prop_diff
+
+        # Save files to disk      
+        df.to_csv(os.path.join(path, f'quantity_comparison_{timestamp}.csv'), index = False)
+
+        # Write the production of each year to disk
+        production_years = pd.DataFrame({yr:data.prod_data[yr]['Production'] for yr in data.prod_data.keys()})
+        production_years.insert(0,'Commodity',data.COMMODITIES)
+        production_years.to_csv(os.path.join(path, f'quantity_production_kt_{timestamp}.csv'), index = False)
+
+    # --------------------------------------------------------------------------------------------
+    # NOTE:Non-agricultural production are all zeros, therefore skip the calculation
+    # --------------------------------------------------------------------------------------------
+        
+
+
+def write_revenue_cost_ag(data: Data, yr_cal, path):
+    """Calculate agricultural revenue. Takes a simulation object, a target calendar 
+       year (e.g., 2030), and an output path as input."""
+
+    timestamp = data.timestamp_sim
+
+    print(f'Writing agricultural revenue outputs to {path}' )
+
+    # Convert calendar year to year index.
+    yr_idx = yr_cal - data.YR_CAL_BASE
+
+    # Get the ag_dvar_mrj in the yr_cal
+    ag_dvar_mrj = data.ag_dvars[yr_cal]
+
+    
+    # Get agricultural revenue/cost for year in mrjs format. Note the s stands for sources:
+    # E.g., Sources for crops only contains ['Revenue'], 
+    #    but sources for livestock includes ['Meat', 'Wool', 'Live Exports', 'Milk']
+    ag_rev_df_rjms = ag_revenue.get_rev_matrices(data, yr_idx, aggregate=False)
+    ag_cost_df_rjms = ag_cost.get_cost_matrices(data, yr_idx, aggregate=False)
+
+    # Expand the original df with zero values to convert it to a **mrjs** array
+    ag_rev_df_rjms = ag_rev_df_rjms.reindex(columns=pd.MultiIndex.from_product(ag_rev_df_rjms.columns.levels), fill_value=0)
+    ag_rev_rjms = ag_rev_df_rjms.values.reshape(-1, *ag_rev_df_rjms.columns.levshape)
+
+    ag_cost_df_rjms = ag_cost_df_rjms.reindex(columns=pd.MultiIndex.from_product(ag_cost_df_rjms.columns.levels), fill_value=0)
+    ag_cost_rjms = ag_cost_df_rjms.values.reshape(-1, *ag_cost_df_rjms.columns.levshape)
+
+
+    # Multiply the ag_dvar_mrj with the ag_rev_mrj to get the ag_rev_jm
+    ag_rev_jms = np.einsum('mrj,rjms -> jms', ag_dvar_mrj, ag_rev_rjms)
+    ag_cost_jms = np.einsum('mrj,rjms -> jms', ag_dvar_mrj, ag_cost_rjms)
+
+    # Put the ag_rev_jms into a dataframe
+    df_rev = pd.DataFrame(ag_rev_jms.reshape(ag_rev_jms.shape[0],-1), 
+                      columns=pd.MultiIndex.from_product(ag_rev_df_rjms.columns.levels[1:]),
+                      index=ag_rev_df_rjms.columns.levels[0])
+    
+    df_cost = pd.DataFrame(ag_cost_jms.reshape(ag_cost_jms.shape[0],-1),    
+                      columns=pd.MultiIndex.from_product(ag_cost_df_rjms.columns.levels[1:]),
+                      index=ag_cost_df_rjms.columns.levels[0])
+    
+    # Add the SUM column to the last row and column
+    df_rev.loc['SUM'] = df_rev.sum(axis=0)
+    df_rev['SUM'] = df_rev.sum(axis=1)
+
+    df_cost.loc['SUM'] = df_cost.sum(axis=0)
+    df_cost['SUM'] = df_cost.sum(axis=1)
+
+    # Save to file
+    df_rev.to_csv(os.path.join(path, f'revenue_agricultural_commodity_{timestamp}.csv'))
+    df_cost.to_csv(os.path.join(path, f'cost_agricultural_commodity_{timestamp}.csv'))
+    
+
+def write_revenue_cost_ag_management(data: Data, yr_cal, path):
+    """Calculate agricultural management revenue and cost."""
+    
+    # Get the timestamp so each CSV in the timeseries mode has a unique name
+    timestamp = data.timestamp_sim
+
+    print(f'Writing agricultural management revenue and cost outputs to {path}')
+
+    # Convert calendar year to year index.
+    yr_idx = yr_cal - data.YR_CAL_BASE
+    
+    # Get the revenue/cost matirces for each agricultural land-use
+    ag_rev_mrj = ag_revenue.get_rev_matrices(data, yr_idx)
+    ag_cost_mrj = ag_cost.get_cost_matrices(data, yr_idx)
+
+    # Get the revenuecost matrices for each agricultural management
+    am_revenue_mat = ag_revenue.get_agricultural_management_revenue_matrices(data, ag_rev_mrj, yr_idx)
+    am_cost_mat = ag_cost.get_agricultural_management_cost_matrices(data, ag_cost_mrj, yr_idx)
+
+    revenue_am_dfs = []
+    cost_am_dfs = []
+    # Loop through the agricultural managements
+    for am in AG_MANAGEMENTS_TO_LAND_USES:
+        
+        # Get the land use codes for the agricultural management
+        am_desc = AG_MANAGEMENTS_TO_LAND_USES[am]
+        am_code = [data.DESC2AGLU[desc] for desc in am_desc]
+        
+        # Get the revenue/cost matrix for the agricultural management
+        am_rev = np.nan_to_num(am_revenue_mat[am]) # Replace NaNs with 0
+        am_cost = np.nan_to_num(am_cost_mat[am])   # Replace NaNs with 0
+        
+        # Get the decision variable for each agricultural management
+        am_dvar = data.ag_man_dvars[yr_cal][am][:,:,am_code]
+        
+        # Multiply the decision variable by revenue matrix
+        am_rev_yr = np.einsum('mrj,mrj->jm', am_dvar, am_rev)
+        am_cost_yr = np.einsum('mrj,mrj->jm', am_dvar, am_cost)
+        
+        # Reformat the revenue/cost matrix into a dataframe
+        am_rev_yr_df = pd.DataFrame(am_rev_yr, columns=data.LANDMANS)
+        am_rev_yr_df['Land-use'] = am_desc
+        am_rev_yr_df = am_rev_yr_df.melt(id_vars='Land-use',value_vars=data.LANDMANS,var_name='Water',value_name='Value (AU$)')
+        am_rev_yr_df['year'] = yr_cal
+        am_rev_yr_df['Management Type'] = am
+        
+        am_cost_yr_df = pd.DataFrame(am_cost_yr, columns=data.LANDMANS)
+        am_cost_yr_df['Land-use'] = am_desc
+        am_cost_yr_df = am_cost_yr_df.melt(id_vars='Land-use',value_vars=data.LANDMANS,var_name='Water',value_name='Value (AU$)')
+        am_cost_yr_df['year'] = yr_cal
+        am_cost_yr_df['Management Type'] = am
+        
+        # Store the revenue/cost dataframes
+        revenue_am_dfs.append(am_rev_yr_df)
+        cost_am_dfs.append(am_cost_yr_df)   
+
+    # Concatenate the revenue/cost dataframes    
+    revenue_am_df = pd.concat(revenue_am_dfs)
+    cost_am_df = pd.concat(cost_am_dfs)
+    
+    revenue_am_df.to_csv(os.path.join(path, f'revenue_agricultural_management_{timestamp}.csv'), index = False)
+    cost_am_df.to_csv(os.path.join(path, f'cost_agricultural_management_{timestamp}.csv'), index = False)
+    
+    
+    
+def write_cost_transition(data: Data, yr_cal, path, yr_cal_sim_pre=None):
+    """Calculate transition cost."""
+    
+    print(f'Writing transition cost outputs to {path}')
+    
+    timestamp = data.timestamp_sim
+    
+    # Retrieve list of simulation years (e.g., [2010, 2050] for snapshot or [2010, 2011, 2012] for timeseries)
+    simulated_year_list = sorted(list(data.lumaps.keys()))
+    # Get index of yr_cal in timeseries (e.g., if yr_cal is 2050 then yr_idx = 40)
+    yr_idx = yr_cal - data.YR_CAL_BASE
+    # Get index of yr_cal in simulated_year_list (e.g., if yr_cal is 2050 then yr_idx_sim = 2 if snapshot)
+    yr_idx_sim = simulated_year_list.index(yr_cal)
+    # Get index of year previous to yr_cal in simulated_year_list (e.g., if yr_cal is 2050 then yr_cal_sim_pre = 2010 if snapshot)
+    yr_cal_sim_pre = simulated_year_list[yr_idx_sim - 1] if yr_cal_sim_pre is None else yr_cal_sim_pre
+
+
+    # Get the decision variables for agricultural land-use
+    ag_dvar = data.ag_dvars[yr_cal]                          # (m,r,j)
+    # Get the non-agricultural decision variable
+    non_ag_dvar = data.non_ag_dvars[yr_cal]                  # (r,k)
+    
+
+    #---------------------------------------------------------------------
+    #              Agricultural land-use transition costs
+    #---------------------------------------------------------------------
+    
+    # Get the transition cost matrices for agricultural land-use
+    if yr_idx == 0:
+        base_mrj = np.zeros((data.NLMS, data.NCELLS, data.N_AG_LUS))
+        ag_transitions_cost_mat = {k: np.zeros((data.NLMS, data.NCELLS, data.N_AG_LUS))  
+                                for k in ['Establishment cost', 'Water license cost', 'Carborn releasing cost']}
+    else:
+        # Get the base_year mrj matirx 
+        base_mrj = tools.lumap2ag_l_mrj(data.lumaps[yr_cal_sim_pre], data.lmmaps[yr_cal_sim_pre])
+        # Get the transition cost matrices for agricultural land-use
+        ag_transitions_cost_mat = ag_transitions.get_transition_matrices(data, 
+                                                                        yr_idx, 
+                                                                        yr_cal_sim_pre,
+                                                                        data.lumaps,
+                                                                        data.lmmaps,
+                                                                        separate = True)
+
+    cost_dfs = []
+    # Convert the transition cost matrices to a DataFrame
+    for lu_desc, lu_idx in data.DESC2AGLU.items():
+        for cost_type in ag_transitions_cost_mat.keys():
+            
+            base_lu_arr = base_mrj[:, :, lu_idx]                                      # Get the base land-use array                       (m,r)
+            arr = np.nan_to_num(ag_transitions_cost_mat[cost_type])                   # Get the transition cost matrix                    (m,r,j)
+            arr = np.einsum('mr,mrj,mrj->mj', base_lu_arr, arr, ag_dvar)              # Multiply by decision variables
+            
+            arr_df = pd.DataFrame(arr.flatten(), 
+                            index=pd.MultiIndex.from_product([data.LANDMANS, data.AGRICULTURAL_LANDUSES], 
+                            names=['Water Supply', 'To land-use']), 
+                            columns=['Cost ($)']).reset_index()
+            arr_df.insert(0, 'Type', cost_type)
+            arr_df.insert(1, 'year', yr_cal)
+            arr_df.insert(2, 'From land-use', lu_desc)
+            cost_dfs.append(arr_df)
+
+    # Save the cost DataFrames 
+    cost_df = pd.concat(cost_dfs, axis=0)
+    cost_df.to_csv(os.path.join(path, f'cost_transition_ag2ag_{timestamp}.csv'), index=False)
+
+
+
+
+    #---------------------------------------------------------------------
+    #              Agricultural management transition costs
+    #---------------------------------------------------------------------
+
+    # The agricultural management transition cost are all zeros, so skip the calculation here
+    # am_cost = ag_transitions.get_agricultural_management_transition_matrices(sim.data) 
+
+
+
+
+    #--------------------------------------------------------------------
+    #              Non-agricultural land-use transition costs (from ag to non-ag)
+    #--------------------------------------------------------------------
+
+    # Get the transition cost matirces for non-agricultural land-use
+    if yr_idx == 0:
+        non_ag_transitions_cost_mat = {k:{'Transition cost':np.zeros((data.NLMS, data.NCELLS, data.N_AG_LUS))}
+                                   for k in data.NON_AGRICULTURAL_LANDUSES}
+    else:
+        non_ag_transitions_cost_mat = non_ag_transitions.get_from_ag_transition_matrix(data,
+                                                                                       yr_idx,
+                                                                                       data.lumaps[yr_cal],
+                                                                                       data.lmmaps[yr_cal],
+                                                                                       separate=True)
+
+    cost_dfs = []
+    for idx,non_ag_type in enumerate(non_ag_transitions_cost_mat):
+        for cost_type in non_ag_transitions_cost_mat[non_ag_type]:
+
+            arr = non_ag_transitions_cost_mat[non_ag_type][cost_type]          # Get the transition cost matrix 
+            arr = np.einsum('mrj,r->mj', arr, non_ag_dvar[:,idx])              # Multiply the transition cost matrix by the cost of non-agricultural land-use
+
+
+            arr_df = pd.DataFrame(arr.flatten(), 
+                                index=pd.MultiIndex.from_product([data.LANDMANS, data.AGRICULTURAL_LANDUSES],names=['Water supply', 'From land-use']), 
+                                columns=['Cost ($)']).reset_index()
+            arr_df.insert(0, 'To land-use', non_ag_type)
+            arr_df.insert(1, 'Cost type', cost_type)
+            arr_df.insert(2, 'year', yr_cal)
+            cost_dfs.append(arr_df)
+
+    # Save the cost DataFrames
+    cost_df = pd.concat(cost_dfs, axis=0)
+    cost_df.to_csv(os.path.join(path, f'cost_transition_ag2non_ag_{timestamp}.csv'), index=False)
+
+
+
+
+    #--------------------------------------------------------------------
+    #              Non-agricultural land-use transition costs (from non-ag to ag)
+    #--------------------------------------------------------------------
+
+    # Get the transition cost matirces for non-agricultural land-use
+    if yr_idx == 0:
+        non_ag_transitions_cost_mat = {k:{'Transition cost':np.zeros((data.NLMS, data.NCELLS, data.N_AG_LUS))}
+                                        for k in data.NON_AGRICULTURAL_LANDUSES}
+    else:
+        non_ag_transitions_cost_mat = non_ag_transitions.get_to_ag_transition_matrix(data,
+                                                                                    yr_idx,
+                                                                                    data.lumaps[yr_cal],
+                                                                                    data.lmmaps[yr_cal],
+                                                                                    separate=True)
+
+    cost_dfs = []
+    for non_ag_type in non_ag_transitions_cost_mat:
+        for cost_type in non_ag_transitions_cost_mat[non_ag_type]:
+
+            arr = non_ag_transitions_cost_mat[non_ag_type][cost_type]          # Get the transition cost matrix 
+            arr = np.einsum('mrj,mrj->mj', arr, ag_dvar)                       # Multiply the transition cost matrix by the cost of non-agricultural land-use
+
+
+            arr_df = pd.DataFrame(arr.flatten(), 
+                                index=pd.MultiIndex.from_product([data.LANDMANS, data.AGRICULTURAL_LANDUSES],names=['Water supply', 'To land-use']), 
+                                columns=['Cost ($)']).reset_index()
+            arr_df.insert(0, 'From land-use', non_ag_type)
+            arr_df.insert(1, 'Cost type', cost_type)
+            arr_df.insert(2, 'year', yr_cal)
+            cost_dfs.append(arr_df)
+
+    # Save the cost DataFrames
+    cost_df = pd.concat(cost_dfs, axis=0)
+    cost_df.to_csv(os.path.join(path, f'cost_transition_non_ag2_ag_{timestamp}.csv'), index=False)
+
+
+def write_revenue_cost_non_ag(data: Data, yr_cal, path):
+    """Calculate non_agricultural cost. """
+
+    timestamp = data.timestamp_sim
+
+    print(f'Writing non agricultural management cost outputs to {path}')
+    non_ag_dvar = data.non_ag_dvars[yr_cal]
+
+    # Get the non-agricultural revenue/cost matrices
+    non_ag_rev_mat = non_ag_revenue.get_rev_matrix(data)    # rk
+    non_ag_cost_mat = non_ag_cost.get_cost_matrix(data)     # rk
+
+    # Replace nan with 0
+    non_ag_rev_mat = np.nan_to_num(non_ag_rev_mat)
+    non_ag_cost_mat = np.nan_to_num(non_ag_cost_mat)
+
+    # Calculate the non-agricultural revenue and cost
+    rev_non_ag = np.einsum('rk,rk->k', non_ag_dvar, non_ag_rev_mat)
+    cost_non_ag = np.einsum('rk,rk->k', non_ag_dvar, non_ag_cost_mat)
+
+    # Reformat the revenue/cost matrix into a dataframe
+    rev_non_ag_df = pd.DataFrame(rev_non_ag.reshape(-1,1), columns=['Value AU$'])
+    rev_non_ag_df['year'] = yr_cal
+    rev_non_ag_df['Land-use'] = data.NON_AGRICULTURAL_LANDUSES
+
+    cost_non_ag_df = pd.DataFrame(cost_non_ag.reshape(-1,1), columns=['Value AU$'])
+    cost_non_ag_df['year'] = yr_cal
+    cost_non_ag_df['Land-use'] = data.NON_AGRICULTURAL_LANDUSES
+
+    # Save to disk
+    rev_non_ag_df.to_csv(os.path.join(path, f'revenue_non_ag_{timestamp}.csv'), index = False)
+    cost_non_ag_df.to_csv(os.path.join(path, f'cost_non_ag_{timestamp}.csv'), index = False)
+    
+    
+    
+
+def write_dvar_area(data: Data, yr_cal, path):
+    
+    timestamp = data.timestamp_sim
+    
+    # Reprot the process
+    print(f'Writing area calculated from dvars to {path}')
+    
+
+    # Get the decision variables for the year, multiply them by the area of each pixel, 
+    # and sum over the landuse dimension (j/k)
+    ag_area = np.einsum('mrj,r -> mj', data.ag_dvars[yr_cal], data.REAL_AREA)  
+    non_ag_area = np.einsum('rk,r -> k', data.non_ag_dvars[yr_cal], data.REAL_AREA) 
+    ag_man_area_dict = {am: np.einsum('mrj,r -> mj', ammap, data.REAL_AREA) 
+                        for am, ammap in data.ag_man_dvars[yr_cal].items()}
+
+    # Agricultural landuse
+    df_ag_area = pd.DataFrame(ag_area.reshape(-1), 
+                                index=pd.MultiIndex.from_product([[yr_cal],
+                                                                data.LANDMANS,
+                                                                data.AGRICULTURAL_LANDUSES],
+                                                                names=['Year', 'Water','Land use']),
+                                columns=['Area (ha)']).reset_index()
+    # Non-agricultural landuse
+    df_non_ag_area = pd.DataFrame(non_ag_area.reshape(-1),
+                                index=pd.MultiIndex.from_product([[yr_cal],
+                                                                ['dry'],
+                                                                data.NON_AGRICULTURAL_LANDUSES],
+                                                                names=['Year', 'Water', 'Land use']),
+                                columns=['Area (ha)']).reset_index()
+
+    # Agricultural management
+    am_areas = []
+    for am, am_arr in ag_man_area_dict.items():
+        df_am_area = pd.DataFrame(am_arr.reshape(-1),
+                                index=pd.MultiIndex.from_product([[yr_cal],
+                                                                [am],
+                                                                data.LANDMANS,
+                                                                data.AGRICULTURAL_LANDUSES],
+                                                                names=['Year', 'Type', 'Water','Land use']),
+                                columns=['Area (ha)']).reset_index()
+        am_areas.append(df_am_area)
+    
+    # Concatenate the dataframes
+    df_am_area = pd.concat(am_areas)
+
+    # Save to file
+    df_ag_area.to_csv(os.path.join(path, f'area_agricultural_landuse_{timestamp}.csv'), index = False)
+    df_non_ag_area.to_csv(os.path.join(path, f'area_non_agricultural_landuse_{timestamp}.csv'), index = False)
+    df_am_area.to_csv(os.path.join(path, f'area_agricultural_management_{timestamp}.csv'), index = False)
+
+
+def write_area_transition_start_end(data: Data, path):
+    
+    # Append the yr_cal to timestamp as prefix
+    timestamp = data.timestamp_sim 
+    
+    print(f'Save transition matrix for start year to end year to {path}\n')
+    
+    # Get all years from sim
+    years = sorted(data.ag_dvars.keys())
+
+    # Get the end year
+    yr_cal_end = years[-1]
+
+    # Get the decision variables for the start year
+    dvar_base = data.ag_dvars[data.YR_CAL_BASE]
+
+    # Calculate the transition matrix for agricultural land uses (start) to agricultural land uses (end)
+    transitions_ag2ag = []
+    for lu_idx, lu in enumerate(data.AGRICULTURAL_LANDUSES):
+        dvar_target = data.ag_dvars[yr_cal_end][:,:,lu_idx]
+        trans = np.einsum('mrj, mr, r -> j', dvar_base, dvar_target, data.REAL_AREA)
+        trans_df = pd.DataFrame({lu:trans.flatten()}, index=data.AGRICULTURAL_LANDUSES)
+        transitions_ag2ag.append(trans_df)
+    transition_ag2ag = pd.concat(transitions_ag2ag, axis=1)
+
+    # Calculate the transition matrix for agricultural land uses (start) to non-agricultural land uses (end)
+    trainsitions_ag2non_ag = []
+    for lu_idx, lu in enumerate(data.NON_AGRICULTURAL_LANDUSES):
+        dvar_target = data.non_ag_dvars[yr_cal_end][:,lu_idx]
+        trans = np.einsum('mrj, r, r -> j', dvar_base, dvar_target, data.REAL_AREA)
+        trans_df = pd.DataFrame({lu:trans.flatten()}, index=data.AGRICULTURAL_LANDUSES)
+        trainsitions_ag2non_ag.append(trans_df)
+    transition_ag2non_ag = pd.concat(trainsitions_ag2non_ag, axis=1)
+
+    # Concatenate the two transition matrices
+    transition = pd.concat([transition_ag2ag, transition_ag2non_ag], axis=1)
+    
+    # Write the transition matrix to a csv file
+    transition.to_csv(os.path.join(path, f'transition_matrix_{data.YR_CAL_BASE}_{yr_cal_end}_{timestamp}.csv'))
+
+
+
+def write_crosstab(data: Data, yr_cal, path, yr_cal_sim_pre=None): 
+    """Write out land-use and production data"""
+    
+    timestamp = data.timestamp_sim
+    
+    # Retrieve list of simulation years (e.g., [2010, 2050] for snapshot or [2010, 2011, 2012] for timeseries)
+    simulated_year_list = sorted(list(data.lumaps.keys()))
+    
+    # Get index of yr_cal in timeseries (e.g., if yr_cal is 2050 then yr_idx = 40)
+    yr_idx = yr_cal - data.YR_CAL_BASE
+    
+    # Get index of yr_cal in simulated_year_list (e.g., if yr_cal is 2050 then yr_idx_sim = 2 if snapshot)
+    yr_idx_sim = simulated_year_list.index(yr_cal)
+    
+    # Get index of year previous to yr_cal in simulated_year_list (e.g., if yr_cal is 2050 then yr_cal_sim_pre = 2010 if snapshot)
+    yr_cal_sim_pre = simulated_year_list[yr_idx_sim - 1] if yr_cal_sim_pre is None else yr_cal_sim_pre
+    
+
+    # Only perform the calculation if the yr_cal is not the base year
+    if yr_cal > data.YR_CAL_BASE:
+
+        # Check if yr_cal_sim_pre meets the requirement
+        assert yr_cal_sim_pre >= data.YR_CAL_BASE and yr_cal_sim_pre < yr_cal,\
+            f"yr_cal_sim_pre ({yr_cal_sim_pre}) must be >= {data.YR_CAL_BASE} and < {yr_cal}"
+
+        print(f'Writing production outputs to {path}')
+
+        # LUS = ['Non-agricultural land'] + data.AGRICULTURAL_LANDUSES + data.NON_AGRICULTURAL_LANDUSES
+        ctlu, swlu = lumap_crossmap( data.lumaps[yr_cal_sim_pre]
+                                   , data.lumaps[yr_cal]
+                                   , data.AGRICULTURAL_LANDUSES
+                                   , data.NON_AGRICULTURAL_LANDUSES
+                                   , data.REAL_AREA)
+        
+        ctlm, swlm = lmmap_crossmap( data.lmmaps[yr_cal_sim_pre]
+                                   , data.lmmaps[yr_cal]
+                                   , data.REAL_AREA)
+
+        cthp, swhp = crossmap_irrstat( data.lumaps[yr_cal_sim_pre]
+                                     , data.lmmaps[yr_cal_sim_pre]
+                                     , data.lumaps[yr_cal], data.lmmaps[yr_cal]
+                                     , data.AGRICULTURAL_LANDUSES
+                                     , data.NON_AGRICULTURAL_LANDUSES
+                                     , data.REAL_AREA)
+        
+
+        ctass = {}
+        swass = {}
+        for am in AG_MANAGEMENTS_TO_LAND_USES:        
+            ctas, swas = crossmap_amstat( am
+                                        , data.lumaps[yr_cal_sim_pre]
+                                        , data.ammaps[yr_cal_sim_pre][am]
+                                        , data.lumaps[yr_cal]
+                                        , data.ammaps[yr_cal][am]
+                                        , data.AGRICULTURAL_LANDUSES
+                                        , data.NON_AGRICULTURAL_LANDUSES
+                                        , data.REAL_AREA)
+            ctass[am] = ctas
+            swass[am] = swas
+            
+        ctlu.to_csv(os.path.join(path, f'crosstab-lumap_{timestamp}.csv'))
+        ctlm.to_csv(os.path.join(path, f'crosstab-lmmap_{timestamp}.csv'))
+        swlu.to_csv(os.path.join(path, f'switches-lumap_{timestamp}.csv'))
+        swlm.to_csv(os.path.join(path, f'switches-lmmap_{timestamp}.csv'))
+        cthp.to_csv(os.path.join(path, f'crosstab-irrstat_{timestamp}.csv'))
+        swhp.to_csv(os.path.join(path, f'switches-irrstat_{timestamp}.csv'))
+        
+        for am in AG_MANAGEMENTS_TO_LAND_USES:
+            am_snake_case = tools.am_name_snake_case(am).replace("_", "-")
+            ctass[am].to_csv(os.path.join(path, f'crosstab-amstat-{am_snake_case}_{timestamp}.csv'))
+            swass[am].to_csv(os.path.join(path, f'switches-amstat-{am_snake_case}_{timestamp}.csv'))
+
+
+
+def write_water(data: Data, yr_cal, path):
+    """Calculate water use totals. Takes a simulation object, a numeric
+       target calendar year (e.g., 2030), and an output path as input."""
+
+    timestamp = data.timestamp_sim
+
+    print(f'Writing water outputs to {path}')
+
+    # Convert calendar year to year index.
+    yr_idx = yr_cal - data.YR_CAL_BASE
+
+    # Get water use for year in mrj format
+    ag_w_mrj = ag_water.get_wreq_matrices(data, yr_idx)
+    non_ag_w_rk = non_ag_water.get_wreq_matrix(data)
+    ag_man_w_mrj = ag_water.get_agricultural_management_water_matrices(data, ag_w_mrj, yr_idx)
+
+    # Prepare a data frame.
+    df = pd.DataFrame( columns=[ 'REGION_ID'
+                                , 'REGION_NAME'
+                                , 'WATER_USE_LIMIT_ML'
+                                , 'TOT_WATER_REQ_ML'
+                                , 'ABS_DIFF_ML'
+                                , 'PROPORTION_%'  ] )
+
+    # Get 2010 water use limits used as constraints in model
+    wuse_limits = ag_water.get_wuse_limits(data)
+
+    # Set up data for river regions or drainage divisions
+    if settings.WATER_REGION_DEF == 'Drainage Division':
+        region_limits = data.DRAINDIV_LIMITS
+        region_id = data.DRAINDIV_ID
+        # regions = settings.WATER_DRAINDIVS
+        region_dict = data.DRAINDIV_DICT
+
+    elif settings.WATER_REGION_DEF == 'River Region':
+        region_limits = data.RIVREG_LIMITS
+        region_id = data.RIVREG_ID
+        # regions = settings.WATER_RIVREGS
+        region_dict = data.RIVREG_DICT
+
+    else:
+        print('Incorrect option for WATER_REGION_DEF in settings')
+
+    # Loop through specified water regions
+    df_water_seperate_dfs = []
+    for i, region in enumerate(region_limits.keys()):
+        
+        # Get indices of cells in region
+        ind = np.flatnonzero(region_id == region).astype(np.int32)
+
+        # Calculate water requirements by agriculture for year and region.
+
+        index_levels = ['Landuse Type', 'Landuse', 'Irrigation',  'Water Use (ML)']
+
+        # Agricultural water use
+        ag_mrj = ag_w_mrj[:, ind, :] * data.ag_dvars[yr_cal][:, ind, :]   
+        ag_jm = np.einsum('mrj->jm', ag_mrj)                             
+
+        ag_df = pd.DataFrame(ag_jm.reshape(-1).tolist(),
+                            index=pd.MultiIndex.from_product([['Agricultural Landuse'],
+                                                            data.AGRICULTURAL_LANDUSES,
+                                                            data.LANDMANS
+                                                            ])).reset_index()
+
+        ag_df.columns = index_levels
+
+
+        # Non-agricultural water use
+        non_ag_rk = non_ag_w_rk[ind, :] * data.non_ag_dvars[yr_cal][ind, :]  # Non-agricultural contribution
+        non_ag_k = np.einsum('rk->k', non_ag_rk)                            # Sum over cells
+
+        non_ag_df = pd.DataFrame(non_ag_k, 
+                                index= pd.MultiIndex.from_product([['Non-agricultural Landuse'],
+                                                                    data.NON_AGRICULTURAL_LANDUSES ,
+                                                                    ['dry']  # non-agricultural land is always dry
+                                                                    ])).reset_index()
+
+        non_ag_df.columns = index_levels
+
+
+
+        # Agricultural management water use
+        AM_dfs = []
+        for am, am_lus in AG_MANAGEMENTS_TO_LAND_USES.items():  # Agricultural managements contribution
+
+            am_j = np.array([data.DESC2AGLU[lu] for lu in am_lus])
+
+            # Water requirements for each agricultural management in array format
+            am_mrj = ag_man_w_mrj[am][:, ind, :]\
+                            * data.ag_man_dvars[yr_cal][am][:, ind[:,np.newaxis], am_j] 
+
+            am_jm = np.einsum('mrj->jm', am_mrj)
+
+            # Water requirements for each agricultural management in long dataframe format
+            df_am = pd.DataFrame(am_jm.reshape(-1).tolist(),
+                                index=pd.MultiIndex.from_product([['Agricultural Management'],
+                                                                am_lus,
+                                                                data.LANDMANS
+                                                                ])).reset_index()
+            df_am.columns = index_levels
+
+            # Add to list of dataframes
+            AM_dfs.append(df_am)
+
+        # Combine all AM dataframes
+        AM_df = pd.concat(AM_dfs)
+
+        # Combine all dataframes
+        df_region = pd.concat([ag_df, non_ag_df, AM_df])
+        df_region.insert(0, 'region', region_dict[region])
+        df_region.insert(0, 'year', yr_cal)
+
+        # Add to list of dataframes
+        df_water_seperate_dfs.append(df_region)
+
+
+        # Calculate water use limits and actual water use
+        wul = wuse_limits[i][2]
+        wreq_reg = df_region['Water Use (ML)'].sum()
+
+        # Calculate absolute and proportional difference between water use target and actual water use
+        abs_diff = wreq_reg - wul
+        prop_diff = (wreq_reg / wul) * 100 if wul > 0 else np.nan
+        # Add to dataframe
+        df.loc[i] = ( region
+                    , region_dict[region]
+                    , wul
+                    , wreq_reg 
+                    , abs_diff
+                    , prop_diff )
+
+    # Write to CSV with 2 DP
+    df.to_csv( os.path.join(path, f'water_demand_vs_use_{timestamp}.csv')
+             , index = False
+             , float_format = '{:0,.2f}'.format)
+
+    # Write the separate water use to CSV
+    df_water_seperate = pd.concat(df_water_seperate_dfs)
+    df_water_seperate.to_csv( os.path.join(path, f'water_demand_vs_use_separate_{timestamp}.csv')
+                            , index = False)
+    
+    
+    
+
+def write_ghg(data: Data, yr_cal, path):
+    """Calculate total GHG emissions from on-land agricultural sector. 
+        Takes a simulation object, a target calendar year (e.g., 2030), 
+        and an output path as input."""
+
+    timestamp = data.timestamp_sim
+
+    print(f'Writing GHG outputs to {path}' )
+    
+
+    yr_idx = yr_cal - data.YR_CAL_BASE
+        
+    # Prepare a data frame.
+    df = pd.DataFrame( columns=[ 'GHG_EMISSIONS_LIMIT_TCO2e'
+                               , 'GHG_EMISSIONS_TCO2e' ] )
+
+    # Get GHG emissions limits used as constraints in model
+    ghg_limits = ag_ghg.get_ghg_limits(data, yr_cal)
+
+    # Get GHG emissions from model
+    if yr_cal >= data.YR_CAL_BASE + 1:
+        ghg_emissions = data.prod_data[yr_cal]['GHG Emissions']
+    else:
+        ghg_emissions = (ag_ghg.get_ghg_matrices(data, yr_idx, aggregate=True) * data.ag_dvars[data.YR_CAL_BASE]).sum()
+        
+    # Add to dataframe
+    df.loc[0] = ("{:,.0f}".format(ghg_limits), "{:,.0f}".format(ghg_emissions))
+    
+    # Save to file
+    df.to_csv(os.path.join(path, f'GHG_emissions_{timestamp}.csv'), index = False)
+
+
+def write_biodiversity(data: Data, yr_cal, path):
+    """
+    Write biodiversity info for a given year ('yr_cal'), simulation ('sim')
+    and output path ('path').
+    """
+
+    timestamp = data.timestamp_sim
+
+    print(f'Writing biodiversity outputs to {path}')
+
+
+    yr_idx = yr_cal - data.YR_CAL_BASE
+
+    df = pd.DataFrame( columns=[ 'Biodiversity score limit'
+                               , f'Solve biodiversity score ({yr_cal})' ] )
+    
+    # Get limits used as constraints in model
+    biodiv_limit = ag_biodiversity.get_biodiversity_limits(data, yr_cal)
+
+    # Get GHG emissions from model
+    if yr_cal >= data.YR_CAL_BASE + 1:
+        biodiv_score = data.prod_data[yr_cal]['Biodiversity']
+    else:
+        # Limits are based on the 2010 biodiversity scores, with the base year
+        # biodiversity score equal to the 
+        biodiv_score = ag_biodiversity.get_base_year_biodiversity_score(data)
+
+    # Add to dataframe
+    df.loc[0] = ("{:,.0f}".format(biodiv_limit), "{:,.0f}".format(biodiv_score))
+    
+    # Save to file
+    df.to_csv(os.path.join(path, f'biodiversity_{timestamp}.csv'), index = False)
+    
+    
+def write_biodiversity_separate(data: Data, yr_cal, path):
+    
+    timestamp = data.timestamp_sim
+
+    print(f'Writing biodiversity_separate outputs to {path}')
+
+
+    # Get the biodiversity scores b_mrj
+    yr_idx = yr_cal - data.YR_CAL_BASE
+    ag_biodiv_mrj = ag_biodiversity.get_breq_matrices(data)
+    am_biodiv_mrj = ag_biodiversity.get_agricultural_management_biodiversity_matrices(data)
+    non_ag_biodiv_rk = non_ag_biodiversity.get_breq_matrix(data)
+
+    # Get the decision variables for the year
+    ag_dvar_mrj = data.ag_dvars[yr_cal]
+    ag_mam_dvar_mrj =  data.ag_man_dvars[yr_cal]
+    non_ag_dvar_rk = data.non_ag_dvars[yr_cal]
+
+    # Multiply the decision variables with the biodiversity scores
+    ag_biodiv_jm = np.einsum('mrj,mrj -> jm', ag_biodiv_mrj, ag_dvar_mrj)
+    non_ag_biodiv_k = np.einsum('rk,rk -> k', non_ag_biodiv_rk, non_ag_dvar_rk)
+
+    # Get the biodiversity scores for agricultural landuse
+    AG_df = pd.DataFrame(ag_biodiv_jm.reshape(-1),
+                        index=pd.MultiIndex.from_product([['Agricultural Landuse'],
+                                                        ['Agricultural Landuse'],
+                                                        data.AGRICULTURAL_LANDUSES,
+                                                        data.LANDMANS,
+                                                        ])).reset_index()
+
+    # Get the biodiversity scores for non-agricultural landuse
+    NON_AG_df = pd.DataFrame(non_ag_biodiv_k.reshape(-1),
+                            index=pd.MultiIndex.from_product([['Non-Agricultural Landuse'],
+                                                            ['Non-Agricultural Landuse'],
+                                                            data.NON_AGRICULTURAL_LANDUSES,
+                                                            ['dry'],
+                                                            ])).reset_index()
+
+    # Get the biodiversity scores for agricultural management
+    AM_dfs = []
+    for am, am_lus in AG_MANAGEMENTS_TO_LAND_USES.items():  # Agricultural managements contribution
+        
+        # Slice the arrays with the agricultural management land uses
+        am_j = np.array([data.DESC2AGLU[lu] for lu in am_lus])
+        am_dvar = ag_mam_dvar_mrj[am][:,:,am_j]
+        am_biodiv = am_biodiv_mrj[am]
+        
+        # Biodiversity score for each agricultural management in array format                    
+        am_jm = np.einsum('mrj,mrj -> jm', am_dvar, am_biodiv)
+        
+        # Water requirements for each agricultural management in long dataframe format
+        df_am = pd.DataFrame(am_jm.reshape(-1),
+                            index=pd.MultiIndex.from_product([['Agricultural Management'],
+                                                            [am],
+                                                            am_lus,
+                                                            data.LANDMANS
+                                                            ])).reset_index()
+
+        
+        # Add to list of dataframes
+        AM_dfs.append(df_am)
+        
+    # Combine all AM dataframes
+    AM_df = pd.concat(AM_dfs)
+
+
+    # Combine all dataframes
+    biodiv_df = pd.concat([AG_df, NON_AG_df, AM_df])
+    biodiv_df.columns = ['Landuse type','Landuse subtype', 'Landuse', 'Land management', 'Biodiversity score']
+    biodiv_df.insert(0, 'Year', yr_cal)
+
+    # Write to file
+    biodiv_df.to_csv(os.path.join(path, 'biodiversity_separate_' + timestamp + '.csv'), index=False)    
+      
+    
+  
+def write_ghg_separate(data: Data, yr_cal, path):
+
+
+    timestamp = data.timestamp_sim
+
+    print(f'Writing GHG emissions_Separate to {path}')
+
+        
+    # Convert calendar year to year index.
+    yr_idx = yr_cal - data.YR_CAL_BASE
+
+    # Get the landuse descriptions for each validate cell (i.e., 0 -> Apples)
+    lu_desc_map = {**data.AGLU2DESC,**data.NONAGLU2DESC}
+    lu_desc = [lu_desc_map[x] for x in data.lumaps[yr_cal]]
+
+    # -------------------------------------------------------#
+    # Get greenhouse gas emissions from agricultural landuse #
+    # -------------------------------------------------------#
+
+    # Get the ghg_df
+    ag_g_df = ag_ghg.get_ghg_matrices(data, yr_idx, aggregate=False)
+
+    GHG_cols = []
+    for col in ag_g_df.columns:
+        # Get the index of each column
+        s,m,j = [ag_g_df.columns.levels[i].get_loc(col[i]) for i in range(len(col))]
+        # Get the GHG emissions
+        ghg_col = np.nan_to_num(ag_g_df.loc[slice(None), col])
+        # Get the dvar coresponding to the (m,j) dimension
+        dvar = data.ag_dvars[yr_cal][m,:,j]
+        # Multiply the GHG emissions by the dvar
+        ghg_e = (ghg_col * dvar).sum()
+        # Create a dataframe with the GHG emissions
+        ghg_col = pd.DataFrame([ghg_e], index=pd.MultiIndex.from_tuples([col]))
+
+        GHG_cols.append(ghg_col)
+        
+    # Concatenate the GHG emissions
+    ghg_df = pd.concat(GHG_cols).reset_index()
+    ghg_df.columns = ['Source','Water','Landuse','GHG Emissions (t)']
+
+    # Pivot the dataframe
+    ghg_df = ghg_df.pivot(index='Landuse', columns=['Water','Source'], values='GHG Emissions (t)')
+
+    # Rename the columns
+    ghg_df.columns = pd.MultiIndex.from_tuples([['Agricultural Landuse'] + list(col) for col in ghg_df.columns])
+    column_rename = [(i[0],i[1],i[2].replace('CO2E_KG_HA','TCO2E')) for i in ghg_df.columns]
+    column_rename = [(i[0],i[1],i[2].replace('CO2E_KG_HEAD','TCO2E')) for i in column_rename]
+    ghg_df.columns = pd.MultiIndex.from_tuples(column_rename)
+    
+    
+    # Add the sum of each column
+    ghg_df.loc['SUM'] = ghg_df.sum(axis=0)
+    ghg_df['SUM'] = ghg_df.sum(axis=1)
+    ghg_df = ghg_df.fillna(0)                                       
+
+    # Save table to disk
+    ghg_df.to_csv(os.path.join(path, f'GHG_emissions_separate_agricultural_landuse_{timestamp}.csv'))
+
+
+
+    # -----------------------------------------------------------#
+    # Get greenhouse gas emissions from non-agricultural landuse #
+    # -----------------------------------------------------------#
+    
+    # Get the non_ag GHG reduction
+    non_ag_g_rk = non_ag_ghg.get_ghg_matrix(data)
+    
+    # Multiply with decision variable to get the GHG in yr_cal
+    non_ag_g_rk = non_ag_g_rk * data.non_ag_dvars[yr_cal]
+    
+    # get the non_ag GHG reduction on dry/irri land
+    non_ag_g_rk_dry = np.einsum('rk,r -> rk', non_ag_g_rk, (data.LMMAP != 1))
+    non_ag_g_rk_irri = np.einsum('rk,r -> rk', non_ag_g_rk, (data.LMMAP == 1))
+    non_ag_g_mrk = np.array([non_ag_g_rk_dry,non_ag_g_rk_irri])        # mrk
+    non_ag_g_rmk = np.swapaxes(non_ag_g_mrk,0,1)                       # rmk
+    
+    # Summarize the array as a df
+    non_ag_g_rk_summary = tools.summarize_ghg_separate_df(
+        non_ag_g_rmk,
+        (['Non_Agricultural Landuse'], data.LANDMANS, [f'TCO2E_{non_ag}' for non_ag in data.NON_AGRICULTURAL_LANDUSES]),
+        lu_desc
+    )
+    
+    # Save table to disk
+    non_ag_g_rk_summary.to_csv(os.path.join(path, f'GHG_emissions_separate_no_ag_reduction_{timestamp}.csv'))
+                        
+
+    # -------------------------------------------------------------------#
+    # Get greenhouse gas emissions from landuse transformation penalties #
+    # -------------------------------------------------------------------#
+    
+    # Retrieve list of simulation years (e.g., [2010, 2050] for snapshot or [2010, 2011, 2012] for timeseries)
+    simulated_year_list = sorted(list(data.lumaps.keys()))
+    
+    # Get index of yr_cal in simulated_year_list (e.g., if yr_cal is 2050 then yr_idx_sim = 2 if snapshot)
+    yr_idx_sim = simulated_year_list.index(yr_cal)
+    
+    # Get index of year previous to yr_cal in simulated_year_list (e.g., if yr_cal is 2050 then yr_cal_sim_pre = 2010 if snapshot)
+    if yr_cal == data.YR_CAL_BASE:
+        ghg_t = np.zeros(data.ag_dvars[yr_cal].shape, dtype=np.bool_)
+    else:
+        yr_cal_sim_pre = simulated_year_list[yr_idx_sim - 1]
+        ghg_t = ag_ghg.get_ghg_transition_penalties(data, data.lumaps[yr_cal_sim_pre])
+    
+    
+    # Get the GHG emissions from lucc-convertion compared to the previous year
+    ghg_t_separate = np.einsum('mrj,mrj -> rmj', data.ag_dvars[yr_cal], ghg_t)         
+
+    # Summarize the array as a df
+    ghg_t_separate_summary = tools.summarize_ghg_separate_df(ghg_t_separate,(['Deforestation'], 
+                                                                       data.LANDMANS,
+                                                                       [f"TCO2E_{i}" for i in data.AGRICULTURAL_LANDUSES]),
+                                                             lu_desc)
+
+    
+    
+    # Save table to disk
+    ghg_t_separate_summary.to_csv(os.path.join(path, f'GHG_emissions_separate_transition_penalty_{timestamp}.csv'))
+    
+    
+    
+    
+    # -------------------------------------------------------------------#
+    # Get greenhouse gas emissions from agricultural management          #
+    # -------------------------------------------------------------------#
+     
+    ag_g_mrj = ag_ghg.get_ghg_matrices(data, yr_idx, aggregate=True)
+    
+    # Get the ag_man_g_mrj
+    ag_man_g_mrj = ag_ghg.get_agricultural_management_ghg_matrices(data, ag_g_mrj, yr_idx)
+    
+    ag_ghg_arrays = []
+    for am, am_lus in AG_MANAGEMENTS_TO_LAND_USES.items():
+        
+        # Get the lucc_code for this the agricultural management in this loop
+        am_j = np.array([data.DESC2AGLU[lu] for lu in am_lus]) 
+    
+        # Get the GHG emission from agricultural management, then reshape it to starte with row (r) dimension
+        am_ghg_mrj = ag_man_g_mrj[am] * data.ag_man_dvars[yr_cal][am][:, :, am_j]              # mrj 
+        am_ghg_rm = np.einsum('mrj -> rm',am_ghg_mrj)                                         # rm
+    
+        # Summarize the df by calculating the total value of each column
+        ag_ghg_arrays.append(am_ghg_rm)
+    
+    
+    # Concat all summary tables
+    ag_ghg_summary = np.stack(ag_ghg_arrays)                                           # srm
+    ag_ghg_summary = np.einsum('srm -> rms',ag_ghg_summary)                            # rms
+    
+    # Summarize the array as a df
+    ag_ghg_summary_df = tools.summarize_ghg_separate_df(ag_ghg_summary,( ['Agricultural Management']
+                                                                , data.LANDMANS
+                                                                , [f"TCO2E_{i}" for i in AG_MANAGEMENTS_TO_LAND_USES.keys()]),
+                                                       lu_desc)
+        
+    # Save table to disk
+    ag_ghg_summary_df.to_csv(os.path.join(path, f'GHG_emissions_separate_agricultural_management_{timestamp}.csv'))
+    
+
+def write_ghg_offland_commodity(data: Data, path):
+    """Write out offland commodity GHG emissions"""
+    
+    print(f'Writing offland commodity GHG to {path}\n')
+
+    # Append the yr_cal to timestamp as prefix
+    timestamp = data.timestamp_sim
+
+    # Get the offland commodity data
+    offland_ghg = data.OFF_LAND_GHG_EMISSION
+    
+    # Save to disk
+    offland_ghg.to_csv(os.path.join(path, f'GHG_emissions_offland_commodity_{timestamp}.csv'), index = False)
+    
+    