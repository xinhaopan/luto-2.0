# Copyright 2022 Fjalar J. de Haan and Brett A. Bryan at Deakin University
#
# This file is part of LUTO 2.0.
#
# LUTO 2.0 is free software: you can redistribute it and/or modify it under the
# terms of the GNU General Public License as published by the Free Software
# Foundation, either version 3 of the License, or (at your option) any later
# version.
#
# LUTO 2.0 is distributed in the hope that it will be useful, but WITHOUT ANY
# WARRANTY; without even the implied warranty of MERCHANTABILITY or FITNESS FOR
# A PARTICULAR PURPOSE. See the GNU General Public License for more details.
#
# You should have received a copy of the GNU General Public License along with
# LUTO 2.0. If not, see <https://www.gnu.org/licenses/>.

"""
To compare LUTO 2.0 spatial arrays.
"""


import numpy as np
import pandas as pd
from collections import defaultdict

import luto.settings as settings
from luto.ag_managements import AG_MANAGEMENTS_TO_LAND_USES


def lumap_crossmap(oldmap, newmap, ag_landuses, non_ag_landuses, real_area):
    # Produce the cross-tabulation matrix with optional labels.
    crosstab = pd.crosstab(oldmap, 
                           newmap, 
                           values = real_area, 
                           aggfunc = lambda x:x.sum()/100 , # {sum/100} -> convert {ha} to {km2}
                           margins = False)                 

    # Need to make sure each land use (both agricultural and non-agricultural) appears in the index/columns
    reindex = (
            list(range(len(ag_landuses)))
        + [ settings.NON_AGRICULTURAL_LU_BASE_CODE + lu for lu in range(len(non_ag_landuses)) ]
    )
    
    crosstab = crosstab.reindex(reindex, axis = 0, fill_value = 0)
    crosstab = crosstab.reindex(reindex, axis = 1, fill_value = 0)
    
<<<<<<< HEAD
    lus = list(ag_landuses) + list(non_ag_landuses) + ['Total [km2]']
=======
    lus = ag_landuses + non_ag_landuses
>>>>>>> 957adf55
    crosstab.columns = lus
    crosstab.index = lus
    crosstab = crosstab.fillna(0)
    
    # Calculate net switches to land use (negative means switch away).
    switches = crosstab.sum(0) - crosstab.sum(1)
    nswitches = np.abs(switches).sum()
    switches['Total [km2]'] = nswitches
    switches['Total [%]'] = np.around(100 * nswitches / (real_area.sum()/100), decimals=2)
    switches = pd.DataFrame(switches)
    
    # Stack the crosstab to a long format.
    crosstab = crosstab.stack().reset_index()
    crosstab.columns = ['From land-use', 'To land-use', 'Area [km2]']

    return crosstab, switches

def lmmap_crossmap(oldmap, newmap, real_area, lm):
    # Produce the cross-tabulation matrix with optional labels.
    crosstab = pd.crosstab(oldmap, 
                            newmap,
                            values = real_area, 
                            aggfunc = lambda x:x.sum()/100 , # {sum/100} -> convert {ha} to {km2}
                            margins = False)

    crosstab = crosstab.reindex(range(len(lm)), axis=0, fill_value=0)
    crosstab = crosstab.reindex(range(len(lm)), axis=1, fill_value=0)

    # Calculate net switches to land use (negative means switch away).
    switches = crosstab.sum(0) - crosstab.sum(1)
    nswitches = np.abs(switches).sum()
    switches['Total [km2]'] = nswitches
    switches['Total [%]'] = np.around(100 * nswitches / (real_area.sum()/100),decimals=2)
    switches = pd.DataFrame(switches)

    # Stack the crosstab to a long format.
    crosstab = crosstab.stack().reset_index()
    crosstab.columns = ['From water_supply', 'To water_supply', 'Area [km2]']
    crosstab = crosstab.replace({0:'Dryland',1:'Irrigated'})

    return crosstab, switches





def crossmap_irrstat( lumap_old
                    , lmmap_old
                    , lumap_new
                    , lmmap_new
                    , ag_landuses
                    , non_ag_landuses
                    , real_area):

    ludict = {-2: 'Non-agricultural land (dry)',
            -1: 'Non-agricultural land (irr)'}

<<<<<<< HEAD
    for j, lu in enumerate(list(ag_landuses)):
        ludict[j*2] = lu + ' (dry)'
        ludict[j*2 + 1] = lu + ' (irr)'

    base = settings.NON_AGRICULTURAL_LU_BASE_CODE
    for k, lu in enumerate(list(non_ag_landuses)):
        ludict[(k + base)*2] = lu + ' (dry)'
        ludict[(k + base)*2 + 1] = lu + ' (irr)'
=======
    for j, lu in enumerate(ag_landuses):
        ludict[j*2] = f'{lu} (dry)'
        ludict[j*2 + 1] = f'{lu} (irr)'

    base = settings.NON_AGRICULTURAL_LU_BASE_CODE
    for k, lu in enumerate(non_ag_landuses):
        ludict[(k + base)*2] = f'{lu} (dry)'
        ludict[(k + base)*2 + 1] = f'{lu} (irr)'
>>>>>>> 957adf55

    # Expand the value range to avoid mem-spill-out
    lumap_old, lmmap_old , lumap_new , lmmap_new = (i.astype(np.int16) for i in  [lumap_old, lmmap_old , lumap_new , lmmap_new])

    highpos_old = np.where(lmmap_old == 0, (lumap_old * 2).astype(np.int16), lumap_old * 2 + 1)
    highpos_new = np.where(lmmap_new == 0, (lumap_new * 2).astype(np.int16), lumap_new * 2 + 1)

    # Produce the cross-tabulation matrix with labels.
    crosstab = pd.crosstab(highpos_old,         
                            highpos_new,        
                            values = real_area,        
                            aggfunc = lambda x:x.sum()/100, # {sum/100} -> convert {ha} to {km2}        
                            margins=False)

    # Make sure the cross-tabulation matrix is square.
    crosstab = crosstab.rename(index=ludict,columns=ludict)
    crosstab.index = crosstab.index.tolist()
    crosstab.columns = crosstab.columns.tolist()
    crosstab = crosstab.fillna(0)

    # Calculate net switches to land use (negative means switch away).
    df = pd.DataFrame()
    area_km2_prior = crosstab.sum(axis=1)
    area_km2_after = crosstab.sum(axis=0)
    df['Area prior [ km2 ]'] = area_km2_prior
    df['Area after [ km2 ]'] = area_km2_after
    df.fillna(0, inplace=True)
    switches = df['Area after [ km2 ]'] - df['Area prior [ km2 ]']
    nswitches = np.abs(switches).sum()
    pswitches = np.around(100 * nswitches / (real_area.sum()/100), decimals=2)

    df['Switches [ km2 ]'] = switches
    df['Switches [ % ]'] = 100 * switches / area_km2_prior
    df.loc['Total'] = area_km2_prior.sum(), area_km2_after.sum(), nswitches, pswitches

    # Rearrange crosstab to long format
    crosstab = crosstab.stack().reset_index().rename(columns={0: 'Area (km2)'})
    crosstab[['From land-use','From water_supply','tmp' ]] = crosstab['level_0'].str.split('\((dry|irr)', expand=True)
    crosstab[['To land-use', 'To water_supply', 'tmp']] = crosstab['level_1'].str.split('\((dry|irr)', expand=True)
    crosstab = crosstab.replace('irr', 'Irrigated').replace('dry', 'Dryland').drop(['level_0','level_1', 'tmp' ], axis=1)

    return crosstab, df


def crossmap_amstat( am
                   , lumap_old
                   , ammap_old
                   , lumap_new
                   , ammap_new
                   , ag_landuses
                   , non_ag_landuses
                   , real_area):
    """
    For a given agricultural management option, make a crossmap showing cell changes at a land use level.
    """
<<<<<<< HEAD
    ludict = {}
    ludict[-2] = 'Non-agricultural land (None)'

    for j, lu in enumerate(list(ag_landuses)):
        ludict[j*2] = lu + ' (None)'
        ludict[j*2 + 1] = lu + f' ({am})'

    base = settings.NON_AGRICULTURAL_LU_BASE_CODE
    for k, lu in enumerate(list(non_ag_landuses)):
        ludict[(k + base)*2] = lu + ' (None)'
        ludict[(k + base)*2 + 1] = lu + f' ({am})'
=======
    ludict = {-2: 'Non-agricultural land (None)'}
    
    for j, lu in enumerate(ag_landuses):
        ludict[j*2] = f"{lu} (None)"
        ludict[j*2 + 1] = f"{lu} ({am})"

    base = settings.NON_AGRICULTURAL_LU_BASE_CODE
    for k, lu in enumerate(non_ag_landuses):
        ludict[(k + base)*2] = f"{lu} (None)"
        ludict[(k + base)*2 + 1] = f"{lu} ({am})"
>>>>>>> 957adf55

    # Collect all j values that apply to the given AM option
    am_j = [j for j, lu_name in enumerate(ag_landuses) if lu_name in AG_MANAGEMENTS_TO_LAND_USES[am]]
    am_j = np.array(am_j)

    # Encode information about the given AM usage by doubling up land uses
    highpos_old = np.where(ammap_old == 0, lumap_old.astype(np.int16) * 2, lumap_old * 2 + 1)
    highpos_new = np.where(ammap_new == 0, lumap_new.astype(np.int16) * 2, lumap_new * 2 + 1)

    # Produce the cross-tabulation matrix with labels.
    crosstab = pd.crosstab(highpos_old, 
                           highpos_new,
                           values=real_area, 
                           aggfunc=lambda x:x.sum()/100 , # {sum/100} -> convert {ha} to {km2}
                           margins=False)

    # Include all land uses and AM versions of land uses in the crosstab
    crosstab = crosstab.rename(index=ludict, columns=ludict)
    crosstab = crosstab.reindex(index=list(ludict.values()), columns=list(ludict.values()),fill_value=0)

    crosstab.index = crosstab.index.tolist()
    crosstab.columns = crosstab.columns.tolist()
    crosstab = crosstab.fillna(0)

    # Calculate net switches to land use (negative means switch away).
    df = pd.DataFrame()
    am_idx = [2*i + 1 for i in am_j]
    am_lus = [ludict[i] for i in am_idx]
    area_km2_prior = crosstab.iloc[:, -1].loc[am_lus]
    area_km2_after = crosstab.iloc[-1, :].loc[am_lus]
    df['Area prior [ km2 ]'] = area_km2_prior
    df['Area after [ km2 ]'] = area_km2_after
    df.fillna(0, inplace=True)
    switches = df['Area after [ km2 ]']-  df['Area prior [ km2 ]']
    nswitches = np.abs(switches).sum()
    pswitches = np.around(100 * nswitches / (real_area.sum()/100),decimals=2)

    df['Switches [ km2 ]'] = switches
    df['Switches [ % ]'] = 100 * switches / area_km2_prior
    df.loc['Total'] = area_km2_prior.sum(), area_km2_after.sum(), nswitches, pswitches
    
    # Rearrange crosstab to long format
    crosstab = crosstab.stack().reset_index().rename(columns={0: 'Area (km2)'})
    crosstab[['From land-use','From am','tmp']] = crosstab['level_0'].str.split(' \(', expand=True)
    crosstab[['To land-use', 'To am', 'tmp']] = crosstab['level_1'].str.split(' \(', expand=True)
    crosstab['From am'] = crosstab['From am'].str.replace(')', '', regex=False)
    crosstab['To am'] = crosstab['To am'].str.replace(')', '', regex=False)
    crosstab = crosstab.drop(['level_0','level_1','tmp'], axis=1)

    return crosstab, df
<|MERGE_RESOLUTION|>--- conflicted
+++ resolved
@@ -1,256 +1,227 @@
-# Copyright 2022 Fjalar J. de Haan and Brett A. Bryan at Deakin University
-#
-# This file is part of LUTO 2.0.
-#
-# LUTO 2.0 is free software: you can redistribute it and/or modify it under the
-# terms of the GNU General Public License as published by the Free Software
-# Foundation, either version 3 of the License, or (at your option) any later
-# version.
-#
-# LUTO 2.0 is distributed in the hope that it will be useful, but WITHOUT ANY
-# WARRANTY; without even the implied warranty of MERCHANTABILITY or FITNESS FOR
-# A PARTICULAR PURPOSE. See the GNU General Public License for more details.
-#
-# You should have received a copy of the GNU General Public License along with
-# LUTO 2.0. If not, see <https://www.gnu.org/licenses/>.
-
-"""
-To compare LUTO 2.0 spatial arrays.
-"""
-
-
-import numpy as np
-import pandas as pd
-from collections import defaultdict
-
-import luto.settings as settings
-from luto.ag_managements import AG_MANAGEMENTS_TO_LAND_USES
-
-
-def lumap_crossmap(oldmap, newmap, ag_landuses, non_ag_landuses, real_area):
-    # Produce the cross-tabulation matrix with optional labels.
-    crosstab = pd.crosstab(oldmap, 
-                           newmap, 
-                           values = real_area, 
-                           aggfunc = lambda x:x.sum()/100 , # {sum/100} -> convert {ha} to {km2}
-                           margins = False)                 
-
-    # Need to make sure each land use (both agricultural and non-agricultural) appears in the index/columns
-    reindex = (
-            list(range(len(ag_landuses)))
-        + [ settings.NON_AGRICULTURAL_LU_BASE_CODE + lu for lu in range(len(non_ag_landuses)) ]
-    )
-    
-    crosstab = crosstab.reindex(reindex, axis = 0, fill_value = 0)
-    crosstab = crosstab.reindex(reindex, axis = 1, fill_value = 0)
-    
-<<<<<<< HEAD
-    lus = list(ag_landuses) + list(non_ag_landuses) + ['Total [km2]']
-=======
-    lus = ag_landuses + non_ag_landuses
->>>>>>> 957adf55
-    crosstab.columns = lus
-    crosstab.index = lus
-    crosstab = crosstab.fillna(0)
-    
-    # Calculate net switches to land use (negative means switch away).
-    switches = crosstab.sum(0) - crosstab.sum(1)
-    nswitches = np.abs(switches).sum()
-    switches['Total [km2]'] = nswitches
-    switches['Total [%]'] = np.around(100 * nswitches / (real_area.sum()/100), decimals=2)
-    switches = pd.DataFrame(switches)
-    
-    # Stack the crosstab to a long format.
-    crosstab = crosstab.stack().reset_index()
-    crosstab.columns = ['From land-use', 'To land-use', 'Area [km2]']
-
-    return crosstab, switches
-
-def lmmap_crossmap(oldmap, newmap, real_area, lm):
-    # Produce the cross-tabulation matrix with optional labels.
-    crosstab = pd.crosstab(oldmap, 
-                            newmap,
-                            values = real_area, 
-                            aggfunc = lambda x:x.sum()/100 , # {sum/100} -> convert {ha} to {km2}
-                            margins = False)
-
-    crosstab = crosstab.reindex(range(len(lm)), axis=0, fill_value=0)
-    crosstab = crosstab.reindex(range(len(lm)), axis=1, fill_value=0)
-
-    # Calculate net switches to land use (negative means switch away).
-    switches = crosstab.sum(0) - crosstab.sum(1)
-    nswitches = np.abs(switches).sum()
-    switches['Total [km2]'] = nswitches
-    switches['Total [%]'] = np.around(100 * nswitches / (real_area.sum()/100),decimals=2)
-    switches = pd.DataFrame(switches)
-
-    # Stack the crosstab to a long format.
-    crosstab = crosstab.stack().reset_index()
-    crosstab.columns = ['From water_supply', 'To water_supply', 'Area [km2]']
-    crosstab = crosstab.replace({0:'Dryland',1:'Irrigated'})
-
-    return crosstab, switches
-
-
-
-
-
-def crossmap_irrstat( lumap_old
-                    , lmmap_old
-                    , lumap_new
-                    , lmmap_new
-                    , ag_landuses
-                    , non_ag_landuses
-                    , real_area):
-
-    ludict = {-2: 'Non-agricultural land (dry)',
-            -1: 'Non-agricultural land (irr)'}
-
-<<<<<<< HEAD
-    for j, lu in enumerate(list(ag_landuses)):
-        ludict[j*2] = lu + ' (dry)'
-        ludict[j*2 + 1] = lu + ' (irr)'
-
-    base = settings.NON_AGRICULTURAL_LU_BASE_CODE
-    for k, lu in enumerate(list(non_ag_landuses)):
-        ludict[(k + base)*2] = lu + ' (dry)'
-        ludict[(k + base)*2 + 1] = lu + ' (irr)'
-=======
-    for j, lu in enumerate(ag_landuses):
-        ludict[j*2] = f'{lu} (dry)'
-        ludict[j*2 + 1] = f'{lu} (irr)'
-
-    base = settings.NON_AGRICULTURAL_LU_BASE_CODE
-    for k, lu in enumerate(non_ag_landuses):
-        ludict[(k + base)*2] = f'{lu} (dry)'
-        ludict[(k + base)*2 + 1] = f'{lu} (irr)'
->>>>>>> 957adf55
-
-    # Expand the value range to avoid mem-spill-out
-    lumap_old, lmmap_old , lumap_new , lmmap_new = (i.astype(np.int16) for i in  [lumap_old, lmmap_old , lumap_new , lmmap_new])
-
-    highpos_old = np.where(lmmap_old == 0, (lumap_old * 2).astype(np.int16), lumap_old * 2 + 1)
-    highpos_new = np.where(lmmap_new == 0, (lumap_new * 2).astype(np.int16), lumap_new * 2 + 1)
-
-    # Produce the cross-tabulation matrix with labels.
-    crosstab = pd.crosstab(highpos_old,         
-                            highpos_new,        
-                            values = real_area,        
-                            aggfunc = lambda x:x.sum()/100, # {sum/100} -> convert {ha} to {km2}        
-                            margins=False)
-
-    # Make sure the cross-tabulation matrix is square.
-    crosstab = crosstab.rename(index=ludict,columns=ludict)
-    crosstab.index = crosstab.index.tolist()
-    crosstab.columns = crosstab.columns.tolist()
-    crosstab = crosstab.fillna(0)
-
-    # Calculate net switches to land use (negative means switch away).
-    df = pd.DataFrame()
-    area_km2_prior = crosstab.sum(axis=1)
-    area_km2_after = crosstab.sum(axis=0)
-    df['Area prior [ km2 ]'] = area_km2_prior
-    df['Area after [ km2 ]'] = area_km2_after
-    df.fillna(0, inplace=True)
-    switches = df['Area after [ km2 ]'] - df['Area prior [ km2 ]']
-    nswitches = np.abs(switches).sum()
-    pswitches = np.around(100 * nswitches / (real_area.sum()/100), decimals=2)
-
-    df['Switches [ km2 ]'] = switches
-    df['Switches [ % ]'] = 100 * switches / area_km2_prior
-    df.loc['Total'] = area_km2_prior.sum(), area_km2_after.sum(), nswitches, pswitches
-
-    # Rearrange crosstab to long format
-    crosstab = crosstab.stack().reset_index().rename(columns={0: 'Area (km2)'})
-    crosstab[['From land-use','From water_supply','tmp' ]] = crosstab['level_0'].str.split('\((dry|irr)', expand=True)
-    crosstab[['To land-use', 'To water_supply', 'tmp']] = crosstab['level_1'].str.split('\((dry|irr)', expand=True)
-    crosstab = crosstab.replace('irr', 'Irrigated').replace('dry', 'Dryland').drop(['level_0','level_1', 'tmp' ], axis=1)
-
-    return crosstab, df
-
-
-def crossmap_amstat( am
-                   , lumap_old
-                   , ammap_old
-                   , lumap_new
-                   , ammap_new
-                   , ag_landuses
-                   , non_ag_landuses
-                   , real_area):
-    """
-    For a given agricultural management option, make a crossmap showing cell changes at a land use level.
-    """
-<<<<<<< HEAD
-    ludict = {}
-    ludict[-2] = 'Non-agricultural land (None)'
-
-    for j, lu in enumerate(list(ag_landuses)):
-        ludict[j*2] = lu + ' (None)'
-        ludict[j*2 + 1] = lu + f' ({am})'
-
-    base = settings.NON_AGRICULTURAL_LU_BASE_CODE
-    for k, lu in enumerate(list(non_ag_landuses)):
-        ludict[(k + base)*2] = lu + ' (None)'
-        ludict[(k + base)*2 + 1] = lu + f' ({am})'
-=======
-    ludict = {-2: 'Non-agricultural land (None)'}
-    
-    for j, lu in enumerate(ag_landuses):
-        ludict[j*2] = f"{lu} (None)"
-        ludict[j*2 + 1] = f"{lu} ({am})"
-
-    base = settings.NON_AGRICULTURAL_LU_BASE_CODE
-    for k, lu in enumerate(non_ag_landuses):
-        ludict[(k + base)*2] = f"{lu} (None)"
-        ludict[(k + base)*2 + 1] = f"{lu} ({am})"
->>>>>>> 957adf55
-
-    # Collect all j values that apply to the given AM option
-    am_j = [j for j, lu_name in enumerate(ag_landuses) if lu_name in AG_MANAGEMENTS_TO_LAND_USES[am]]
-    am_j = np.array(am_j)
-
-    # Encode information about the given AM usage by doubling up land uses
-    highpos_old = np.where(ammap_old == 0, lumap_old.astype(np.int16) * 2, lumap_old * 2 + 1)
-    highpos_new = np.where(ammap_new == 0, lumap_new.astype(np.int16) * 2, lumap_new * 2 + 1)
-
-    # Produce the cross-tabulation matrix with labels.
-    crosstab = pd.crosstab(highpos_old, 
-                           highpos_new,
-                           values=real_area, 
-                           aggfunc=lambda x:x.sum()/100 , # {sum/100} -> convert {ha} to {km2}
-                           margins=False)
-
-    # Include all land uses and AM versions of land uses in the crosstab
-    crosstab = crosstab.rename(index=ludict, columns=ludict)
-    crosstab = crosstab.reindex(index=list(ludict.values()), columns=list(ludict.values()),fill_value=0)
-
-    crosstab.index = crosstab.index.tolist()
-    crosstab.columns = crosstab.columns.tolist()
-    crosstab = crosstab.fillna(0)
-
-    # Calculate net switches to land use (negative means switch away).
-    df = pd.DataFrame()
-    am_idx = [2*i + 1 for i in am_j]
-    am_lus = [ludict[i] for i in am_idx]
-    area_km2_prior = crosstab.iloc[:, -1].loc[am_lus]
-    area_km2_after = crosstab.iloc[-1, :].loc[am_lus]
-    df['Area prior [ km2 ]'] = area_km2_prior
-    df['Area after [ km2 ]'] = area_km2_after
-    df.fillna(0, inplace=True)
-    switches = df['Area after [ km2 ]']-  df['Area prior [ km2 ]']
-    nswitches = np.abs(switches).sum()
-    pswitches = np.around(100 * nswitches / (real_area.sum()/100),decimals=2)
-
-    df['Switches [ km2 ]'] = switches
-    df['Switches [ % ]'] = 100 * switches / area_km2_prior
-    df.loc['Total'] = area_km2_prior.sum(), area_km2_after.sum(), nswitches, pswitches
-    
-    # Rearrange crosstab to long format
-    crosstab = crosstab.stack().reset_index().rename(columns={0: 'Area (km2)'})
-    crosstab[['From land-use','From am','tmp']] = crosstab['level_0'].str.split(' \(', expand=True)
-    crosstab[['To land-use', 'To am', 'tmp']] = crosstab['level_1'].str.split(' \(', expand=True)
-    crosstab['From am'] = crosstab['From am'].str.replace(')', '', regex=False)
-    crosstab['To am'] = crosstab['To am'].str.replace(')', '', regex=False)
-    crosstab = crosstab.drop(['level_0','level_1','tmp'], axis=1)
-
-    return crosstab, df
+# Copyright 2022 Fjalar J. de Haan and Brett A. Bryan at Deakin University
+#
+# This file is part of LUTO 2.0.
+#
+# LUTO 2.0 is free software: you can redistribute it and/or modify it under the
+# terms of the GNU General Public License as published by the Free Software
+# Foundation, either version 3 of the License, or (at your option) any later
+# version.
+#
+# LUTO 2.0 is distributed in the hope that it will be useful, but WITHOUT ANY
+# WARRANTY; without even the implied warranty of MERCHANTABILITY or FITNESS FOR
+# A PARTICULAR PURPOSE. See the GNU General Public License for more details.
+#
+# You should have received a copy of the GNU General Public License along with
+# LUTO 2.0. If not, see <https://www.gnu.org/licenses/>.
+
+"""
+To compare LUTO 2.0 spatial arrays.
+"""
+
+
+import numpy as np
+import pandas as pd
+from collections import defaultdict
+
+import luto.settings as settings
+from luto.ag_managements import AG_MANAGEMENTS_TO_LAND_USES
+
+
+def lumap_crossmap(oldmap, newmap, ag_landuses, non_ag_landuses, real_area):
+    # Produce the cross-tabulation matrix with optional labels.
+    crosstab = pd.crosstab(oldmap, 
+                           newmap, 
+                           values = real_area, 
+                           aggfunc = lambda x:x.sum()/100 , # {sum/100} -> convert {ha} to {km2}
+                           margins = False)                 
+
+    # Need to make sure each land use (both agricultural and non-agricultural) appears in the index/columns
+    reindex = (
+            list(range(len(ag_landuses)))
+        + [ settings.NON_AGRICULTURAL_LU_BASE_CODE + lu for lu in range(len(non_ag_landuses)) ]
+    )
+    
+    crosstab = crosstab.reindex(reindex, axis = 0, fill_value = 0)
+    crosstab = crosstab.reindex(reindex, axis = 1, fill_value = 0)
+    
+    lus = list(ag_landuses) + list(non_ag_landuses)
+    crosstab.columns = lus
+    crosstab.index = lus
+    crosstab = crosstab.fillna(0)
+    
+    # Calculate net switches to land use (negative means switch away).
+    switches = crosstab.sum(0) - crosstab.sum(1)
+    nswitches = np.abs(switches).sum()
+    switches['Total [km2]'] = nswitches
+    switches['Total [%]'] = np.around(100 * nswitches / (real_area.sum()/100), decimals=2)
+    switches = pd.DataFrame(switches)
+    
+    # Stack the crosstab to a long format.
+    crosstab = crosstab.stack().reset_index()
+    crosstab.columns = ['From land-use', 'To land-use', 'Area [km2]']
+
+    return crosstab, switches
+
+def lmmap_crossmap(oldmap, newmap, real_area, lm):
+    # Produce the cross-tabulation matrix with optional labels.
+    crosstab = pd.crosstab(oldmap, 
+                            newmap,
+                            values = real_area, 
+                            aggfunc = lambda x:x.sum()/100 , # {sum/100} -> convert {ha} to {km2}
+                            margins = False)
+
+    crosstab = crosstab.reindex(range(len(lm)), axis=0, fill_value=0)
+    crosstab = crosstab.reindex(range(len(lm)), axis=1, fill_value=0)
+
+    # Calculate net switches to land use (negative means switch away).
+    switches = crosstab.sum(0) - crosstab.sum(1)
+    nswitches = np.abs(switches).sum()
+    switches['Total [km2]'] = nswitches
+    switches['Total [%]'] = np.around(100 * nswitches / (real_area.sum()/100),decimals=2)
+    switches = pd.DataFrame(switches)
+
+    # Stack the crosstab to a long format.
+    crosstab = crosstab.stack().reset_index()
+    crosstab.columns = ['From water_supply', 'To water_supply', 'Area [km2]']
+    crosstab = crosstab.replace({0:'Dryland',1:'Irrigated'})
+
+    return crosstab, switches
+
+
+
+
+
+def crossmap_irrstat( lumap_old
+                    , lmmap_old
+                    , lumap_new
+                    , lmmap_new
+                    , ag_landuses
+                    , non_ag_landuses
+                    , real_area):
+
+    ludict = {-2: 'Non-agricultural land (dry)',
+            -1: 'Non-agricultural land (irr)'}
+
+    for j, lu in enumerate(list(ag_landuses)):
+        ludict[j*2] = f'{lu} (dry)'
+        ludict[j*2 + 1] = f'{lu} (irr)'
+
+    base = settings.NON_AGRICULTURAL_LU_BASE_CODE
+    for k, lu in enumerate(list(non_ag_landuses)):
+        ludict[(k + base)*2] = f'{lu} (dry)'
+        ludict[(k + base)*2 + 1] = f'{lu} (irr)'
+
+    # Expand the value range to avoid mem-spill-out
+    lumap_old, lmmap_old , lumap_new , lmmap_new = (i.astype(np.int16) for i in  [lumap_old, lmmap_old , lumap_new , lmmap_new])
+
+    highpos_old = np.where(lmmap_old == 0, (lumap_old * 2).astype(np.int16), lumap_old * 2 + 1)
+    highpos_new = np.where(lmmap_new == 0, (lumap_new * 2).astype(np.int16), lumap_new * 2 + 1)
+
+    # Produce the cross-tabulation matrix with labels.
+    crosstab = pd.crosstab(highpos_old,         
+                            highpos_new,        
+                            values = real_area,        
+                            aggfunc = lambda x:x.sum()/100, # {sum/100} -> convert {ha} to {km2}        
+                            margins=False)
+
+    # Make sure the cross-tabulation matrix is square.
+    crosstab = crosstab.rename(index=ludict,columns=ludict)
+    crosstab.index = crosstab.index.tolist()
+    crosstab.columns = crosstab.columns.tolist()
+    crosstab = crosstab.fillna(0)
+
+    # Calculate net switches to land use (negative means switch away).
+    df = pd.DataFrame()
+    area_km2_prior = crosstab.sum(axis=1)
+    area_km2_after = crosstab.sum(axis=0)
+    df['Area prior [ km2 ]'] = area_km2_prior
+    df['Area after [ km2 ]'] = area_km2_after
+    df.fillna(0, inplace=True)
+    switches = df['Area after [ km2 ]'] - df['Area prior [ km2 ]']
+    nswitches = np.abs(switches).sum()
+    pswitches = np.around(100 * nswitches / (real_area.sum()/100), decimals=2)
+
+    df['Switches [ km2 ]'] = switches
+    df['Switches [ % ]'] = 100 * switches / area_km2_prior
+    df.loc['Total'] = area_km2_prior.sum(), area_km2_after.sum(), nswitches, pswitches
+
+    # Rearrange crosstab to long format
+    crosstab = crosstab.stack().reset_index().rename(columns={0: 'Area (km2)'})
+    crosstab[['From land-use','From water_supply','tmp' ]] = crosstab['level_0'].str.split('\((dry|irr)', expand=True)
+    crosstab[['To land-use', 'To water_supply', 'tmp']] = crosstab['level_1'].str.split('\((dry|irr)', expand=True)
+    crosstab = crosstab.replace('irr', 'Irrigated').replace('dry', 'Dryland').drop(['level_0','level_1', 'tmp' ], axis=1)
+
+    return crosstab, df
+
+
+def crossmap_amstat( am
+                   , lumap_old
+                   , ammap_old
+                   , lumap_new
+                   , ammap_new
+                   , ag_landuses
+                   , non_ag_landuses
+                   , real_area):
+    """
+    For a given agricultural management option, make a crossmap showing cell changes at a land use level.
+    """
+    ludict = {-2: 'Non-agricultural land (None)'}
+    
+    for j, lu in enumerate(list(ag_landuses)):
+        ludict[j*2] = f"{lu} (None)"
+        ludict[j*2 + 1] = f"{lu} ({am})"
+
+    base = settings.NON_AGRICULTURAL_LU_BASE_CODE
+    for k, lu in enumerate(list(non_ag_landuses)):
+        ludict[(k + base)*2] = f"{lu} (None)"
+        ludict[(k + base)*2 + 1] = f"{lu} ({am})"
+
+    # Collect all j values that apply to the given AM option
+    am_j = [j for j, lu_name in enumerate(ag_landuses) if lu_name in AG_MANAGEMENTS_TO_LAND_USES[am]]
+    am_j = np.array(am_j)
+
+    # Encode information about the given AM usage by doubling up land uses
+    highpos_old = np.where(ammap_old == 0, lumap_old.astype(np.int16) * 2, lumap_old * 2 + 1)
+    highpos_new = np.where(ammap_new == 0, lumap_new.astype(np.int16) * 2, lumap_new * 2 + 1)
+
+    # Produce the cross-tabulation matrix with labels.
+    crosstab = pd.crosstab(highpos_old, 
+                           highpos_new,
+                           values=real_area, 
+                           aggfunc=lambda x:x.sum()/100 , # {sum/100} -> convert {ha} to {km2}
+                           margins=False)
+
+    # Include all land uses and AM versions of land uses in the crosstab
+    crosstab = crosstab.rename(index=ludict, columns=ludict)
+    crosstab = crosstab.reindex(index=list(ludict.values()), columns=list(ludict.values()),fill_value=0)
+
+    crosstab.index = crosstab.index.tolist()
+    crosstab.columns = crosstab.columns.tolist()
+    crosstab = crosstab.fillna(0)
+
+    # Calculate net switches to land use (negative means switch away).
+    df = pd.DataFrame()
+    am_idx = [2*i + 1 for i in am_j]
+    am_lus = [ludict[i] for i in am_idx]
+    area_km2_prior = crosstab.iloc[:, -1].loc[am_lus]
+    area_km2_after = crosstab.iloc[-1, :].loc[am_lus]
+    df['Area prior [ km2 ]'] = area_km2_prior
+    df['Area after [ km2 ]'] = area_km2_after
+    df.fillna(0, inplace=True)
+    switches = df['Area after [ km2 ]']-  df['Area prior [ km2 ]']
+    nswitches = np.abs(switches).sum()
+    pswitches = np.around(100 * nswitches / (real_area.sum()/100),decimals=2)
+
+    df['Switches [ km2 ]'] = switches
+    df['Switches [ % ]'] = 100 * switches / area_km2_prior
+    df.loc['Total'] = area_km2_prior.sum(), area_km2_after.sum(), nswitches, pswitches
+    
+    # Rearrange crosstab to long format
+    crosstab = crosstab.stack().reset_index().rename(columns={0: 'Area (km2)'})
+    crosstab[['From land-use','From am','tmp']] = crosstab['level_0'].str.split(' \(', expand=True)
+    crosstab[['To land-use', 'To am', 'tmp']] = crosstab['level_1'].str.split(' \(', expand=True)
+    crosstab['From am'] = crosstab['From am'].str.replace(')', '', regex=False)
+    crosstab['To am'] = crosstab['To am'].str.replace(')', '', regex=False)
+    crosstab = crosstab.drop(['level_0','level_1','tmp'], axis=1)
+
+    return crosstab, df