# Copyright 2022 Fjalar J. de Haan and Brett A. Bryan at Deakin University
#
# This file is part of LUTO 2.0.
# 
# LUTO 2.0 is free software: you can redistribute it and/or modify it under the
# terms of the GNU General Public License as published by the Free Software
# Foundation, either version 3 of the License, or (at your option) any later
# version.
# 
# LUTO 2.0 is distributed in the hope that it will be useful, but WITHOUT ANY
# WARRANTY; without even the implied warranty of MERCHANTABILITY or FITNESS FOR
# A PARTICULAR PURPOSE. See the GNU General Public License for more details.
# 
# You should have received a copy of the GNU General Public License along with
# LUTO 2.0. If not, see <https://www.gnu.org/licenses/>. 


import os

import pandas as pd
import numpy as np
from scipy.interpolate import interp1d
from luto.economics.agricultural.quantity import lvs_veg_types
from luto.ag_managements import AG_MANAGEMENTS_TO_LAND_USES

from luto.settings import (
    INPUT_DIR, 
    RESFACTOR, 
    CO2_FERT, 
    SOC_AMORTISATION, 
    NON_AGRICULTURAL_LU_BASE_CODE, 
    RISK_OF_REVERSAL, 
    FIRE_RISK, 
<<<<<<< HEAD
=======
    GHG_LIMITS_TYPE, 
    GHG_LIMITS, 
>>>>>>> 34b10895
    CONNECTIVITY_WEIGHTING, 
    BIODIV_TARGET, 
    SSP, 
    RCP, 
    SCENARIO, 
    DIET_DOM, 
    DIET_GLOB, 
    CONVERGENCE, 
    IMPORT_TREND, 
    WASTE, 
    FEED_EFFICIENCY, 
    GHG_LIMITS_TYPE,
    RIPARIAN_PLANTINGS_BUFFER_WIDTH,
    RIPARIAN_PLANTINGS_TORTUOSITY_FACTOR,
    BIODIV_LIVESTOCK_IMPACT,
)



# The {GHG_LIMITS}, and {GHG_LIMITS_FIELD} settings are mutually exclusive. 
# Here we use a try-except block to set the value of the
# settings if they are not set in the settings.py file.
try:
    from luto.settings import GHG_LIMITS
except ImportError:  
    GHG_LIMITS = None
    
try: 
    from luto.settings import GHG_LIMITS_FIELD
except ImportError: 
    GHG_LIMITS_FIELD == None


# Try-Except to make sure {rasterio} can be loaded under different environment
try:
    import rasterio
except:
    from osgeo import gdal
    import rasterio



###############################################################
# Agricultural economic data.                                                 
###############################################################

# Load the agro-economic data (constructed using dataprep.py).
AGEC_CROPS = pd.read_hdf( os.path.join(INPUT_DIR, 'agec_crops.h5') )
AGEC_LVSTK = pd.read_hdf( os.path.join(INPUT_DIR, 'agec_lvstk.h5') )

#Load greenhouse gas emissions from agriculture
AGGHG_CROPS = pd.read_hdf( os.path.join(INPUT_DIR, 'agGHG_crops.h5') )
AGGHG_LVSTK = pd.read_hdf( os.path.join(INPUT_DIR, 'agGHG_lvstk.h5') )
AGGHG_IRRPAST = pd.read_hdf( os.path.join(INPUT_DIR, 'agGHG_irrpast.h5') )

# Raw transition cost matrix. In AUD/ha and ordered lexicographically.
AG_TMATRIX = np.load(os.path.join(INPUT_DIR, 'ag_tmatrix.npy'))

# Boolean x_mrj matrix with allowed land uses j for each cell r under lm.
EXCLUDE = np.load(os.path.join(INPUT_DIR, 'x_mrj.npy'))



###############################################################
# Miscellaneous parameters.                                                 
###############################################################

# Derive NCELLS (number of spatial cells) from AGEC.
NCELLS, = AGEC_CROPS.index.shape

# The base year, i.e. where year index yr_idx == 0.
YR_CAL_BASE = 2010



###############################################################
# Set up lists of land-uses, commodities etc. 
###############################################################

# Read in lexicographically ordered list of land-uses.
AGRICULTURAL_LANDUSES = pd.read_csv((os.path.join(INPUT_DIR, 'ag_landuses.csv')), header = None)[0].to_list()
NON_AGRICULTURAL_LANDUSES = pd.read_csv((os.path.join(INPUT_DIR, 'non_ag_landuses.csv')), header = None)[0].to_list()

NONAGLU2DESC = dict(zip(range(NON_AGRICULTURAL_LU_BASE_CODE, 
                             NON_AGRICULTURAL_LU_BASE_CODE + len(NON_AGRICULTURAL_LANDUSES)),
                       NON_AGRICULTURAL_LANDUSES))

DESC2NONAGLU = {value: key for key, value in NONAGLU2DESC.items()}

# Get number of land-uses
N_AG_LUS = len(AGRICULTURAL_LANDUSES)
N_NON_AG_LUS = len(NON_AGRICULTURAL_LANDUSES)

# Construct land-use index dictionary (distinct from LU_IDs!)
AGLU2DESC = {i: lu for i, lu in enumerate(AGRICULTURAL_LANDUSES)}
DESC2AGLU = {value: key for key, value in AGLU2DESC.items()}
AGLU2DESC[-1] = 'Non-agricultural land'

# Some useful sub-sets of the land uses.
LU_CROPS = [ lu for lu in AGRICULTURAL_LANDUSES if 'Beef' not in lu
                                                and 'Sheep' not in lu
                                                and 'Dairy' not in lu
                                                and 'Unallocated' not in lu
                                                and 'Non-agricultural' not in lu ]
LU_LVSTK = [ lu for lu in AGRICULTURAL_LANDUSES if 'Beef' in lu
                                                or 'Sheep' in lu
                                                or 'Dairy' in lu ]
LU_UNALL = [ lu for lu in AGRICULTURAL_LANDUSES if 'Unallocated' in lu ]
LU_NATURAL = [
    DESC2AGLU["Beef - natural land"],
    DESC2AGLU["Dairy - natural land"],
    DESC2AGLU["Sheep - natural land"],
    DESC2AGLU["Unallocated - natural land"],
]
LU_MODIFIED_LAND = [DESC2AGLU[lu] for lu in AGRICULTURAL_LANDUSES if DESC2AGLU[lu] not in LU_NATURAL]

LU_CROPS_INDICES = [AGRICULTURAL_LANDUSES.index(lu) for lu in AGRICULTURAL_LANDUSES if lu in LU_CROPS]
LU_LVSTK_INDICES = [AGRICULTURAL_LANDUSES.index(lu) for lu in AGRICULTURAL_LANDUSES if lu in LU_LVSTK]
LU_UNALL_INDICES = [AGRICULTURAL_LANDUSES.index(lu) for lu in AGRICULTURAL_LANDUSES if lu in LU_UNALL]

NON_AG_LU_NATURAL = [ 
    DESC2NONAGLU["Environmental Plantings"],
    DESC2NONAGLU["Riparian Plantings"],
    DESC2NONAGLU["Agroforestry"],
]

# Derive land management types from AGEC.
LANDMANS = {t[1] for t in AGEC_CROPS.columns} # Set comp., unique entries.
LANDMANS = list(LANDMANS) # Turn into list.
LANDMANS.sort() # Ensure lexicographic order.

# Get number of land management types
NLMS = len(LANDMANS)

# List of products. Everything upper case to avoid mistakes.
PR_CROPS = [s.upper() for s in LU_CROPS]
PR_LVSTK = [ s.upper() + ' ' + p
             for s in LU_LVSTK if 'DAIRY' not in s.upper()
             for p in ['LEXP', 'MEAT'] ]
PR_LVSTK += [s.upper() for s in LU_LVSTK if 'DAIRY' in s.upper()]
PR_LVSTK += [s.upper() + ' WOOL' for s in LU_LVSTK if 'SHEEP' in s.upper()]
PRODUCTS = PR_CROPS + PR_LVSTK
PRODUCTS.sort() # Ensure lexicographic order.

# Get number of products
NPRS = len(PRODUCTS)


# Some land-uses map to multiple products -- a dict and matrix to capture this.
# Crops land-uses and crop products are one-one. Livestock is more complicated.
LU2PR_DICT = {key: [key.upper()] if key in LU_CROPS else [] for key in AGRICULTURAL_LANDUSES}
for lu in LU_LVSTK:
    for PR in PR_LVSTK:
        if lu.upper() in PR:
            LU2PR_DICT[lu] = LU2PR_DICT[lu] + [PR]

# A reverse dictionary for convenience.
PR2LU_DICT = {}
for key, val in LU2PR_DICT.items():
    for pr in val:
        PR2LU_DICT[pr] = key

def dict2matrix(d, fromlist, tolist):
    """Return 0-1 matrix mapping 'from-vectors' to 'to-vectors' using dict d."""
    A = np.zeros((len(tolist), len(fromlist)), dtype=np.int8)
    for j, jstr in enumerate(fromlist):
        for istr in d[jstr]:
            i = tolist.index(istr)
            A[i, j] = True
    return A

LU2PR = dict2matrix(LU2PR_DICT, AGRICULTURAL_LANDUSES, PRODUCTS)


# List of commodities. Everything lower case to avoid mistakes.
# Basically collapse 'NATURAL LAND' and 'MODIFIED LAND' products and remove duplicates.
COMMODITIES = { ( s.replace(' - NATURAL LAND', '')
                   .replace(' - MODIFIED LAND', '')
                   .lower() )
                for s in PRODUCTS }
COMMODITIES = list(COMMODITIES)
COMMODITIES.sort()
CM_CROPS = [s for s in COMMODITIES if s in [k.lower() for k in LU_CROPS]]

# Get number of commodities
NCMS = len(COMMODITIES)


# Some commodities map to multiple products -- dict and matrix to capture this.
# Crops commodities and products are one-one. Livestock is more complicated.
CM2PR_DICT = { key.lower(): [key.upper()] if key in CM_CROPS else []
               for key in COMMODITIES }
for key, value in CM2PR_DICT.items():
    if len(key.split())==1:
        head = key.split()[0]
        tail = 0
    else:
        head = key.split()[0]
        tail = key.split()[1]
    for PR in PR_LVSTK:
        if tail==0 and head.upper() in PR:
            CM2PR_DICT[key] = CM2PR_DICT[key] + [PR]
        elif (head.upper()) in PR and (tail.upper() in PR):
            CM2PR_DICT[key] = CM2PR_DICT[key] + [PR]
        else:
            ... # Do nothing, this should be a crop.

PR2CM = dict2matrix(CM2PR_DICT, COMMODITIES, PRODUCTS).T # Note the transpose.



###############################################################
# Agricultural management options data.
###############################################################

# Asparagopsis taxiformis data
asparagopsis_file = os.path.join(INPUT_DIR, '20231101_Bundle_MR.xlsx')
ASPARAGOPSIS_DATA = {}
ASPARAGOPSIS_DATA['Beef - natural land'] = pd.read_excel( asparagopsis_file, sheet_name='MR bundle (ext cattle)', index_col='Year' )
ASPARAGOPSIS_DATA['Beef - modified land'] = pd.read_excel( asparagopsis_file, sheet_name='MR bundle (int cattle)', index_col='Year' )
ASPARAGOPSIS_DATA['Sheep - natural land'] = pd.read_excel( asparagopsis_file, sheet_name='MR bundle (sheep)', index_col='Year' )
ASPARAGOPSIS_DATA['Sheep - modified land'] = ASPARAGOPSIS_DATA['Sheep - natural land']
ASPARAGOPSIS_DATA['Dairy - natural land'] = pd.read_excel( asparagopsis_file, sheet_name='MR bundle (dairy)', index_col='Year' )
ASPARAGOPSIS_DATA['Dairy - modified land'] = ASPARAGOPSIS_DATA["Dairy - natural land"]

# Precision agriculture data
prec_agr_file = os.path.join(INPUT_DIR, '20231101_Bundle_AgTech_NE.xlsx')
PRECISION_AGRICULTURE_DATA = {}
int_cropping_data = pd.read_excel( prec_agr_file, sheet_name='AgTech NE bundle (int cropping)', index_col='Year' )
cropping_data = pd.read_excel( prec_agr_file, sheet_name='AgTech NE bundle (cropping)', index_col='Year' )
horticulture_data = pd.read_excel( prec_agr_file, sheet_name='AgTech NE bundle (horticulture)', index_col='Year' )

for lu in ['Hay', 'Summer cereals', 'Summer legumes', 'Summer oilseeds',
           'Winter cereals', 'Winter legumes', 'Winter oilseeds']:
    # Cropping land uses
    PRECISION_AGRICULTURE_DATA[lu] = cropping_data

for lu in ['Cotton', 'Other non-cereal crops', 'Rice', 'Sugar', 'Vegetables']:
    # Intensive Cropping land uses
    PRECISION_AGRICULTURE_DATA[lu] = int_cropping_data

for lu in ['Apples', 'Citrus', 'Grapes', 'Nuts', 'Pears', 
           'Plantation fruit', 'Stone fruit', 'Tropical stone fruit']:
    # Horticulture land uses
    PRECISION_AGRICULTURE_DATA[lu] = horticulture_data

# Ecological grazing data
eco_grazing_file = os.path.join(INPUT_DIR, '20231107_ECOGRAZE_Bundle.xlsx')
ECOLOGICAL_GRAZING_DATA = {}
ECOLOGICAL_GRAZING_DATA['Beef - modified land'] = pd.read_excel( eco_grazing_file, sheet_name='Ecograze bundle (ext cattle)', index_col='Year' )
ECOLOGICAL_GRAZING_DATA['Sheep - modified land'] = pd.read_excel( eco_grazing_file, sheet_name='Ecograze bundle (sheep)', index_col='Year' )
ECOLOGICAL_GRAZING_DATA['Dairy - modified land'] = pd.read_excel( eco_grazing_file, sheet_name='Ecograze bundle (dairy)', index_col='Year' )

# Load soil carbon data, convert C to CO2e (x 44/12), and average over years
SOIL_CARBON_AVG_T_CO2_HA = pd.read_hdf( os.path.join(INPUT_DIR, 'soil_carbon_t_ha.h5') ).to_numpy(dtype = np.float32) * (44 / 12) / SOC_AMORTISATION



###############################################################
# Non-agricultural data.
###############################################################

# Load environmental plantings economic data
EP_EST_COST_HA = pd.read_hdf( os.path.join(INPUT_DIR, 'ep_est_cost_ha.h5') ).to_numpy(dtype = np.float32)

# Load fire risk data (reduced carbon sequestration by this amount)
fr_df = pd.read_hdf( os.path.join(INPUT_DIR, 'fire_risk.h5') )
fr_dict = {'low': 'FD_RISK_PERC_5TH', 'med': 'FD_RISK_MEDIAN', 'high': 'FD_RISK_PERC_95TH'}
fire_risk = fr_df[fr_dict[FIRE_RISK]]

# Load environmental plantings (block) GHG sequestration (aboveground carbon discounted by RISK_OF_REVERSAL and FIRE_RISK)
ep_df = pd.read_hdf( os.path.join(INPUT_DIR, 'ep_block_avg_t_co2_ha_yr.h5') )
EP_BLOCK_AVG_T_CO2_HA = (
                         ( ep_df.EP_BLOCK_AG_AVG_T_CO2_HA_YR * (fire_risk / 100) * (1 - RISK_OF_REVERSAL) )
                         + ep_df.EP_BLOCK_BG_AVG_T_CO2_HA_YR
                        ).to_numpy(dtype = np.float32)

# Load environmental plantings (belt) GHG sequestration (aboveground carbon discounted by RISK_OF_REVERSAL and FIRE_RISK)
ep_df = pd.read_hdf( os.path.join(INPUT_DIR, 'ep_belt_avg_t_co2_ha_yr.h5') )
EP_BELT_AVG_T_CO2_HA = (
                         ( ep_df.EP_BELT_AG_AVG_T_CO2_HA_YR * (fire_risk / 100) * (1 - RISK_OF_REVERSAL) )
                         + ep_df.EP_BELT_BG_AVG_T_CO2_HA_YR
                        ).to_numpy(dtype = np.float32)

# Load environmental plantings (riparian) GHG sequestration (aboveground carbon discounted by RISK_OF_REVERSAL and FIRE_RISK)
ep_df = pd.read_hdf( os.path.join(INPUT_DIR, 'ep_rip_avg_t_co2_ha_yr.h5') )
EP_RIP_AVG_T_CO2_HA = (
                         ( ep_df.EP_RIP_AG_AVG_T_CO2_HA_YR * (fire_risk / 100) * (1 - RISK_OF_REVERSAL) )
                         + ep_df.EP_RIP_BG_AVG_T_CO2_HA_YR
                        ).to_numpy(dtype = np.float32)


# Agricultural land use to environmental plantings raw transition costs:
AG2EP_TRANSITION_COSTS_HA = np.load( os.path.join(INPUT_DIR, 'ag_to_ep_tmatrix.npy') )  # shape: (28,)

# EP to agricultural land use transition costs:
EP2AG_TRANSITION_COSTS_HA = np.load( os.path.join(INPUT_DIR, 'ep_to_ag_tmatrix.npy') )  # shape: (28,)



###############################################################
# Spatial layers. 
###############################################################

# NLUM mask.
with rasterio.open( os.path.join(INPUT_DIR, 'NLUM_2010-11_mask.tif') ) as rst:
    NLUM_MASK = rst.read(1)

# Actual hectares per cell, including projection corrections.
REAL_AREA = pd.read_hdf(os.path.join(INPUT_DIR, 'real_area.h5')).to_numpy()

# Initial (2010) land-use map, mapped as lexicographic land-use class indices.
LUMAP = pd.read_hdf(os.path.join(INPUT_DIR, 'lumap.h5')).to_numpy()

# Initial (2010) land management map.
LMMAP = pd.read_hdf(os.path.join(INPUT_DIR, 'lmmap.h5')).to_numpy()

# Initial (2010) agricutural management maps - no cells are used for alternative agricultural management options.
# Includes a separate AM map for each agricultural management option, because they can be stacked.
AMMAP_DICT = {am: np.zeros(NCELLS).astype('int8') for am in AG_MANAGEMENTS_TO_LAND_USES}

# Load stream length data in metres of stream per cell
STREAM_LENGTH = pd.read_hdf(os.path.join(INPUT_DIR, 'stream_length_m_cell.h5')).to_numpy()

# Calculate the proportion of the area of each cell within stream buffer (convert REAL_AREA from ha to m2 and divide m2 by m2)
RP_PROPORTION = ( (2 * RIPARIAN_PLANTINGS_BUFFER_WIDTH * STREAM_LENGTH) / (REAL_AREA * 10000) ).astype(np.float32)

# Calculate the length of fencing required for each cell in per hectare terms for riparian plantings
RP_FENCING_LENGTH = ( (2 * RIPARIAN_PLANTINGS_TORTUOSITY_FACTOR * STREAM_LENGTH) / REAL_AREA ).astype(np.float32)



###############################################################
# Masking and spatial coarse graining.                                                 
###############################################################

# Set resfactor multiplier
RESMULT = RESFACTOR ** 2

# Mask out non-agricultural, non-environmental plantings land (i.e., -1) from lumap (True means included cells. Boolean dtype.)
MASK_LU_CODE = -1
LUMASK = LUMAP != MASK_LU_CODE  

# Return combined land-use and resfactor mask
if RESFACTOR > 1:
    
    # Create resfactor mask for spatial coarse-graining.
    rf_mask = NLUM_MASK.copy()
    nonzeroes = np.nonzero(rf_mask)
    rf_mask[::RESFACTOR, ::RESFACTOR] = 0
    resmask = np.where(rf_mask[nonzeroes] == 0, True, False)

    # Superimpose resfactor mask upon land-use map mask (Boolean).
    MASK = LUMASK * resmask
    
elif RESFACTOR == 1:
    MASK = LUMASK
    
else: 
    raise KeyError('RESFACTOR setting invalid')

# Create a mask indices array for subsetting arrays
MINDICES = np.where(MASK)[0].astype(np.int32)


        
###############################################################
# Water data.                                                 
###############################################################

# Water requirements by land use -- LVSTK.
wreq_lvstk_dry = pd.DataFrame()
wreq_lvstk_irr = pd.DataFrame()

# The rj-indexed arrays have zeroes where j is not livestock.
for lu in AGRICULTURAL_LANDUSES:
    if lu in LU_LVSTK:
        # First find out which animal is involved.
        animal, _ = lvs_veg_types(lu)
        # Water requirements per head are for drinking and irrigation.
        wreq_lvstk_dry[lu] = AGEC_LVSTK['WR_DRN', animal]
        wreq_lvstk_irr[lu] = ( AGEC_LVSTK['WR_DRN', animal] + AGEC_LVSTK['WR_IRR', animal] )
    else:
        wreq_lvstk_dry[lu] = 0.0
        wreq_lvstk_irr[lu] = 0.0

# Water requirements by land use -- CROPS.
wreq_crops_irr = pd.DataFrame()

# The rj-indexed arrays have zeroes where j is not a crop.
for lu in AGRICULTURAL_LANDUSES:
    if lu in LU_CROPS:
        wreq_crops_irr[lu] = AGEC_CROPS['WR', 'irr', lu]
    else:
        wreq_crops_irr[lu] = 0.0

# Add together as they have nans where not lvstk/crops
WREQ_DRY_RJ = np.nan_to_num(wreq_lvstk_dry.to_numpy(dtype = np.float32))
WREQ_IRR_RJ = np.nan_to_num(wreq_crops_irr.to_numpy(dtype = np.float32)) + \
              np.nan_to_num(wreq_lvstk_irr.to_numpy(dtype = np.float32))

# Spatially explicit costs of a water licence per ML.
WATER_LICENCE_PRICE = np.nan_to_num( pd.read_hdf(os.path.join(INPUT_DIR, 'water_licence_price.h5')).to_numpy() )

# Spatially explicit costs of water delivery per ML.
WATER_DELIVERY_PRICE = np.nan_to_num( pd.read_hdf(os.path.join(INPUT_DIR, 'water_delivery_price.h5')).to_numpy() )

# River regions.
RIVREG_ID = pd.read_hdf(os.path.join(INPUT_DIR, 'rivreg_id.h5')).to_numpy() # River region ID mapped.
rr = pd.read_hdf(os.path.join(INPUT_DIR, 'rivreg_lut.h5'))
RIVREG_DICT = dict(zip(rr.HR_RIVREG_ID, rr.HR_RIVREG_NAME))   # River region ID to Name lookup table
RIVREG_LIMITS = dict(zip(rr.HR_RIVREG_ID, rr.WATER_YIELD_HIST_BASELINE_ML))   # River region ID and water use limits

# Drainage divisions
DRAINDIV_ID = pd.read_hdf(os.path.join(INPUT_DIR, 'draindiv_id.h5')).to_numpy() # Drainage div ID mapped.
dd = pd.read_hdf(os.path.join(INPUT_DIR, 'draindiv_lut.h5'))
DRAINDIV_DICT = dict(zip(dd.HR_DRAINDIV_ID, dd.HR_DRAINDIV_NAME))   # Drainage div ID to Name lookup table
DRAINDIV_LIMITS = dict(zip(dd.HR_DRAINDIV_ID, dd.WATER_YIELD_HIST_BASELINE_ML))   # Drainage div ID and water use limits

# Water yields -- run off from a cell into catchment by deep-rooted, shallow-rooted, and natural vegetation types
water_yield_base = pd.read_hdf(os.path.join( INPUT_DIR, 'water_yield_baselines.h5' ))
# WATER_YIELD_BASE_DR = water_yield_base['WATER_YIELD_HIST_DR_ML_HA'].to_numpy(dtype = np.float32)
WATER_YIELD_BASE_SR = water_yield_base['WATER_YIELD_HIST_SR_ML_HA'].to_numpy(dtype = np.float32)
WATER_YIELD_BASE = water_yield_base['WATER_YIELD_HIST_BASELINE_ML_HA'].to_numpy(dtype = np.float32)


fname_dr = os.path.join(INPUT_DIR, 'water_yield_ssp' + SSP + '_2010-2100_dr_ml_ha.h5')
fname_sr = os.path.join(INPUT_DIR, 'water_yield_ssp' + SSP + '_2010-2100_sr_ml_ha.h5')

# wy_dr_file = h5py.File(fname_dr, 'r')
# wy_sr_file = h5py.File(fname_sr, 'r')

# Water yields for current year -- placeholder slice for year zero. ############### Better to slice off a year as the file is >2 GB  TODO
# WATER_YIELD_NUNC_DR = wy_dr_file[list(wy_dr_file.keys())[0]][0]                   # This might go in the simulation module where year is specified to save loading into memory
# WATER_YIELD_NUNC_SR = wy_sr_file[list(wy_sr_file.keys())[0]][0]



###############################################################
# Carbon sequestration by trees data.
###############################################################

# Load the remnant vegetation carbon data.
rem_veg = pd.read_hdf(os.path.join(INPUT_DIR, 'natural_land_t_co2_ha.h5')).to_numpy(dtype = np.float32)
rem_veg = np.squeeze(rem_veg) # Remove extraneous extra dimension

# Discount by fire risk.
NATURAL_LAND_T_CO2_HA = rem_veg * (fire_risk.to_numpy() / 100) 



###############################################################
# Climate change impact data.
###############################################################

CLIMATE_CHANGE_IMPACT = pd.read_hdf(os.path.join(INPUT_DIR, 'climate_change_impacts_' + RCP + '_CO2_FERT_' + CO2_FERT.upper() + '.h5'))



###############################################################
# Livestock related data.
###############################################################

FEED_REQ = np.nan_to_num( pd.read_hdf(os.path.join(INPUT_DIR, 'feed_req.h5')).to_numpy() )
PASTURE_KG_DM_HA = pd.read_hdf(os.path.join(INPUT_DIR, 'pasture_kg_dm_ha.h5')).to_numpy()
SAFE_PUR_NATL = pd.read_hdf(os.path.join(INPUT_DIR, 'safe_pur_natl.h5')).to_numpy()
SAFE_PUR_MODL = pd.read_hdf(os.path.join(INPUT_DIR, 'safe_pur_modl.h5')).to_numpy()



###############################################################
# Productivity data.
###############################################################

# Yield increases.
fpath = os.path.join(INPUT_DIR, "yieldincreases_bau2022.csv")
BAU_PROD_INCR = pd.read_csv(fpath, header = [0,1]).astype(np.float32)



###############################################################
# Demand data.
###############################################################

# Load demand data (actual production (tonnes, ML) by commodity) - from demand model     
dd = pd.read_hdf(os.path.join(INPUT_DIR, 'demand_projections.h5') )

# Convert eggs from count to tonnes, assuming each egg weighs 60g
mask = dd.index.get_level_values(7) == 'eggs'
dd.loc[:,:,:,:,:,:,:,mask] = dd.loc[:,:,:,:,:,:,:,mask] * 60 / 1000 / 1000 

# Select the demand scenario (returns commodity x year dataframe) - includes off-land commodities
DEMAND_DATA = dd.loc[(SCENARIO, DIET_DOM, DIET_GLOB, CONVERGENCE, IMPORT_TREND, WASTE, FEED_EFFICIENCY)].copy()

# Remove off-land commodities
DEMAND_C = DEMAND_DATA.loc[DEMAND_DATA.query("COMMODITY not in ['pork', 'chicken', 'eggs', 'aquaculture']").index, 'PRODUCTION'].copy()

# Convert to numpy array of shape (91, 26)
DEMAND_C = DEMAND_C.to_numpy(dtype = np.float32).T



###############################################################
# GHG targets data.
###############################################################

# If GHG_LIMITS_TYPE == 'file' then import the Excel spreadsheet and import the results to a python dictionary {year: target (tCO2e), ...}
if GHG_LIMITS_TYPE == 'file':
    GHG_TARGETS = pd.read_excel(os.path.join(INPUT_DIR, 'GHG_targets.xlsx'), sheet_name = 'Data', index_col = 'YEAR')
    GHG_TARGETS = GHG_TARGETS[GHG_LIMITS].to_dict()

# If GHG_LIMITS_TYPE == 'dict' then import the Excel spreadsheet and import the results to a python dictionary {year: target (tCO2e), ...}
elif GHG_LIMITS_TYPE == 'dict':
    
    # Create a dictionary to hold the GHG target data
    GHG_TARGETS = {} # pd.DataFrame(columns = ['TOTAL_GHG_TCO2E'])
    
    # # Create linear function f and interpolate
    f = interp1d(list(GHG_LIMITS.keys()), list(GHG_LIMITS.values()), kind = 'linear', fill_value = 'extrapolate')
    keys = range(2010, 2101)
    values = f(yr)
    GHG_TARGETS = dict(zip(keys, values))
 
    
 
###############################################################
# Savanna burning data.
###############################################################

SAVANNA_BURNING = pd.read_hdf(os.path.join(INPUT_DIR, 'cell_savanna_burning.h5') )
 
    
 
###############################################################
# Biodiversity data.
###############################################################
"""
Kunming-Montreal Biodiversity Framework Target 2: Restore 30% of all Degraded Ecosystems
Ensure that by 2030 at least 30 per cent of areas of degraded terrestrial, inland water, and coastal and marine ecosystems are under effective restoration, in order to enhance biodiversity and ecosystem functions and services, ecological integrity and connectivity.
"""
# Load biodiversity data
biodiv_priorities = pd.read_hdf(os.path.join(INPUT_DIR, 'biodiv_priorities.h5') )

# Get the Zonation output score between 0 and 1
BIODIV_SCORE_RAW = biodiv_priorities['BIODIV_PRIORITY_SSP' + SSP].to_numpy(dtype = np.float32)

# Get the natural area connectivity score between 0 and 1 (1 is highly connected, 0 is not connected)
conn_score = biodiv_priorities['NATURAL_AREA_CONNECTIVITY'].to_numpy(dtype = np.float32)

# Calculate weighted biodiversity score
BIODIV_SCORE_WEIGHTED = BIODIV_SCORE_RAW - (BIODIV_SCORE_RAW * (1 - conn_score) * CONNECTIVITY_WEIGHTING)

# Calculate total biodiversity target score as the sum of biodiv raw score over the study area
TOTAL_BIODIV_TARGET_SCORE = ( 
                              np.isin(LUMAP, 23) * BIODIV_SCORE_RAW * REAL_AREA +                                                   # Biodiversity value of Unallocated - natural land 
                              np.isin(LUMAP, [2, 6, 15]) * BIODIV_SCORE_RAW * (1 - BIODIV_LIVESTOCK_IMPACT) * REAL_AREA +           # Biodiversity value of livestock on natural land 
                              np.isin(LUMAP, [2, 6, 15]) * BIODIV_SCORE_RAW * BIODIV_LIVESTOCK_IMPACT * BIODIV_TARGET * REAL_AREA + # Add 30% improvement to the degraded part of livestock on natural land
                              np.isin(LUMAP, LU_MODIFIED_LAND) * BIODIV_SCORE_RAW * BIODIV_TARGET * REAL_AREA                       # Add 30% improvement to modified land
                            ).sum() 

<|MERGE_RESOLUTION|>--- conflicted
+++ resolved
@@ -1,598 +1,593 @@
-# Copyright 2022 Fjalar J. de Haan and Brett A. Bryan at Deakin University
-#
-# This file is part of LUTO 2.0.
-# 
-# LUTO 2.0 is free software: you can redistribute it and/or modify it under the
-# terms of the GNU General Public License as published by the Free Software
-# Foundation, either version 3 of the License, or (at your option) any later
-# version.
-# 
-# LUTO 2.0 is distributed in the hope that it will be useful, but WITHOUT ANY
-# WARRANTY; without even the implied warranty of MERCHANTABILITY or FITNESS FOR
-# A PARTICULAR PURPOSE. See the GNU General Public License for more details.
-# 
-# You should have received a copy of the GNU General Public License along with
-# LUTO 2.0. If not, see <https://www.gnu.org/licenses/>. 
-
-
-import os
-
-import pandas as pd
-import numpy as np
-from scipy.interpolate import interp1d
-from luto.economics.agricultural.quantity import lvs_veg_types
-from luto.ag_managements import AG_MANAGEMENTS_TO_LAND_USES
-
-from luto.settings import (
-    INPUT_DIR, 
-    RESFACTOR, 
-    CO2_FERT, 
-    SOC_AMORTISATION, 
-    NON_AGRICULTURAL_LU_BASE_CODE, 
-    RISK_OF_REVERSAL, 
-    FIRE_RISK, 
-<<<<<<< HEAD
-=======
-    GHG_LIMITS_TYPE, 
-    GHG_LIMITS, 
->>>>>>> 34b10895
-    CONNECTIVITY_WEIGHTING, 
-    BIODIV_TARGET, 
-    SSP, 
-    RCP, 
-    SCENARIO, 
-    DIET_DOM, 
-    DIET_GLOB, 
-    CONVERGENCE, 
-    IMPORT_TREND, 
-    WASTE, 
-    FEED_EFFICIENCY, 
-    GHG_LIMITS_TYPE,
-    RIPARIAN_PLANTINGS_BUFFER_WIDTH,
-    RIPARIAN_PLANTINGS_TORTUOSITY_FACTOR,
-    BIODIV_LIVESTOCK_IMPACT,
-)
-
-
-
-# The {GHG_LIMITS}, and {GHG_LIMITS_FIELD} settings are mutually exclusive. 
-# Here we use a try-except block to set the value of the
-# settings if they are not set in the settings.py file.
-try:
-    from luto.settings import GHG_LIMITS
-except ImportError:  
-    GHG_LIMITS = None
-    
-try: 
-    from luto.settings import GHG_LIMITS_FIELD
-except ImportError: 
-    GHG_LIMITS_FIELD == None
-
-
-# Try-Except to make sure {rasterio} can be loaded under different environment
-try:
-    import rasterio
-except:
-    from osgeo import gdal
-    import rasterio
-
-
-
-###############################################################
-# Agricultural economic data.                                                 
-###############################################################
-
-# Load the agro-economic data (constructed using dataprep.py).
-AGEC_CROPS = pd.read_hdf( os.path.join(INPUT_DIR, 'agec_crops.h5') )
-AGEC_LVSTK = pd.read_hdf( os.path.join(INPUT_DIR, 'agec_lvstk.h5') )
-
-#Load greenhouse gas emissions from agriculture
-AGGHG_CROPS = pd.read_hdf( os.path.join(INPUT_DIR, 'agGHG_crops.h5') )
-AGGHG_LVSTK = pd.read_hdf( os.path.join(INPUT_DIR, 'agGHG_lvstk.h5') )
-AGGHG_IRRPAST = pd.read_hdf( os.path.join(INPUT_DIR, 'agGHG_irrpast.h5') )
-
-# Raw transition cost matrix. In AUD/ha and ordered lexicographically.
-AG_TMATRIX = np.load(os.path.join(INPUT_DIR, 'ag_tmatrix.npy'))
-
-# Boolean x_mrj matrix with allowed land uses j for each cell r under lm.
-EXCLUDE = np.load(os.path.join(INPUT_DIR, 'x_mrj.npy'))
-
-
-
-###############################################################
-# Miscellaneous parameters.                                                 
-###############################################################
-
-# Derive NCELLS (number of spatial cells) from AGEC.
-NCELLS, = AGEC_CROPS.index.shape
-
-# The base year, i.e. where year index yr_idx == 0.
-YR_CAL_BASE = 2010
-
-
-
-###############################################################
-# Set up lists of land-uses, commodities etc. 
-###############################################################
-
-# Read in lexicographically ordered list of land-uses.
-AGRICULTURAL_LANDUSES = pd.read_csv((os.path.join(INPUT_DIR, 'ag_landuses.csv')), header = None)[0].to_list()
-NON_AGRICULTURAL_LANDUSES = pd.read_csv((os.path.join(INPUT_DIR, 'non_ag_landuses.csv')), header = None)[0].to_list()
-
-NONAGLU2DESC = dict(zip(range(NON_AGRICULTURAL_LU_BASE_CODE, 
-                             NON_AGRICULTURAL_LU_BASE_CODE + len(NON_AGRICULTURAL_LANDUSES)),
-                       NON_AGRICULTURAL_LANDUSES))
-
-DESC2NONAGLU = {value: key for key, value in NONAGLU2DESC.items()}
-
-# Get number of land-uses
-N_AG_LUS = len(AGRICULTURAL_LANDUSES)
-N_NON_AG_LUS = len(NON_AGRICULTURAL_LANDUSES)
-
-# Construct land-use index dictionary (distinct from LU_IDs!)
-AGLU2DESC = {i: lu for i, lu in enumerate(AGRICULTURAL_LANDUSES)}
-DESC2AGLU = {value: key for key, value in AGLU2DESC.items()}
-AGLU2DESC[-1] = 'Non-agricultural land'
-
-# Some useful sub-sets of the land uses.
-LU_CROPS = [ lu for lu in AGRICULTURAL_LANDUSES if 'Beef' not in lu
-                                                and 'Sheep' not in lu
-                                                and 'Dairy' not in lu
-                                                and 'Unallocated' not in lu
-                                                and 'Non-agricultural' not in lu ]
-LU_LVSTK = [ lu for lu in AGRICULTURAL_LANDUSES if 'Beef' in lu
-                                                or 'Sheep' in lu
-                                                or 'Dairy' in lu ]
-LU_UNALL = [ lu for lu in AGRICULTURAL_LANDUSES if 'Unallocated' in lu ]
-LU_NATURAL = [
-    DESC2AGLU["Beef - natural land"],
-    DESC2AGLU["Dairy - natural land"],
-    DESC2AGLU["Sheep - natural land"],
-    DESC2AGLU["Unallocated - natural land"],
-]
-LU_MODIFIED_LAND = [DESC2AGLU[lu] for lu in AGRICULTURAL_LANDUSES if DESC2AGLU[lu] not in LU_NATURAL]
-
-LU_CROPS_INDICES = [AGRICULTURAL_LANDUSES.index(lu) for lu in AGRICULTURAL_LANDUSES if lu in LU_CROPS]
-LU_LVSTK_INDICES = [AGRICULTURAL_LANDUSES.index(lu) for lu in AGRICULTURAL_LANDUSES if lu in LU_LVSTK]
-LU_UNALL_INDICES = [AGRICULTURAL_LANDUSES.index(lu) for lu in AGRICULTURAL_LANDUSES if lu in LU_UNALL]
-
-NON_AG_LU_NATURAL = [ 
-    DESC2NONAGLU["Environmental Plantings"],
-    DESC2NONAGLU["Riparian Plantings"],
-    DESC2NONAGLU["Agroforestry"],
-]
-
-# Derive land management types from AGEC.
-LANDMANS = {t[1] for t in AGEC_CROPS.columns} # Set comp., unique entries.
-LANDMANS = list(LANDMANS) # Turn into list.
-LANDMANS.sort() # Ensure lexicographic order.
-
-# Get number of land management types
-NLMS = len(LANDMANS)
-
-# List of products. Everything upper case to avoid mistakes.
-PR_CROPS = [s.upper() for s in LU_CROPS]
-PR_LVSTK = [ s.upper() + ' ' + p
-             for s in LU_LVSTK if 'DAIRY' not in s.upper()
-             for p in ['LEXP', 'MEAT'] ]
-PR_LVSTK += [s.upper() for s in LU_LVSTK if 'DAIRY' in s.upper()]
-PR_LVSTK += [s.upper() + ' WOOL' for s in LU_LVSTK if 'SHEEP' in s.upper()]
-PRODUCTS = PR_CROPS + PR_LVSTK
-PRODUCTS.sort() # Ensure lexicographic order.
-
-# Get number of products
-NPRS = len(PRODUCTS)
-
-
-# Some land-uses map to multiple products -- a dict and matrix to capture this.
-# Crops land-uses and crop products are one-one. Livestock is more complicated.
-LU2PR_DICT = {key: [key.upper()] if key in LU_CROPS else [] for key in AGRICULTURAL_LANDUSES}
-for lu in LU_LVSTK:
-    for PR in PR_LVSTK:
-        if lu.upper() in PR:
-            LU2PR_DICT[lu] = LU2PR_DICT[lu] + [PR]
-
-# A reverse dictionary for convenience.
-PR2LU_DICT = {}
-for key, val in LU2PR_DICT.items():
-    for pr in val:
-        PR2LU_DICT[pr] = key
-
-def dict2matrix(d, fromlist, tolist):
-    """Return 0-1 matrix mapping 'from-vectors' to 'to-vectors' using dict d."""
-    A = np.zeros((len(tolist), len(fromlist)), dtype=np.int8)
-    for j, jstr in enumerate(fromlist):
-        for istr in d[jstr]:
-            i = tolist.index(istr)
-            A[i, j] = True
-    return A
-
-LU2PR = dict2matrix(LU2PR_DICT, AGRICULTURAL_LANDUSES, PRODUCTS)
-
-
-# List of commodities. Everything lower case to avoid mistakes.
-# Basically collapse 'NATURAL LAND' and 'MODIFIED LAND' products and remove duplicates.
-COMMODITIES = { ( s.replace(' - NATURAL LAND', '')
-                   .replace(' - MODIFIED LAND', '')
-                   .lower() )
-                for s in PRODUCTS }
-COMMODITIES = list(COMMODITIES)
-COMMODITIES.sort()
-CM_CROPS = [s for s in COMMODITIES if s in [k.lower() for k in LU_CROPS]]
-
-# Get number of commodities
-NCMS = len(COMMODITIES)
-
-
-# Some commodities map to multiple products -- dict and matrix to capture this.
-# Crops commodities and products are one-one. Livestock is more complicated.
-CM2PR_DICT = { key.lower(): [key.upper()] if key in CM_CROPS else []
-               for key in COMMODITIES }
-for key, value in CM2PR_DICT.items():
-    if len(key.split())==1:
-        head = key.split()[0]
-        tail = 0
-    else:
-        head = key.split()[0]
-        tail = key.split()[1]
-    for PR in PR_LVSTK:
-        if tail==0 and head.upper() in PR:
-            CM2PR_DICT[key] = CM2PR_DICT[key] + [PR]
-        elif (head.upper()) in PR and (tail.upper() in PR):
-            CM2PR_DICT[key] = CM2PR_DICT[key] + [PR]
-        else:
-            ... # Do nothing, this should be a crop.
-
-PR2CM = dict2matrix(CM2PR_DICT, COMMODITIES, PRODUCTS).T # Note the transpose.
-
-
-
-###############################################################
-# Agricultural management options data.
-###############################################################
-
-# Asparagopsis taxiformis data
-asparagopsis_file = os.path.join(INPUT_DIR, '20231101_Bundle_MR.xlsx')
-ASPARAGOPSIS_DATA = {}
-ASPARAGOPSIS_DATA['Beef - natural land'] = pd.read_excel( asparagopsis_file, sheet_name='MR bundle (ext cattle)', index_col='Year' )
-ASPARAGOPSIS_DATA['Beef - modified land'] = pd.read_excel( asparagopsis_file, sheet_name='MR bundle (int cattle)', index_col='Year' )
-ASPARAGOPSIS_DATA['Sheep - natural land'] = pd.read_excel( asparagopsis_file, sheet_name='MR bundle (sheep)', index_col='Year' )
-ASPARAGOPSIS_DATA['Sheep - modified land'] = ASPARAGOPSIS_DATA['Sheep - natural land']
-ASPARAGOPSIS_DATA['Dairy - natural land'] = pd.read_excel( asparagopsis_file, sheet_name='MR bundle (dairy)', index_col='Year' )
-ASPARAGOPSIS_DATA['Dairy - modified land'] = ASPARAGOPSIS_DATA["Dairy - natural land"]
-
-# Precision agriculture data
-prec_agr_file = os.path.join(INPUT_DIR, '20231101_Bundle_AgTech_NE.xlsx')
-PRECISION_AGRICULTURE_DATA = {}
-int_cropping_data = pd.read_excel( prec_agr_file, sheet_name='AgTech NE bundle (int cropping)', index_col='Year' )
-cropping_data = pd.read_excel( prec_agr_file, sheet_name='AgTech NE bundle (cropping)', index_col='Year' )
-horticulture_data = pd.read_excel( prec_agr_file, sheet_name='AgTech NE bundle (horticulture)', index_col='Year' )
-
-for lu in ['Hay', 'Summer cereals', 'Summer legumes', 'Summer oilseeds',
-           'Winter cereals', 'Winter legumes', 'Winter oilseeds']:
-    # Cropping land uses
-    PRECISION_AGRICULTURE_DATA[lu] = cropping_data
-
-for lu in ['Cotton', 'Other non-cereal crops', 'Rice', 'Sugar', 'Vegetables']:
-    # Intensive Cropping land uses
-    PRECISION_AGRICULTURE_DATA[lu] = int_cropping_data
-
-for lu in ['Apples', 'Citrus', 'Grapes', 'Nuts', 'Pears', 
-           'Plantation fruit', 'Stone fruit', 'Tropical stone fruit']:
-    # Horticulture land uses
-    PRECISION_AGRICULTURE_DATA[lu] = horticulture_data
-
-# Ecological grazing data
-eco_grazing_file = os.path.join(INPUT_DIR, '20231107_ECOGRAZE_Bundle.xlsx')
-ECOLOGICAL_GRAZING_DATA = {}
-ECOLOGICAL_GRAZING_DATA['Beef - modified land'] = pd.read_excel( eco_grazing_file, sheet_name='Ecograze bundle (ext cattle)', index_col='Year' )
-ECOLOGICAL_GRAZING_DATA['Sheep - modified land'] = pd.read_excel( eco_grazing_file, sheet_name='Ecograze bundle (sheep)', index_col='Year' )
-ECOLOGICAL_GRAZING_DATA['Dairy - modified land'] = pd.read_excel( eco_grazing_file, sheet_name='Ecograze bundle (dairy)', index_col='Year' )
-
-# Load soil carbon data, convert C to CO2e (x 44/12), and average over years
-SOIL_CARBON_AVG_T_CO2_HA = pd.read_hdf( os.path.join(INPUT_DIR, 'soil_carbon_t_ha.h5') ).to_numpy(dtype = np.float32) * (44 / 12) / SOC_AMORTISATION
-
-
-
-###############################################################
-# Non-agricultural data.
-###############################################################
-
-# Load environmental plantings economic data
-EP_EST_COST_HA = pd.read_hdf( os.path.join(INPUT_DIR, 'ep_est_cost_ha.h5') ).to_numpy(dtype = np.float32)
-
-# Load fire risk data (reduced carbon sequestration by this amount)
-fr_df = pd.read_hdf( os.path.join(INPUT_DIR, 'fire_risk.h5') )
-fr_dict = {'low': 'FD_RISK_PERC_5TH', 'med': 'FD_RISK_MEDIAN', 'high': 'FD_RISK_PERC_95TH'}
-fire_risk = fr_df[fr_dict[FIRE_RISK]]
-
-# Load environmental plantings (block) GHG sequestration (aboveground carbon discounted by RISK_OF_REVERSAL and FIRE_RISK)
-ep_df = pd.read_hdf( os.path.join(INPUT_DIR, 'ep_block_avg_t_co2_ha_yr.h5') )
-EP_BLOCK_AVG_T_CO2_HA = (
-                         ( ep_df.EP_BLOCK_AG_AVG_T_CO2_HA_YR * (fire_risk / 100) * (1 - RISK_OF_REVERSAL) )
-                         + ep_df.EP_BLOCK_BG_AVG_T_CO2_HA_YR
-                        ).to_numpy(dtype = np.float32)
-
-# Load environmental plantings (belt) GHG sequestration (aboveground carbon discounted by RISK_OF_REVERSAL and FIRE_RISK)
-ep_df = pd.read_hdf( os.path.join(INPUT_DIR, 'ep_belt_avg_t_co2_ha_yr.h5') )
-EP_BELT_AVG_T_CO2_HA = (
-                         ( ep_df.EP_BELT_AG_AVG_T_CO2_HA_YR * (fire_risk / 100) * (1 - RISK_OF_REVERSAL) )
-                         + ep_df.EP_BELT_BG_AVG_T_CO2_HA_YR
-                        ).to_numpy(dtype = np.float32)
-
-# Load environmental plantings (riparian) GHG sequestration (aboveground carbon discounted by RISK_OF_REVERSAL and FIRE_RISK)
-ep_df = pd.read_hdf( os.path.join(INPUT_DIR, 'ep_rip_avg_t_co2_ha_yr.h5') )
-EP_RIP_AVG_T_CO2_HA = (
-                         ( ep_df.EP_RIP_AG_AVG_T_CO2_HA_YR * (fire_risk / 100) * (1 - RISK_OF_REVERSAL) )
-                         + ep_df.EP_RIP_BG_AVG_T_CO2_HA_YR
-                        ).to_numpy(dtype = np.float32)
-
-
-# Agricultural land use to environmental plantings raw transition costs:
-AG2EP_TRANSITION_COSTS_HA = np.load( os.path.join(INPUT_DIR, 'ag_to_ep_tmatrix.npy') )  # shape: (28,)
-
-# EP to agricultural land use transition costs:
-EP2AG_TRANSITION_COSTS_HA = np.load( os.path.join(INPUT_DIR, 'ep_to_ag_tmatrix.npy') )  # shape: (28,)
-
-
-
-###############################################################
-# Spatial layers. 
-###############################################################
-
-# NLUM mask.
-with rasterio.open( os.path.join(INPUT_DIR, 'NLUM_2010-11_mask.tif') ) as rst:
-    NLUM_MASK = rst.read(1)
-
-# Actual hectares per cell, including projection corrections.
-REAL_AREA = pd.read_hdf(os.path.join(INPUT_DIR, 'real_area.h5')).to_numpy()
-
-# Initial (2010) land-use map, mapped as lexicographic land-use class indices.
-LUMAP = pd.read_hdf(os.path.join(INPUT_DIR, 'lumap.h5')).to_numpy()
-
-# Initial (2010) land management map.
-LMMAP = pd.read_hdf(os.path.join(INPUT_DIR, 'lmmap.h5')).to_numpy()
-
-# Initial (2010) agricutural management maps - no cells are used for alternative agricultural management options.
-# Includes a separate AM map for each agricultural management option, because they can be stacked.
-AMMAP_DICT = {am: np.zeros(NCELLS).astype('int8') for am in AG_MANAGEMENTS_TO_LAND_USES}
-
-# Load stream length data in metres of stream per cell
-STREAM_LENGTH = pd.read_hdf(os.path.join(INPUT_DIR, 'stream_length_m_cell.h5')).to_numpy()
-
-# Calculate the proportion of the area of each cell within stream buffer (convert REAL_AREA from ha to m2 and divide m2 by m2)
-RP_PROPORTION = ( (2 * RIPARIAN_PLANTINGS_BUFFER_WIDTH * STREAM_LENGTH) / (REAL_AREA * 10000) ).astype(np.float32)
-
-# Calculate the length of fencing required for each cell in per hectare terms for riparian plantings
-RP_FENCING_LENGTH = ( (2 * RIPARIAN_PLANTINGS_TORTUOSITY_FACTOR * STREAM_LENGTH) / REAL_AREA ).astype(np.float32)
-
-
-
-###############################################################
-# Masking and spatial coarse graining.                                                 
-###############################################################
-
-# Set resfactor multiplier
-RESMULT = RESFACTOR ** 2
-
-# Mask out non-agricultural, non-environmental plantings land (i.e., -1) from lumap (True means included cells. Boolean dtype.)
-MASK_LU_CODE = -1
-LUMASK = LUMAP != MASK_LU_CODE  
-
-# Return combined land-use and resfactor mask
-if RESFACTOR > 1:
-    
-    # Create resfactor mask for spatial coarse-graining.
-    rf_mask = NLUM_MASK.copy()
-    nonzeroes = np.nonzero(rf_mask)
-    rf_mask[::RESFACTOR, ::RESFACTOR] = 0
-    resmask = np.where(rf_mask[nonzeroes] == 0, True, False)
-
-    # Superimpose resfactor mask upon land-use map mask (Boolean).
-    MASK = LUMASK * resmask
-    
-elif RESFACTOR == 1:
-    MASK = LUMASK
-    
-else: 
-    raise KeyError('RESFACTOR setting invalid')
-
-# Create a mask indices array for subsetting arrays
-MINDICES = np.where(MASK)[0].astype(np.int32)
-
-
-        
-###############################################################
-# Water data.                                                 
-###############################################################
-
-# Water requirements by land use -- LVSTK.
-wreq_lvstk_dry = pd.DataFrame()
-wreq_lvstk_irr = pd.DataFrame()
-
-# The rj-indexed arrays have zeroes where j is not livestock.
-for lu in AGRICULTURAL_LANDUSES:
-    if lu in LU_LVSTK:
-        # First find out which animal is involved.
-        animal, _ = lvs_veg_types(lu)
-        # Water requirements per head are for drinking and irrigation.
-        wreq_lvstk_dry[lu] = AGEC_LVSTK['WR_DRN', animal]
-        wreq_lvstk_irr[lu] = ( AGEC_LVSTK['WR_DRN', animal] + AGEC_LVSTK['WR_IRR', animal] )
-    else:
-        wreq_lvstk_dry[lu] = 0.0
-        wreq_lvstk_irr[lu] = 0.0
-
-# Water requirements by land use -- CROPS.
-wreq_crops_irr = pd.DataFrame()
-
-# The rj-indexed arrays have zeroes where j is not a crop.
-for lu in AGRICULTURAL_LANDUSES:
-    if lu in LU_CROPS:
-        wreq_crops_irr[lu] = AGEC_CROPS['WR', 'irr', lu]
-    else:
-        wreq_crops_irr[lu] = 0.0
-
-# Add together as they have nans where not lvstk/crops
-WREQ_DRY_RJ = np.nan_to_num(wreq_lvstk_dry.to_numpy(dtype = np.float32))
-WREQ_IRR_RJ = np.nan_to_num(wreq_crops_irr.to_numpy(dtype = np.float32)) + \
-              np.nan_to_num(wreq_lvstk_irr.to_numpy(dtype = np.float32))
-
-# Spatially explicit costs of a water licence per ML.
-WATER_LICENCE_PRICE = np.nan_to_num( pd.read_hdf(os.path.join(INPUT_DIR, 'water_licence_price.h5')).to_numpy() )
-
-# Spatially explicit costs of water delivery per ML.
-WATER_DELIVERY_PRICE = np.nan_to_num( pd.read_hdf(os.path.join(INPUT_DIR, 'water_delivery_price.h5')).to_numpy() )
-
-# River regions.
-RIVREG_ID = pd.read_hdf(os.path.join(INPUT_DIR, 'rivreg_id.h5')).to_numpy() # River region ID mapped.
-rr = pd.read_hdf(os.path.join(INPUT_DIR, 'rivreg_lut.h5'))
-RIVREG_DICT = dict(zip(rr.HR_RIVREG_ID, rr.HR_RIVREG_NAME))   # River region ID to Name lookup table
-RIVREG_LIMITS = dict(zip(rr.HR_RIVREG_ID, rr.WATER_YIELD_HIST_BASELINE_ML))   # River region ID and water use limits
-
-# Drainage divisions
-DRAINDIV_ID = pd.read_hdf(os.path.join(INPUT_DIR, 'draindiv_id.h5')).to_numpy() # Drainage div ID mapped.
-dd = pd.read_hdf(os.path.join(INPUT_DIR, 'draindiv_lut.h5'))
-DRAINDIV_DICT = dict(zip(dd.HR_DRAINDIV_ID, dd.HR_DRAINDIV_NAME))   # Drainage div ID to Name lookup table
-DRAINDIV_LIMITS = dict(zip(dd.HR_DRAINDIV_ID, dd.WATER_YIELD_HIST_BASELINE_ML))   # Drainage div ID and water use limits
-
-# Water yields -- run off from a cell into catchment by deep-rooted, shallow-rooted, and natural vegetation types
-water_yield_base = pd.read_hdf(os.path.join( INPUT_DIR, 'water_yield_baselines.h5' ))
-# WATER_YIELD_BASE_DR = water_yield_base['WATER_YIELD_HIST_DR_ML_HA'].to_numpy(dtype = np.float32)
-WATER_YIELD_BASE_SR = water_yield_base['WATER_YIELD_HIST_SR_ML_HA'].to_numpy(dtype = np.float32)
-WATER_YIELD_BASE = water_yield_base['WATER_YIELD_HIST_BASELINE_ML_HA'].to_numpy(dtype = np.float32)
-
-
-fname_dr = os.path.join(INPUT_DIR, 'water_yield_ssp' + SSP + '_2010-2100_dr_ml_ha.h5')
-fname_sr = os.path.join(INPUT_DIR, 'water_yield_ssp' + SSP + '_2010-2100_sr_ml_ha.h5')
-
-# wy_dr_file = h5py.File(fname_dr, 'r')
-# wy_sr_file = h5py.File(fname_sr, 'r')
-
-# Water yields for current year -- placeholder slice for year zero. ############### Better to slice off a year as the file is >2 GB  TODO
-# WATER_YIELD_NUNC_DR = wy_dr_file[list(wy_dr_file.keys())[0]][0]                   # This might go in the simulation module where year is specified to save loading into memory
-# WATER_YIELD_NUNC_SR = wy_sr_file[list(wy_sr_file.keys())[0]][0]
-
-
-
-###############################################################
-# Carbon sequestration by trees data.
-###############################################################
-
-# Load the remnant vegetation carbon data.
-rem_veg = pd.read_hdf(os.path.join(INPUT_DIR, 'natural_land_t_co2_ha.h5')).to_numpy(dtype = np.float32)
-rem_veg = np.squeeze(rem_veg) # Remove extraneous extra dimension
-
-# Discount by fire risk.
-NATURAL_LAND_T_CO2_HA = rem_veg * (fire_risk.to_numpy() / 100) 
-
-
-
-###############################################################
-# Climate change impact data.
-###############################################################
-
-CLIMATE_CHANGE_IMPACT = pd.read_hdf(os.path.join(INPUT_DIR, 'climate_change_impacts_' + RCP + '_CO2_FERT_' + CO2_FERT.upper() + '.h5'))
-
-
-
-###############################################################
-# Livestock related data.
-###############################################################
-
-FEED_REQ = np.nan_to_num( pd.read_hdf(os.path.join(INPUT_DIR, 'feed_req.h5')).to_numpy() )
-PASTURE_KG_DM_HA = pd.read_hdf(os.path.join(INPUT_DIR, 'pasture_kg_dm_ha.h5')).to_numpy()
-SAFE_PUR_NATL = pd.read_hdf(os.path.join(INPUT_DIR, 'safe_pur_natl.h5')).to_numpy()
-SAFE_PUR_MODL = pd.read_hdf(os.path.join(INPUT_DIR, 'safe_pur_modl.h5')).to_numpy()
-
-
-
-###############################################################
-# Productivity data.
-###############################################################
-
-# Yield increases.
-fpath = os.path.join(INPUT_DIR, "yieldincreases_bau2022.csv")
-BAU_PROD_INCR = pd.read_csv(fpath, header = [0,1]).astype(np.float32)
-
-
-
-###############################################################
-# Demand data.
-###############################################################
-
-# Load demand data (actual production (tonnes, ML) by commodity) - from demand model     
-dd = pd.read_hdf(os.path.join(INPUT_DIR, 'demand_projections.h5') )
-
-# Convert eggs from count to tonnes, assuming each egg weighs 60g
-mask = dd.index.get_level_values(7) == 'eggs'
-dd.loc[:,:,:,:,:,:,:,mask] = dd.loc[:,:,:,:,:,:,:,mask] * 60 / 1000 / 1000 
-
-# Select the demand scenario (returns commodity x year dataframe) - includes off-land commodities
-DEMAND_DATA = dd.loc[(SCENARIO, DIET_DOM, DIET_GLOB, CONVERGENCE, IMPORT_TREND, WASTE, FEED_EFFICIENCY)].copy()
-
-# Remove off-land commodities
-DEMAND_C = DEMAND_DATA.loc[DEMAND_DATA.query("COMMODITY not in ['pork', 'chicken', 'eggs', 'aquaculture']").index, 'PRODUCTION'].copy()
-
-# Convert to numpy array of shape (91, 26)
-DEMAND_C = DEMAND_C.to_numpy(dtype = np.float32).T
-
-
-
-###############################################################
-# GHG targets data.
-###############################################################
-
-# If GHG_LIMITS_TYPE == 'file' then import the Excel spreadsheet and import the results to a python dictionary {year: target (tCO2e), ...}
-if GHG_LIMITS_TYPE == 'file':
-    GHG_TARGETS = pd.read_excel(os.path.join(INPUT_DIR, 'GHG_targets.xlsx'), sheet_name = 'Data', index_col = 'YEAR')
-    GHG_TARGETS = GHG_TARGETS[GHG_LIMITS].to_dict()
-
-# If GHG_LIMITS_TYPE == 'dict' then import the Excel spreadsheet and import the results to a python dictionary {year: target (tCO2e), ...}
-elif GHG_LIMITS_TYPE == 'dict':
-    
-    # Create a dictionary to hold the GHG target data
-    GHG_TARGETS = {} # pd.DataFrame(columns = ['TOTAL_GHG_TCO2E'])
-    
-    # # Create linear function f and interpolate
-    f = interp1d(list(GHG_LIMITS.keys()), list(GHG_LIMITS.values()), kind = 'linear', fill_value = 'extrapolate')
-    keys = range(2010, 2101)
-    values = f(yr)
-    GHG_TARGETS = dict(zip(keys, values))
- 
-    
- 
-###############################################################
-# Savanna burning data.
-###############################################################
-
-SAVANNA_BURNING = pd.read_hdf(os.path.join(INPUT_DIR, 'cell_savanna_burning.h5') )
- 
-    
- 
-###############################################################
-# Biodiversity data.
-###############################################################
-"""
-Kunming-Montreal Biodiversity Framework Target 2: Restore 30% of all Degraded Ecosystems
-Ensure that by 2030 at least 30 per cent of areas of degraded terrestrial, inland water, and coastal and marine ecosystems are under effective restoration, in order to enhance biodiversity and ecosystem functions and services, ecological integrity and connectivity.
-"""
-# Load biodiversity data
-biodiv_priorities = pd.read_hdf(os.path.join(INPUT_DIR, 'biodiv_priorities.h5') )
-
-# Get the Zonation output score between 0 and 1
-BIODIV_SCORE_RAW = biodiv_priorities['BIODIV_PRIORITY_SSP' + SSP].to_numpy(dtype = np.float32)
-
-# Get the natural area connectivity score between 0 and 1 (1 is highly connected, 0 is not connected)
-conn_score = biodiv_priorities['NATURAL_AREA_CONNECTIVITY'].to_numpy(dtype = np.float32)
-
-# Calculate weighted biodiversity score
-BIODIV_SCORE_WEIGHTED = BIODIV_SCORE_RAW - (BIODIV_SCORE_RAW * (1 - conn_score) * CONNECTIVITY_WEIGHTING)
-
-# Calculate total biodiversity target score as the sum of biodiv raw score over the study area
-TOTAL_BIODIV_TARGET_SCORE = ( 
-                              np.isin(LUMAP, 23) * BIODIV_SCORE_RAW * REAL_AREA +                                                   # Biodiversity value of Unallocated - natural land 
-                              np.isin(LUMAP, [2, 6, 15]) * BIODIV_SCORE_RAW * (1 - BIODIV_LIVESTOCK_IMPACT) * REAL_AREA +           # Biodiversity value of livestock on natural land 
-                              np.isin(LUMAP, [2, 6, 15]) * BIODIV_SCORE_RAW * BIODIV_LIVESTOCK_IMPACT * BIODIV_TARGET * REAL_AREA + # Add 30% improvement to the degraded part of livestock on natural land
-                              np.isin(LUMAP, LU_MODIFIED_LAND) * BIODIV_SCORE_RAW * BIODIV_TARGET * REAL_AREA                       # Add 30% improvement to modified land
-                            ).sum() 
-
+# Copyright 2022 Fjalar J. de Haan and Brett A. Bryan at Deakin University
+#
+# This file is part of LUTO 2.0.
+# 
+# LUTO 2.0 is free software: you can redistribute it and/or modify it under the
+# terms of the GNU General Public License as published by the Free Software
+# Foundation, either version 3 of the License, or (at your option) any later
+# version.
+# 
+# LUTO 2.0 is distributed in the hope that it will be useful, but WITHOUT ANY
+# WARRANTY; without even the implied warranty of MERCHANTABILITY or FITNESS FOR
+# A PARTICULAR PURPOSE. See the GNU General Public License for more details.
+# 
+# You should have received a copy of the GNU General Public License along with
+# LUTO 2.0. If not, see <https://www.gnu.org/licenses/>. 
+
+
+import os
+
+import pandas as pd
+import numpy as np
+from scipy.interpolate import interp1d
+from luto.economics.agricultural.quantity import lvs_veg_types
+from luto.ag_managements import AG_MANAGEMENTS_TO_LAND_USES
+
+from luto.settings import (
+    INPUT_DIR, 
+    RESFACTOR, 
+    CO2_FERT, 
+    SOC_AMORTISATION, 
+    NON_AGRICULTURAL_LU_BASE_CODE, 
+    RISK_OF_REVERSAL, 
+    FIRE_RISK, 
+    CONNECTIVITY_WEIGHTING, 
+    BIODIV_TARGET, 
+    SSP, 
+    RCP, 
+    SCENARIO, 
+    DIET_DOM, 
+    DIET_GLOB, 
+    CONVERGENCE, 
+    IMPORT_TREND, 
+    WASTE, 
+    FEED_EFFICIENCY, 
+    GHG_LIMITS_TYPE,
+    RIPARIAN_PLANTINGS_BUFFER_WIDTH,
+    RIPARIAN_PLANTINGS_TORTUOSITY_FACTOR,
+    BIODIV_LIVESTOCK_IMPACT,
+)
+
+
+
+# The {GHG_LIMITS}, and {GHG_LIMITS_FIELD} settings are mutually exclusive. 
+# Here we use a try-except block to set the value of the
+# settings if they are not set in the settings.py file.
+try:
+    from luto.settings import GHG_LIMITS
+except ImportError:  
+    GHG_LIMITS = None
+    
+try: 
+    from luto.settings import GHG_LIMITS_FIELD
+except ImportError: 
+    GHG_LIMITS_FIELD == None
+
+
+# Try-Except to make sure {rasterio} can be loaded under different environment
+try:
+    import rasterio
+except:
+    from osgeo import gdal
+    import rasterio
+
+
+
+###############################################################
+# Agricultural economic data.                                                 
+###############################################################
+
+# Load the agro-economic data (constructed using dataprep.py).
+AGEC_CROPS = pd.read_hdf( os.path.join(INPUT_DIR, 'agec_crops.h5') )
+AGEC_LVSTK = pd.read_hdf( os.path.join(INPUT_DIR, 'agec_lvstk.h5') )
+
+#Load greenhouse gas emissions from agriculture
+AGGHG_CROPS = pd.read_hdf( os.path.join(INPUT_DIR, 'agGHG_crops.h5') )
+AGGHG_LVSTK = pd.read_hdf( os.path.join(INPUT_DIR, 'agGHG_lvstk.h5') )
+AGGHG_IRRPAST = pd.read_hdf( os.path.join(INPUT_DIR, 'agGHG_irrpast.h5') )
+
+# Raw transition cost matrix. In AUD/ha and ordered lexicographically.
+AG_TMATRIX = np.load(os.path.join(INPUT_DIR, 'ag_tmatrix.npy'))
+
+# Boolean x_mrj matrix with allowed land uses j for each cell r under lm.
+EXCLUDE = np.load(os.path.join(INPUT_DIR, 'x_mrj.npy'))
+
+
+
+###############################################################
+# Miscellaneous parameters.                                                 
+###############################################################
+
+# Derive NCELLS (number of spatial cells) from AGEC.
+NCELLS, = AGEC_CROPS.index.shape
+
+# The base year, i.e. where year index yr_idx == 0.
+YR_CAL_BASE = 2010
+
+
+
+###############################################################
+# Set up lists of land-uses, commodities etc. 
+###############################################################
+
+# Read in lexicographically ordered list of land-uses.
+AGRICULTURAL_LANDUSES = pd.read_csv((os.path.join(INPUT_DIR, 'ag_landuses.csv')), header = None)[0].to_list()
+NON_AGRICULTURAL_LANDUSES = pd.read_csv((os.path.join(INPUT_DIR, 'non_ag_landuses.csv')), header = None)[0].to_list()
+
+NONAGLU2DESC = dict(zip(range(NON_AGRICULTURAL_LU_BASE_CODE, 
+                             NON_AGRICULTURAL_LU_BASE_CODE + len(NON_AGRICULTURAL_LANDUSES)),
+                       NON_AGRICULTURAL_LANDUSES))
+
+DESC2NONAGLU = {value: key for key, value in NONAGLU2DESC.items()}
+
+# Get number of land-uses
+N_AG_LUS = len(AGRICULTURAL_LANDUSES)
+N_NON_AG_LUS = len(NON_AGRICULTURAL_LANDUSES)
+
+# Construct land-use index dictionary (distinct from LU_IDs!)
+AGLU2DESC = {i: lu for i, lu in enumerate(AGRICULTURAL_LANDUSES)}
+DESC2AGLU = {value: key for key, value in AGLU2DESC.items()}
+AGLU2DESC[-1] = 'Non-agricultural land'
+
+# Some useful sub-sets of the land uses.
+LU_CROPS = [ lu for lu in AGRICULTURAL_LANDUSES if 'Beef' not in lu
+                                                and 'Sheep' not in lu
+                                                and 'Dairy' not in lu
+                                                and 'Unallocated' not in lu
+                                                and 'Non-agricultural' not in lu ]
+LU_LVSTK = [ lu for lu in AGRICULTURAL_LANDUSES if 'Beef' in lu
+                                                or 'Sheep' in lu
+                                                or 'Dairy' in lu ]
+LU_UNALL = [ lu for lu in AGRICULTURAL_LANDUSES if 'Unallocated' in lu ]
+LU_NATURAL = [
+    DESC2AGLU["Beef - natural land"],
+    DESC2AGLU["Dairy - natural land"],
+    DESC2AGLU["Sheep - natural land"],
+    DESC2AGLU["Unallocated - natural land"],
+]
+LU_MODIFIED_LAND = [DESC2AGLU[lu] for lu in AGRICULTURAL_LANDUSES if DESC2AGLU[lu] not in LU_NATURAL]
+
+LU_CROPS_INDICES = [AGRICULTURAL_LANDUSES.index(lu) for lu in AGRICULTURAL_LANDUSES if lu in LU_CROPS]
+LU_LVSTK_INDICES = [AGRICULTURAL_LANDUSES.index(lu) for lu in AGRICULTURAL_LANDUSES if lu in LU_LVSTK]
+LU_UNALL_INDICES = [AGRICULTURAL_LANDUSES.index(lu) for lu in AGRICULTURAL_LANDUSES if lu in LU_UNALL]
+
+NON_AG_LU_NATURAL = [ 
+    DESC2NONAGLU["Environmental Plantings"],
+    DESC2NONAGLU["Riparian Plantings"],
+    DESC2NONAGLU["Agroforestry"],
+]
+
+# Derive land management types from AGEC.
+LANDMANS = {t[1] for t in AGEC_CROPS.columns} # Set comp., unique entries.
+LANDMANS = list(LANDMANS) # Turn into list.
+LANDMANS.sort() # Ensure lexicographic order.
+
+# Get number of land management types
+NLMS = len(LANDMANS)
+
+# List of products. Everything upper case to avoid mistakes.
+PR_CROPS = [s.upper() for s in LU_CROPS]
+PR_LVSTK = [ s.upper() + ' ' + p
+             for s in LU_LVSTK if 'DAIRY' not in s.upper()
+             for p in ['LEXP', 'MEAT'] ]
+PR_LVSTK += [s.upper() for s in LU_LVSTK if 'DAIRY' in s.upper()]
+PR_LVSTK += [s.upper() + ' WOOL' for s in LU_LVSTK if 'SHEEP' in s.upper()]
+PRODUCTS = PR_CROPS + PR_LVSTK
+PRODUCTS.sort() # Ensure lexicographic order.
+
+# Get number of products
+NPRS = len(PRODUCTS)
+
+
+# Some land-uses map to multiple products -- a dict and matrix to capture this.
+# Crops land-uses and crop products are one-one. Livestock is more complicated.
+LU2PR_DICT = {key: [key.upper()] if key in LU_CROPS else [] for key in AGRICULTURAL_LANDUSES}
+for lu in LU_LVSTK:
+    for PR in PR_LVSTK:
+        if lu.upper() in PR:
+            LU2PR_DICT[lu] = LU2PR_DICT[lu] + [PR]
+
+# A reverse dictionary for convenience.
+PR2LU_DICT = {}
+for key, val in LU2PR_DICT.items():
+    for pr in val:
+        PR2LU_DICT[pr] = key
+
+def dict2matrix(d, fromlist, tolist):
+    """Return 0-1 matrix mapping 'from-vectors' to 'to-vectors' using dict d."""
+    A = np.zeros((len(tolist), len(fromlist)), dtype=np.int8)
+    for j, jstr in enumerate(fromlist):
+        for istr in d[jstr]:
+            i = tolist.index(istr)
+            A[i, j] = True
+    return A
+
+LU2PR = dict2matrix(LU2PR_DICT, AGRICULTURAL_LANDUSES, PRODUCTS)
+
+
+# List of commodities. Everything lower case to avoid mistakes.
+# Basically collapse 'NATURAL LAND' and 'MODIFIED LAND' products and remove duplicates.
+COMMODITIES = { ( s.replace(' - NATURAL LAND', '')
+                   .replace(' - MODIFIED LAND', '')
+                   .lower() )
+                for s in PRODUCTS }
+COMMODITIES = list(COMMODITIES)
+COMMODITIES.sort()
+CM_CROPS = [s for s in COMMODITIES if s in [k.lower() for k in LU_CROPS]]
+
+# Get number of commodities
+NCMS = len(COMMODITIES)
+
+
+# Some commodities map to multiple products -- dict and matrix to capture this.
+# Crops commodities and products are one-one. Livestock is more complicated.
+CM2PR_DICT = { key.lower(): [key.upper()] if key in CM_CROPS else []
+               for key in COMMODITIES }
+for key, value in CM2PR_DICT.items():
+    if len(key.split())==1:
+        head = key.split()[0]
+        tail = 0
+    else:
+        head = key.split()[0]
+        tail = key.split()[1]
+    for PR in PR_LVSTK:
+        if tail==0 and head.upper() in PR:
+            CM2PR_DICT[key] = CM2PR_DICT[key] + [PR]
+        elif (head.upper()) in PR and (tail.upper() in PR):
+            CM2PR_DICT[key] = CM2PR_DICT[key] + [PR]
+        else:
+            ... # Do nothing, this should be a crop.
+
+PR2CM = dict2matrix(CM2PR_DICT, COMMODITIES, PRODUCTS).T # Note the transpose.
+
+
+
+###############################################################
+# Agricultural management options data.
+###############################################################
+
+# Asparagopsis taxiformis data
+asparagopsis_file = os.path.join(INPUT_DIR, '20231101_Bundle_MR.xlsx')
+ASPARAGOPSIS_DATA = {}
+ASPARAGOPSIS_DATA['Beef - natural land'] = pd.read_excel( asparagopsis_file, sheet_name='MR bundle (ext cattle)', index_col='Year' )
+ASPARAGOPSIS_DATA['Beef - modified land'] = pd.read_excel( asparagopsis_file, sheet_name='MR bundle (int cattle)', index_col='Year' )
+ASPARAGOPSIS_DATA['Sheep - natural land'] = pd.read_excel( asparagopsis_file, sheet_name='MR bundle (sheep)', index_col='Year' )
+ASPARAGOPSIS_DATA['Sheep - modified land'] = ASPARAGOPSIS_DATA['Sheep - natural land']
+ASPARAGOPSIS_DATA['Dairy - natural land'] = pd.read_excel( asparagopsis_file, sheet_name='MR bundle (dairy)', index_col='Year' )
+ASPARAGOPSIS_DATA['Dairy - modified land'] = ASPARAGOPSIS_DATA["Dairy - natural land"]
+
+# Precision agriculture data
+prec_agr_file = os.path.join(INPUT_DIR, '20231101_Bundle_AgTech_NE.xlsx')
+PRECISION_AGRICULTURE_DATA = {}
+int_cropping_data = pd.read_excel( prec_agr_file, sheet_name='AgTech NE bundle (int cropping)', index_col='Year' )
+cropping_data = pd.read_excel( prec_agr_file, sheet_name='AgTech NE bundle (cropping)', index_col='Year' )
+horticulture_data = pd.read_excel( prec_agr_file, sheet_name='AgTech NE bundle (horticulture)', index_col='Year' )
+
+for lu in ['Hay', 'Summer cereals', 'Summer legumes', 'Summer oilseeds',
+           'Winter cereals', 'Winter legumes', 'Winter oilseeds']:
+    # Cropping land uses
+    PRECISION_AGRICULTURE_DATA[lu] = cropping_data
+
+for lu in ['Cotton', 'Other non-cereal crops', 'Rice', 'Sugar', 'Vegetables']:
+    # Intensive Cropping land uses
+    PRECISION_AGRICULTURE_DATA[lu] = int_cropping_data
+
+for lu in ['Apples', 'Citrus', 'Grapes', 'Nuts', 'Pears', 
+           'Plantation fruit', 'Stone fruit', 'Tropical stone fruit']:
+    # Horticulture land uses
+    PRECISION_AGRICULTURE_DATA[lu] = horticulture_data
+
+# Ecological grazing data
+eco_grazing_file = os.path.join(INPUT_DIR, '20231107_ECOGRAZE_Bundle.xlsx')
+ECOLOGICAL_GRAZING_DATA = {}
+ECOLOGICAL_GRAZING_DATA['Beef - modified land'] = pd.read_excel( eco_grazing_file, sheet_name='Ecograze bundle (ext cattle)', index_col='Year' )
+ECOLOGICAL_GRAZING_DATA['Sheep - modified land'] = pd.read_excel( eco_grazing_file, sheet_name='Ecograze bundle (sheep)', index_col='Year' )
+ECOLOGICAL_GRAZING_DATA['Dairy - modified land'] = pd.read_excel( eco_grazing_file, sheet_name='Ecograze bundle (dairy)', index_col='Year' )
+
+# Load soil carbon data, convert C to CO2e (x 44/12), and average over years
+SOIL_CARBON_AVG_T_CO2_HA = pd.read_hdf( os.path.join(INPUT_DIR, 'soil_carbon_t_ha.h5') ).to_numpy(dtype = np.float32) * (44 / 12) / SOC_AMORTISATION
+
+
+
+###############################################################
+# Non-agricultural data.
+###############################################################
+
+# Load environmental plantings economic data
+EP_EST_COST_HA = pd.read_hdf( os.path.join(INPUT_DIR, 'ep_est_cost_ha.h5') ).to_numpy(dtype = np.float32)
+
+# Load fire risk data (reduced carbon sequestration by this amount)
+fr_df = pd.read_hdf( os.path.join(INPUT_DIR, 'fire_risk.h5') )
+fr_dict = {'low': 'FD_RISK_PERC_5TH', 'med': 'FD_RISK_MEDIAN', 'high': 'FD_RISK_PERC_95TH'}
+fire_risk = fr_df[fr_dict[FIRE_RISK]]
+
+# Load environmental plantings (block) GHG sequestration (aboveground carbon discounted by RISK_OF_REVERSAL and FIRE_RISK)
+ep_df = pd.read_hdf( os.path.join(INPUT_DIR, 'ep_block_avg_t_co2_ha_yr.h5') )
+EP_BLOCK_AVG_T_CO2_HA = (
+                         ( ep_df.EP_BLOCK_AG_AVG_T_CO2_HA_YR * (fire_risk / 100) * (1 - RISK_OF_REVERSAL) )
+                         + ep_df.EP_BLOCK_BG_AVG_T_CO2_HA_YR
+                        ).to_numpy(dtype = np.float32)
+
+# Load environmental plantings (belt) GHG sequestration (aboveground carbon discounted by RISK_OF_REVERSAL and FIRE_RISK)
+ep_df = pd.read_hdf( os.path.join(INPUT_DIR, 'ep_belt_avg_t_co2_ha_yr.h5') )
+EP_BELT_AVG_T_CO2_HA = (
+                         ( ep_df.EP_BELT_AG_AVG_T_CO2_HA_YR * (fire_risk / 100) * (1 - RISK_OF_REVERSAL) )
+                         + ep_df.EP_BELT_BG_AVG_T_CO2_HA_YR
+                        ).to_numpy(dtype = np.float32)
+
+# Load environmental plantings (riparian) GHG sequestration (aboveground carbon discounted by RISK_OF_REVERSAL and FIRE_RISK)
+ep_df = pd.read_hdf( os.path.join(INPUT_DIR, 'ep_rip_avg_t_co2_ha_yr.h5') )
+EP_RIP_AVG_T_CO2_HA = (
+                         ( ep_df.EP_RIP_AG_AVG_T_CO2_HA_YR * (fire_risk / 100) * (1 - RISK_OF_REVERSAL) )
+                         + ep_df.EP_RIP_BG_AVG_T_CO2_HA_YR
+                        ).to_numpy(dtype = np.float32)
+
+
+# Agricultural land use to environmental plantings raw transition costs:
+AG2EP_TRANSITION_COSTS_HA = np.load( os.path.join(INPUT_DIR, 'ag_to_ep_tmatrix.npy') )  # shape: (28,)
+
+# EP to agricultural land use transition costs:
+EP2AG_TRANSITION_COSTS_HA = np.load( os.path.join(INPUT_DIR, 'ep_to_ag_tmatrix.npy') )  # shape: (28,)
+
+
+
+###############################################################
+# Spatial layers. 
+###############################################################
+
+# NLUM mask.
+with rasterio.open( os.path.join(INPUT_DIR, 'NLUM_2010-11_mask.tif') ) as rst:
+    NLUM_MASK = rst.read(1)
+
+# Actual hectares per cell, including projection corrections.
+REAL_AREA = pd.read_hdf(os.path.join(INPUT_DIR, 'real_area.h5')).to_numpy()
+
+# Initial (2010) land-use map, mapped as lexicographic land-use class indices.
+LUMAP = pd.read_hdf(os.path.join(INPUT_DIR, 'lumap.h5')).to_numpy()
+
+# Initial (2010) land management map.
+LMMAP = pd.read_hdf(os.path.join(INPUT_DIR, 'lmmap.h5')).to_numpy()
+
+# Initial (2010) agricutural management maps - no cells are used for alternative agricultural management options.
+# Includes a separate AM map for each agricultural management option, because they can be stacked.
+AMMAP_DICT = {am: np.zeros(NCELLS).astype('int8') for am in AG_MANAGEMENTS_TO_LAND_USES}
+
+# Load stream length data in metres of stream per cell
+STREAM_LENGTH = pd.read_hdf(os.path.join(INPUT_DIR, 'stream_length_m_cell.h5')).to_numpy()
+
+# Calculate the proportion of the area of each cell within stream buffer (convert REAL_AREA from ha to m2 and divide m2 by m2)
+RP_PROPORTION = ( (2 * RIPARIAN_PLANTINGS_BUFFER_WIDTH * STREAM_LENGTH) / (REAL_AREA * 10000) ).astype(np.float32)
+
+# Calculate the length of fencing required for each cell in per hectare terms for riparian plantings
+RP_FENCING_LENGTH = ( (2 * RIPARIAN_PLANTINGS_TORTUOSITY_FACTOR * STREAM_LENGTH) / REAL_AREA ).astype(np.float32)
+
+
+
+###############################################################
+# Masking and spatial coarse graining.                                                 
+###############################################################
+
+# Set resfactor multiplier
+RESMULT = RESFACTOR ** 2
+
+# Mask out non-agricultural, non-environmental plantings land (i.e., -1) from lumap (True means included cells. Boolean dtype.)
+MASK_LU_CODE = -1
+LUMASK = LUMAP != MASK_LU_CODE  
+
+# Return combined land-use and resfactor mask
+if RESFACTOR > 1:
+    
+    # Create resfactor mask for spatial coarse-graining.
+    rf_mask = NLUM_MASK.copy()
+    nonzeroes = np.nonzero(rf_mask)
+    rf_mask[::RESFACTOR, ::RESFACTOR] = 0
+    resmask = np.where(rf_mask[nonzeroes] == 0, True, False)
+
+    # Superimpose resfactor mask upon land-use map mask (Boolean).
+    MASK = LUMASK * resmask
+    
+elif RESFACTOR == 1:
+    MASK = LUMASK
+    
+else: 
+    raise KeyError('RESFACTOR setting invalid')
+
+# Create a mask indices array for subsetting arrays
+MINDICES = np.where(MASK)[0].astype(np.int32)
+
+
+        
+###############################################################
+# Water data.                                                 
+###############################################################
+
+# Water requirements by land use -- LVSTK.
+wreq_lvstk_dry = pd.DataFrame()
+wreq_lvstk_irr = pd.DataFrame()
+
+# The rj-indexed arrays have zeroes where j is not livestock.
+for lu in AGRICULTURAL_LANDUSES:
+    if lu in LU_LVSTK:
+        # First find out which animal is involved.
+        animal, _ = lvs_veg_types(lu)
+        # Water requirements per head are for drinking and irrigation.
+        wreq_lvstk_dry[lu] = AGEC_LVSTK['WR_DRN', animal]
+        wreq_lvstk_irr[lu] = ( AGEC_LVSTK['WR_DRN', animal] + AGEC_LVSTK['WR_IRR', animal] )
+    else:
+        wreq_lvstk_dry[lu] = 0.0
+        wreq_lvstk_irr[lu] = 0.0
+
+# Water requirements by land use -- CROPS.
+wreq_crops_irr = pd.DataFrame()
+
+# The rj-indexed arrays have zeroes where j is not a crop.
+for lu in AGRICULTURAL_LANDUSES:
+    if lu in LU_CROPS:
+        wreq_crops_irr[lu] = AGEC_CROPS['WR', 'irr', lu]
+    else:
+        wreq_crops_irr[lu] = 0.0
+
+# Add together as they have nans where not lvstk/crops
+WREQ_DRY_RJ = np.nan_to_num(wreq_lvstk_dry.to_numpy(dtype = np.float32))
+WREQ_IRR_RJ = np.nan_to_num(wreq_crops_irr.to_numpy(dtype = np.float32)) + \
+              np.nan_to_num(wreq_lvstk_irr.to_numpy(dtype = np.float32))
+
+# Spatially explicit costs of a water licence per ML.
+WATER_LICENCE_PRICE = np.nan_to_num( pd.read_hdf(os.path.join(INPUT_DIR, 'water_licence_price.h5')).to_numpy() )
+
+# Spatially explicit costs of water delivery per ML.
+WATER_DELIVERY_PRICE = np.nan_to_num( pd.read_hdf(os.path.join(INPUT_DIR, 'water_delivery_price.h5')).to_numpy() )
+
+# River regions.
+RIVREG_ID = pd.read_hdf(os.path.join(INPUT_DIR, 'rivreg_id.h5')).to_numpy() # River region ID mapped.
+rr = pd.read_hdf(os.path.join(INPUT_DIR, 'rivreg_lut.h5'))
+RIVREG_DICT = dict(zip(rr.HR_RIVREG_ID, rr.HR_RIVREG_NAME))   # River region ID to Name lookup table
+RIVREG_LIMITS = dict(zip(rr.HR_RIVREG_ID, rr.WATER_YIELD_HIST_BASELINE_ML))   # River region ID and water use limits
+
+# Drainage divisions
+DRAINDIV_ID = pd.read_hdf(os.path.join(INPUT_DIR, 'draindiv_id.h5')).to_numpy() # Drainage div ID mapped.
+dd = pd.read_hdf(os.path.join(INPUT_DIR, 'draindiv_lut.h5'))
+DRAINDIV_DICT = dict(zip(dd.HR_DRAINDIV_ID, dd.HR_DRAINDIV_NAME))   # Drainage div ID to Name lookup table
+DRAINDIV_LIMITS = dict(zip(dd.HR_DRAINDIV_ID, dd.WATER_YIELD_HIST_BASELINE_ML))   # Drainage div ID and water use limits
+
+# Water yields -- run off from a cell into catchment by deep-rooted, shallow-rooted, and natural vegetation types
+water_yield_base = pd.read_hdf(os.path.join( INPUT_DIR, 'water_yield_baselines.h5' ))
+# WATER_YIELD_BASE_DR = water_yield_base['WATER_YIELD_HIST_DR_ML_HA'].to_numpy(dtype = np.float32)
+WATER_YIELD_BASE_SR = water_yield_base['WATER_YIELD_HIST_SR_ML_HA'].to_numpy(dtype = np.float32)
+WATER_YIELD_BASE = water_yield_base['WATER_YIELD_HIST_BASELINE_ML_HA'].to_numpy(dtype = np.float32)
+
+
+fname_dr = os.path.join(INPUT_DIR, 'water_yield_ssp' + SSP + '_2010-2100_dr_ml_ha.h5')
+fname_sr = os.path.join(INPUT_DIR, 'water_yield_ssp' + SSP + '_2010-2100_sr_ml_ha.h5')
+
+# wy_dr_file = h5py.File(fname_dr, 'r')
+# wy_sr_file = h5py.File(fname_sr, 'r')
+
+# Water yields for current year -- placeholder slice for year zero. ############### Better to slice off a year as the file is >2 GB  TODO
+# WATER_YIELD_NUNC_DR = wy_dr_file[list(wy_dr_file.keys())[0]][0]                   # This might go in the simulation module where year is specified to save loading into memory
+# WATER_YIELD_NUNC_SR = wy_sr_file[list(wy_sr_file.keys())[0]][0]
+
+
+
+###############################################################
+# Carbon sequestration by trees data.
+###############################################################
+
+# Load the remnant vegetation carbon data.
+rem_veg = pd.read_hdf(os.path.join(INPUT_DIR, 'natural_land_t_co2_ha.h5')).to_numpy(dtype = np.float32)
+rem_veg = np.squeeze(rem_veg) # Remove extraneous extra dimension
+
+# Discount by fire risk.
+NATURAL_LAND_T_CO2_HA = rem_veg * (fire_risk.to_numpy() / 100) 
+
+
+
+###############################################################
+# Climate change impact data.
+###############################################################
+
+CLIMATE_CHANGE_IMPACT = pd.read_hdf(os.path.join(INPUT_DIR, 'climate_change_impacts_' + RCP + '_CO2_FERT_' + CO2_FERT.upper() + '.h5'))
+
+
+
+###############################################################
+# Livestock related data.
+###############################################################
+
+FEED_REQ = np.nan_to_num( pd.read_hdf(os.path.join(INPUT_DIR, 'feed_req.h5')).to_numpy() )
+PASTURE_KG_DM_HA = pd.read_hdf(os.path.join(INPUT_DIR, 'pasture_kg_dm_ha.h5')).to_numpy()
+SAFE_PUR_NATL = pd.read_hdf(os.path.join(INPUT_DIR, 'safe_pur_natl.h5')).to_numpy()
+SAFE_PUR_MODL = pd.read_hdf(os.path.join(INPUT_DIR, 'safe_pur_modl.h5')).to_numpy()
+
+
+
+###############################################################
+# Productivity data.
+###############################################################
+
+# Yield increases.
+fpath = os.path.join(INPUT_DIR, "yieldincreases_bau2022.csv")
+BAU_PROD_INCR = pd.read_csv(fpath, header = [0,1]).astype(np.float32)
+
+
+
+###############################################################
+# Demand data.
+###############################################################
+
+# Load demand data (actual production (tonnes, ML) by commodity) - from demand model     
+dd = pd.read_hdf(os.path.join(INPUT_DIR, 'demand_projections.h5') )
+
+# Convert eggs from count to tonnes, assuming each egg weighs 60g
+mask = dd.index.get_level_values(7) == 'eggs'
+dd.loc[:,:,:,:,:,:,:,mask] = dd.loc[:,:,:,:,:,:,:,mask] * 60 / 1000 / 1000 
+
+# Select the demand scenario (returns commodity x year dataframe) - includes off-land commodities
+DEMAND_DATA = dd.loc[(SCENARIO, DIET_DOM, DIET_GLOB, CONVERGENCE, IMPORT_TREND, WASTE, FEED_EFFICIENCY)].copy()
+
+# Remove off-land commodities
+DEMAND_C = DEMAND_DATA.loc[DEMAND_DATA.query("COMMODITY not in ['pork', 'chicken', 'eggs', 'aquaculture']").index, 'PRODUCTION'].copy()
+
+# Convert to numpy array of shape (91, 26)
+DEMAND_C = DEMAND_C.to_numpy(dtype = np.float32).T
+
+
+
+###############################################################
+# GHG targets data.
+###############################################################
+
+# If GHG_LIMITS_TYPE == 'file' then import the Excel spreadsheet and import the results to a python dictionary {year: target (tCO2e), ...}
+if GHG_LIMITS_TYPE == 'file':
+    GHG_TARGETS = pd.read_excel(os.path.join(INPUT_DIR, 'GHG_targets.xlsx'), sheet_name = 'Data', index_col = 'YEAR')
+    GHG_TARGETS = GHG_TARGETS[GHG_LIMITS].to_dict()
+
+# If GHG_LIMITS_TYPE == 'dict' then import the Excel spreadsheet and import the results to a python dictionary {year: target (tCO2e), ...}
+elif GHG_LIMITS_TYPE == 'dict':
+    
+    # Create a dictionary to hold the GHG target data
+    GHG_TARGETS = {} # pd.DataFrame(columns = ['TOTAL_GHG_TCO2E'])
+    
+    # # Create linear function f and interpolate
+    f = interp1d(list(GHG_LIMITS.keys()), list(GHG_LIMITS.values()), kind = 'linear', fill_value = 'extrapolate')
+    keys = range(2010, 2101)
+    values = f(yr)
+    GHG_TARGETS = dict(zip(keys, values))
+ 
+    
+ 
+###############################################################
+# Savanna burning data.
+###############################################################
+
+SAVANNA_BURNING = pd.read_hdf(os.path.join(INPUT_DIR, 'cell_savanna_burning.h5') )
+ 
+    
+ 
+###############################################################
+# Biodiversity data.
+###############################################################
+"""
+Kunming-Montreal Biodiversity Framework Target 2: Restore 30% of all Degraded Ecosystems
+Ensure that by 2030 at least 30 per cent of areas of degraded terrestrial, inland water, and coastal and marine ecosystems are under effective restoration, in order to enhance biodiversity and ecosystem functions and services, ecological integrity and connectivity.
+"""
+# Load biodiversity data
+biodiv_priorities = pd.read_hdf(os.path.join(INPUT_DIR, 'biodiv_priorities.h5') )
+
+# Get the Zonation output score between 0 and 1
+BIODIV_SCORE_RAW = biodiv_priorities['BIODIV_PRIORITY_SSP' + SSP].to_numpy(dtype = np.float32)
+
+# Get the natural area connectivity score between 0 and 1 (1 is highly connected, 0 is not connected)
+conn_score = biodiv_priorities['NATURAL_AREA_CONNECTIVITY'].to_numpy(dtype = np.float32)
+
+# Calculate weighted biodiversity score
+BIODIV_SCORE_WEIGHTED = BIODIV_SCORE_RAW - (BIODIV_SCORE_RAW * (1 - conn_score) * CONNECTIVITY_WEIGHTING)
+
+# Calculate total biodiversity target score as the sum of biodiv raw score over the study area
+TOTAL_BIODIV_TARGET_SCORE = ( 
+                              np.isin(LUMAP, 23) * BIODIV_SCORE_RAW * REAL_AREA +                                                   # Biodiversity value of Unallocated - natural land 
+                              np.isin(LUMAP, [2, 6, 15]) * BIODIV_SCORE_RAW * (1 - BIODIV_LIVESTOCK_IMPACT) * REAL_AREA +           # Biodiversity value of livestock on natural land 
+                              np.isin(LUMAP, [2, 6, 15]) * BIODIV_SCORE_RAW * BIODIV_LIVESTOCK_IMPACT * BIODIV_TARGET * REAL_AREA + # Add 30% improvement to the degraded part of livestock on natural land
+                              np.isin(LUMAP, LU_MODIFIED_LAND) * BIODIV_SCORE_RAW * BIODIV_TARGET * REAL_AREA                       # Add 30% improvement to modified land
+                            ).sum() 
+