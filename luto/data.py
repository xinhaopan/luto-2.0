--- conflicted
+++ resolved
@@ -697,19 +697,15 @@
 
         # Water yields -- run off from a cell into catchment by deep-rooted, shallow-rooted, and natural vegetation types
         water_yield_base = pd.read_hdf(os.path.join(INPUT_DIR, "water_yield_baselines.h5"))
-<<<<<<< HEAD
-        # WATER_YIELD_BASE_DR = water_yield_base['WATER_YIELD_HIST_DR_ML_HA'].to_numpy(dtype = np.float32)
+        self.WATER_YIELD_BASE_DR = self.get_array_resfactor_applied(
+            water_yield_base['WATER_YIELD_HIST_DR_ML_HA'].to_numpy(dtype = np.float32)
+        )
         self.WATER_YIELD_BASE_SR = self.get_array_resfactor_applied(
-            water_yield_base["WATER_YIELD_HIST_SR_ML_HA"].to_numpy(dtype=np.float32)
+            water_yield_base["WATER_YIELD_HIST_SR_ML_HA"].to_numpy(dtype = np.float32)
         )
         self.WATER_YIELD_BASE = self.get_array_resfactor_applied(
-            water_yield_base["WATER_YIELD_HIST_BASELINE_ML_HA"].to_numpy(dtype=np.float32)
-        )
-=======
-        self.WATER_YIELD_BASE_DR = water_yield_base['WATER_YIELD_HIST_DR_ML_HA'].to_numpy(dtype = np.float32)
-        self.WATER_YIELD_BASE_SR = water_yield_base["WATER_YIELD_HIST_SR_ML_HA"].to_numpy(dtype = np.float32)
-        self.WATER_YIELD_BASE = water_yield_base["WATER_YIELD_HIST_BASELINE_ML_HA"].to_numpy(dtype = np.float32)
->>>>>>> ca2113e7
+            water_yield_base["WATER_YIELD_HIST_BASELINE_ML_HA"].to_numpy(dtype = np.float32)
+        )
 
         # fname_dr = os.path.join(INPUT_DIR, 'water_yield_ssp' + str(settings.SSP) + '_2010-2100_dr_ml_ha.h5')
         # fname_sr = os.path.join(INPUT_DIR, 'water_yield_ssp' + str(settings.SSP) + '_2010-2100_sr_ml_ha.h5')
@@ -974,73 +970,7 @@
         """
         Returns a version of the given array with the ResFactor applied.
         """
-<<<<<<< HEAD
         return array[self.MASK]
-=======
-        print("Adjusting data for resfactor...", flush=True)
-        self.NCELLS = self.MASK.sum()
-        self.EXCLUDE = self.EXCLUDE[:, self.MASK, :]
-        self.AGEC_CROPS = self.AGEC_CROPS.iloc[self.MASK]                       # MultiIndex Dataframe [4218733 rows x 342 columns]
-        self.AGEC_LVSTK = self.AGEC_LVSTK.iloc[self.MASK]                       # MultiIndex Dataframe [4218733 rows x 39 columns]
-        self.AGGHG_CROPS = self.AGGHG_CROPS.iloc[self.MASK]                     # MultiIndex Dataframe [4218733 rows x ? columns]
-        self.AGGHG_LVSTK = self.AGGHG_LVSTK.iloc[self.MASK]                     # MultiIndex Dataframe [4218733 rows x ? columns]
-        self.REAL_AREA = self.REAL_AREA[self.MASK] * self.RESMULT               # Actual Float32
-        self.LUMAP = self.LUMAP[self.MASK]                                      # Int8
-        self.LMMAP = self.LMMAP[self.MASK]                                      # Int8
-        self.AMMAP_DICT = {
-            am: array[self.MASK] for am, array in self.AMMAP_DICT.items()
-        }                                                                       # Dictionary containing Int8 arrays
-        self.AG_L_MRJ = lumap2ag_l_mrj(self.LUMAP, self.LMMAP)                  # Boolean [2, 4218733, 28]
-        self.NON_AG_L_RK = lumap2non_ag_l_mk(
-            self.LUMAP, len(self.NON_AGRICULTURAL_LANDUSES)
-        )                                                                       # Int8
-        self.AG_MAN_L_MRJ_DICT = get_base_am_vars(
-            self.NCELLS, self.NLMS, self.N_AG_LUS
-        )                                                                       # Dictionary containing Int8 arrays
-        self.WREQ_IRR_RJ = self.WREQ_IRR_RJ[self.MASK]                          # Water requirements for irrigated landuses
-        self.WREQ_DRY_RJ = self.WREQ_DRY_RJ[self.MASK]                          # Water requirements for dryland landuses
-        self.WATER_LICENCE_PRICE = self.WATER_LICENCE_PRICE[self.MASK]          # Int16
-        self.WATER_DELIVERY_PRICE = self.WATER_DELIVERY_PRICE[self.MASK]        # Float32
-        self.WATER_YIELD_BASE_SR = self.WATER_YIELD_BASE_SR[self.MASK]          # Float32
-        self.WATER_YIELD_BASE_DR = self.WATER_YIELD_BASE_DR[self.MASK]          # Float32
-        self.WATER_YIELD_BASE = self.WATER_YIELD_BASE[self.MASK]                # Float32
-        self.FEED_REQ = self.FEED_REQ[self.MASK]                                # Float32
-        self.PASTURE_KG_DM_HA = self.PASTURE_KG_DM_HA[self.MASK]                # Int16
-        self.SAFE_PUR_MODL = self.SAFE_PUR_MODL[self.MASK]                      # Float32
-        self.SAFE_PUR_NATL = self.SAFE_PUR_NATL[self.MASK]                      # Float32
-        self.RIVREG_ID = self.RIVREG_ID[self.MASK]                              # Int16
-        self.DRAINDIV_ID = self.DRAINDIV_ID[self.MASK]                          # Int8
-        self.CLIMATE_CHANGE_IMPACT = self.CLIMATE_CHANGE_IMPACT[self.MASK]
-        self.EP_EST_COST_HA = self.EP_EST_COST_HA[self.MASK]                    # Float32
-        self.AG2EP_TRANSITION_COSTS_HA = self.AG2EP_TRANSITION_COSTS_HA         # Float32
-        self.EP2AG_TRANSITION_COSTS_HA = self.EP2AG_TRANSITION_COSTS_HA         # Float32
-        self.EP_BLOCK_AVG_T_CO2_HA = self.EP_BLOCK_AVG_T_CO2_HA[self.MASK]      # Float32
-        self.NATURAL_LAND_T_CO2_HA = self.NATURAL_LAND_T_CO2_HA[self.MASK]      # Float32
-        self.SOIL_CARBON_AVG_T_CO2_HA = self.SOIL_CARBON_AVG_T_CO2_HA[self.MASK]
-        self.AGGHG_IRRPAST = self.AGGHG_IRRPAST[self.MASK]                      # Float32
-        self.BIODIV_SCORE_WEIGHTED = self.BIODIV_SCORE_WEIGHTED[self.MASK]      # Float32
-        self.BIODIV_SCORE_WEIGHTED_LDS_BURNING = (
-            self.BIODIV_SCORE_WEIGHTED_LDS_BURNING[self.MASK]
-        )
-        self.RP_PROPORTION = self.RP_PROPORTION[self.MASK]                      # Float32
-        self.RP_FENCING_LENGTH = self.RP_FENCING_LENGTH[self.MASK]              # Float32
-        self.EP_RIP_AVG_T_CO2_HA = self.EP_RIP_AVG_T_CO2_HA[self.MASK]          # Float32
-        self.EP_BELT_AVG_T_CO2_HA = self.EP_BELT_AVG_T_CO2_HA[self.MASK]        # Float32
-        self.CP_BLOCK_AVG_T_CO2_HA = self.CP_BLOCK_AVG_T_CO2_HA[self.MASK]      # Float32
-        self.CP_BELT_AVG_T_CO2_HA = self.CP_BELT_AVG_T_CO2_HA[self.MASK]        # Float32
-        self.CP_EST_COST_HA = self.CP_EST_COST_HA[self.MASK]                    # Float32
-        self.BECCS_COSTS_AUD_HA_YR = self.BECCS_COSTS_AUD_HA_YR[self.MASK]      # Float32
-        self.BECCS_REV_AUD_HA_YR = self.BECCS_REV_AUD_HA_YR[self.MASK]          # Float32
-        self.BECCS_TCO2E_HA_YR = self.BECCS_TCO2E_HA_YR[self.MASK]              # Float32
-        self.SAVBURN_ELIGIBLE = self.SAVBURN_ELIGIBLE[self.MASK]                # Int8
-        self.SAVBURN_TOTAL_TCO2E_HA = self.SAVBURN_TOTAL_TCO2E_HA[self.MASK]    # Float32
-
-        # Slice this year off HDF5 bricks. TODO: This field is not in luto.data.
-        # with h5py.File(bdata.fname_dr, 'r') as wy_dr_file:
-        #     self.WATER_YIELD_DR = wy_dr_file[list(wy_dr_file.keys())[0]][yr_idx][self.MASK]
-        # with h5py.File(bdata.fname_sr, 'r') as wy_sr_file:
-        #     self.WATER_YIELD_SR = wy_sr_file[list(wy_sr_file.keys())[0]][yr_idx][self.MASK]
->>>>>>> ca2113e7
 
     def get_df_resfactor_applied(self, df: pd.DataFrame):
         """
