# Copyright 2025 Bryan, B.A., Williams, N., Archibald, C.L., de Haan, F., Wang, J., 
# van Schoten, N., Hadjikakou, M., Sanson, J.,  Zyngier, R., Marcos-Martinez, R.,  
# Navarro, J.,  Gao, L., Aghighi, H., Armstrong, T., Bohl, H., Jaffe, P., Khan, M.S., 
# Moallemi, E.A., Nazari, A., Pan, X., Steyl, D., and Thiruvady, D.R.
#
# This file is part of LUTO2 - Version 2 of the Australian Land-Use Trade-Offs model
#
# LUTO2 is free software: you can redistribute it and/or modify it under the
# terms of the GNU General Public License as published by the Free Software
# Foundation, either version 3 of the License, or (at your option) any later
# version.
#
# LUTO2 is distributed in the hope that it will be useful, but WITHOUT ANY
# WARRANTY; without even the implied warranty of MERCHANTABILITY or FITNESS FOR
# A PARTICULAR PURPOSE. See the GNU General Public License for more details.
#
# You should have received a copy of the GNU General Public License along with
# LUTO2. If not, see <https://www.gnu.org/licenses/>.




import os
import h5py
import xarray as xr
import numpy as np
import pandas as pd
import rasterio
import rasterio.features
import geopandas as gpd

import luto.settings as settings
import luto.economics.agricultural.quantity as ag_quantity
import luto.economics.non_agricultural.quantity as non_ag_quantity

from joblib import Parallel, delayed
from itertools import product
from collections import defaultdict

from dataclasses import dataclass
from typing import Any, Literal, Optional
from affine import Affine
from scipy.interpolate import interp1d
from luto.ag_managements import AG_MANAGEMENTS_TO_LAND_USES
from luto.tools.spatializers import upsample_array
from luto.settings import (
    INPUT_DIR, 
    NO_GO_VECTORS, 
    NVIS_CLASS_DETAIL , 
    NVIS_SPATIAL_DETAIL, 
    OUTPUT_DIR, 
    REGIONAL_ADOPTION_ZONE, 
    GBF2_PRIORITY_CRITICAL_AREA_PERCENTAGE)



def dict2matrix(d, fromlist, tolist):
    """Return 0-1 matrix mapping 'from-vectors' to 'to-vectors' using dict d."""
    A = np.zeros((len(tolist), len(fromlist)), dtype=np.int8)
    for j, jstr in enumerate(fromlist):
        for istr in d[jstr]:
            i = tolist.index(istr)
            A[i, j] = True
    return A


def get_base_am_vars(ncells, ncms, n_ag_lus):
    """
    Get the 2010 agricultural management option vars.
    It is assumed that no agricultural management options were used in 2010,
    so get zero arrays in the correct format.
    """
    am_vars = {}
    for am in AG_MANAGEMENTS_TO_LAND_USES:
        am_vars[am] = np.zeros((ncms, ncells, n_ag_lus))

    return am_vars


def lumap2ag_l_mrj(lumap, lmmap):
    """
    Return land-use maps in decision-variable (X_mrj) format.
    Where 'm' is land mgt, 'r' is cell, and 'j' is agricultural land-use.

    Cells used for non-agricultural land uses will have value 0 for all agricultural
    land uses, i.e. all r.
    """
    # Set up a container array of shape m, r, j.
    x_mrj = np.zeros((2, lumap.shape[0], 28), dtype=bool)   # TODO - remove 2

    # Populate the 3D land-use, land mgt mask.
    for j in range(28):
        # One boolean map for each land use.
        jmap = np.where(lumap == j, True, False).astype(bool)
        # Keep only dryland version.
        x_mrj[0, :, j] = np.where(lmmap == False, jmap, False)
        # Keep only irrigated version.
        x_mrj[1, :, j] = np.where(lmmap == True, jmap, False)

    return x_mrj.astype(bool)


def lumap2non_ag_l_mk(lumap, num_non_ag_land_uses: int):
    """
    Convert the land-use map to a decision variable X_rk, where 'r' indexes cell and
    'k' indexes non-agricultural land use.

    Cells used for agricultural purposes have value 0 for all k.
    """
    base_code = settings.NON_AGRICULTURAL_LU_BASE_CODE
    non_ag_lu_codes = list(range(base_code, base_code + num_non_ag_land_uses))

    # Set up a container array of shape r, k.
    x_rk = np.zeros((lumap.shape[0], num_non_ag_land_uses), dtype=bool)

    for i,k in enumerate(non_ag_lu_codes):
        kmap = np.where(lumap == k, True, False)
        x_rk[:, i] = kmap

    return x_rk.astype(bool)


@dataclass
class Data:
    """
    Contains all data required for the LUTO model to run. Loads all data upon initialisation.
    """

    def __init__(self, timestamp: str) -> None:
        """
        Sets up output containers (lumaps, lmmaps, etc) and loads all LUTO data, adjusted
        for resfactor.
        """
        # Path for write module - overwrite when provided with a base and target year
        self.path = None
        self.path_begin_end_compare = None
        # Timestamp of simulation to which this object belongs - will be updated each time a simulation
        # is run using this Data object.
        self.timestamp_sim = timestamp

        # Setup output containers
        self.lumaps = {}
        self.lmmaps = {}
        self.ammaps = {}
        self.ag_dvars = {}
        self.non_ag_dvars = {}
        self.ag_man_dvars = {}
        self.prod_data = {}
        self.obj_vals = {}

        print('')
        print('Beginning data initialisation...')

        self.YR_CAL_BASE = 2010  # The base year, i.e. where year index yr_idx == 0.

        ###############################################################
        # Masking and spatial coarse graining.
        ###############################################################
        print("\tSetting up masking and spatial course graining data...", flush=True)

        # Set resfactor multiplier
        self.RESMULT = settings.RESFACTOR ** 2

        # Set the nodata and non-ag code
        self.NODATA = -9999
        self.MASK_LU_CODE = -1

        # Load LUMAP without resfactor
        self.LUMAP_NO_RESFACTOR = pd.read_hdf(os.path.join(INPUT_DIR, "lumap.h5")).to_numpy().astype(np.int8)   # 1D (ij flattend),  0-27 for land uses; -1 for non-agricultural land uses; All cells in Australia (land only)

        # NLUM mask.
        with rasterio.open(os.path.join(INPUT_DIR, "NLUM_2010-11_mask.tif")) as rst:
            self.NLUM_MASK = rst.read(1).astype(np.int8)                                                        # 2D map,  0 for ocean, 1 for land
            self.LUMAP_2D = np.full_like(self.NLUM_MASK, self.NODATA, dtype=np.int16)                           # 2D map,  full of nodata (-9999)
            np.place(self.LUMAP_2D, self.NLUM_MASK == 1, self.LUMAP_NO_RESFACTOR)                               # 2D map,  -9999 for ocean; -1 for desert, urban, water, etc; 0-27 for land uses
            self.GEO_META_FULLRES = rst.meta                                                                    # dict,  key-value pairs of geospatial metadata for the full resolution land-use map
            self.GEO_META_FULLRES['dtype'] = 'float32'                                                          # Set the data type to float32
            self.GEO_META_FULLRES['nodata'] = self.NODATA                                                       # Set the nodata value to -9999

        # Mask out non-agricultural, non-environmental plantings land (i.e., -1) from lumap (True means included cells. Boolean dtype.)
        self.LUMASK = self.LUMAP_NO_RESFACTOR != self.MASK_LU_CODE                                              # 1D (ij flattend);  `True` for land uses; `False` for desert, urban, water, etc

        # Get the lon/lat coordinates.
        self.COORD_LON_LAT = self.get_coord(np.nonzero(self.NLUM_MASK), self.GEO_META_FULLRES['transform'])     # 2D array([lon, ...], [lat, ...]);  lon/lat coordinates for each cell in Australia (land only)

        # Return combined land-use and resfactor mask
        if settings.RESFACTOR > 1:

            # Create settings.RESFACTOR mask for spatial coarse-graining.
            rf_mask = self.NLUM_MASK.copy()
            nonzeroes = np.nonzero(rf_mask)
            rf_mask[int(settings.RESFACTOR/2)::settings.RESFACTOR, int(settings.RESFACTOR/2)::settings.RESFACTOR] = 0
            resmask = np.where(rf_mask[nonzeroes] == 0, True, False)

            # Superimpose resfactor mask upon land-use map mask (Boolean).
            self.MASK = self.LUMASK * resmask

            # Get the resfactored 2D lumap and x/y coordinates.
            self.LUMAP_2D_RESFACTORED = self.LUMAP_2D[int(settings.RESFACTOR/2)::settings.RESFACTOR, int(settings.RESFACTOR/2)::settings.RESFACTOR]

            # Get the resfactored lon/lat coordinates.
            self.COORD_LON_LAT = self.COORD_LON_LAT[0][self.MASK], self.COORD_LON_LAT[1][self.MASK]

            # Update the geospatial metadata.
            self.GEO_META = self.update_geo_meta()


        elif settings.RESFACTOR == 1:
            self.MASK = self.LUMASK
            self.GEO_META = self.GEO_META_FULLRES

        else:
            raise KeyError("Resfactor setting invalid")


        ###############################################################
        # Load agricultural crop and livestock data.
        ###############################################################
        print("\tLoading agricultural crop and livestock data...", flush=True)
        self.AGEC_CROPS = pd.read_hdf(os.path.join(INPUT_DIR, "agec_crops.h5"), where=self.MASK)
        self.AGEC_LVSTK = pd.read_hdf(os.path.join(INPUT_DIR, "agec_lvstk.h5"), where=self.MASK)
        
        # Price multipliers for livestock and crops over the years.
        self.CROP_PRICE_MULTIPLIERS = pd.read_excel(os.path.join(INPUT_DIR, "ag_price_multipliers.xlsx"), sheet_name="AGEC_CROPS", index_col="Year")
        self.LVSTK_PRICE_MULTIPLIERS = pd.read_excel(os.path.join(INPUT_DIR, "ag_price_multipliers.xlsx"), sheet_name="AGEC_LVSTK", index_col="Year")



        ###############################################################
        # Set up lists of land-uses, commodities etc.
        ###############################################################
        print("\tSetting up lists of land uses, commodities, etc...", flush=True)

        # Read in lexicographically ordered list of land-uses.
        self.AGRICULTURAL_LANDUSES = pd.read_csv((os.path.join(INPUT_DIR, 'ag_landuses.csv')), header = None)[0].to_list()
        self.NON_AGRICULTURAL_LANDUSES = list(settings.NON_AG_LAND_USES.keys())

        self.NONAGLU2DESC = dict(zip(range(settings.NON_AGRICULTURAL_LU_BASE_CODE,
                                    settings.NON_AGRICULTURAL_LU_BASE_CODE + len(self.NON_AGRICULTURAL_LANDUSES)),
                            self.NON_AGRICULTURAL_LANDUSES))

        self.DESC2NONAGLU = {value: key for key, value in self.NONAGLU2DESC.items()}

        # Get number of land-uses
        self.N_AG_LUS = len(self.AGRICULTURAL_LANDUSES)
        self.N_NON_AG_LUS = len(self.NON_AGRICULTURAL_LANDUSES)

        # Construct land-use index dictionary (distinct from LU_IDs!)
        self.AGLU2DESC = {i: lu for i, lu in enumerate(self.AGRICULTURAL_LANDUSES)}
        self.DESC2AGLU = {value: key for key, value in self.AGLU2DESC.items()}
        self.AGLU2DESC[-1] = 'Non-agricultural land'

        # Some useful sub-sets of the land uses.
        self.LU_CROPS = [ lu for lu in self.AGRICULTURAL_LANDUSES if 'Beef' not in lu
                                                                  and 'Sheep' not in lu
                                                                  and 'Dairy' not in lu
                                                                  and 'Unallocated' not in lu
                                                                  and 'Non-agricultural' not in lu ]
        self.LU_LVSTK = [ lu for lu in self.AGRICULTURAL_LANDUSES if 'Beef' in lu
                                                        or 'Sheep' in lu
                                                        or 'Dairy' in lu ]
        self.LU_UNALL = [ lu for lu in self.AGRICULTURAL_LANDUSES if 'Unallocated' in lu ]
        self.LU_NATURAL = [
            self.DESC2AGLU["Beef - natural land"],
            self.DESC2AGLU["Dairy - natural land"],
            self.DESC2AGLU["Sheep - natural land"],
            self.DESC2AGLU["Unallocated - natural land"],
        ]
        self.LU_LVSTK_NATURAL = [lu for lu in self.LU_NATURAL if self.AGLU2DESC[lu] != 'Unallocated - natural land']
        self.LU_MODIFIED_LAND = [self.DESC2AGLU[lu] for lu in self.AGRICULTURAL_LANDUSES if self.DESC2AGLU[lu] not in self.LU_NATURAL]
        
        self.LU_CROPS_INDICES = [self.AGRICULTURAL_LANDUSES.index(lu) for lu in self.AGRICULTURAL_LANDUSES if lu in self.LU_CROPS]
        self.LU_LVSTK_INDICES = [self.AGRICULTURAL_LANDUSES.index(lu) for lu in self.AGRICULTURAL_LANDUSES if lu in self.LU_LVSTK]
        self.LU_UNALL_INDICES = [self.AGRICULTURAL_LANDUSES.index(lu) for lu in self.AGRICULTURAL_LANDUSES if lu in self.LU_UNALL]

        self.NON_AG_LU_NATURAL = [
            self.DESC2NONAGLU["Environmental Plantings"],
            self.DESC2NONAGLU["Riparian Plantings"],
            self.DESC2NONAGLU["Sheep Agroforestry"],
            self.DESC2NONAGLU["Beef Agroforestry"],
            self.DESC2NONAGLU["Carbon Plantings (Block)"],
            self.DESC2NONAGLU["Sheep Carbon Plantings (Belt)"],
            self.DESC2NONAGLU["Beef Carbon Plantings (Belt)"],
            self.DESC2NONAGLU["BECCS"],
        ]

        # Define which land uses correspond to deep/shallow rooted water yield.
        self.LU_SHALLOW_ROOTED = [
            self.DESC2AGLU["Hay"], self.DESC2AGLU["Summer cereals"], self.DESC2AGLU["Summer legumes"],
            self.DESC2AGLU["Summer oilseeds"], self.DESC2AGLU["Winter cereals"], self.DESC2AGLU["Winter legumes"],
            self.DESC2AGLU["Winter oilseeds"], self.DESC2AGLU["Cotton"], self.DESC2AGLU["Other non-cereal crops"],
            self.DESC2AGLU["Rice"], self.DESC2AGLU["Vegetables"], self.DESC2AGLU["Dairy - modified land"],
            self.DESC2AGLU["Beef - modified land"], self.DESC2AGLU["Sheep - modified land"],
            self.DESC2AGLU["Unallocated - modified land"],
        ]
        self.LU_DEEP_ROOTED = [
            self.DESC2AGLU["Apples"], self.DESC2AGLU["Citrus"], self.DESC2AGLU["Grapes"], self.DESC2AGLU["Nuts"],
            self.DESC2AGLU["Pears"], self.DESC2AGLU["Plantation fruit"], self.DESC2AGLU["Stone fruit"],
            self.DESC2AGLU["Sugar"], self.DESC2AGLU["Tropical stone fruit"],
        ]

        # Derive land management types from AGEC.
        self.LANDMANS = {t[1] for t in self.AGEC_CROPS.columns}  # Set comp., unique entries.
        self.LANDMANS = list(self.LANDMANS)  # Turn into list.
        self.LANDMANS.sort()  # Ensure lexicographic order.

        # Get number of land management types
        self.NLMS = len(self.LANDMANS)

        # List of products. Everything upper case to avoid mistakes.
        self.PR_CROPS = [s.upper() for s in self.LU_CROPS]
        self.PR_LVSTK = [ s.upper() + ' ' + p
                          for s in self.LU_LVSTK if 'DAIRY' not in s.upper()
                          for p in ['LEXP', 'MEAT'] ]
        self.PR_LVSTK += [s.upper() for s in self.LU_LVSTK if 'DAIRY' in s.upper()]
        self.PR_LVSTK += [s.upper() + ' WOOL' for s in self.LU_LVSTK if 'SHEEP' in s.upper()]
        self.PRODUCTS = self.PR_CROPS + self.PR_LVSTK
        self.PRODUCTS.sort() # Ensure lexicographic order.

        # Get number of products
        self.NPRS = len(self.PRODUCTS)

        # Some land-uses map to multiple products -- a dict and matrix to capture this.
        # Crops land-uses and crop products are one-one. Livestock is more complicated.
        self.LU2PR_DICT = {key: [key.upper()] if key in self.LU_CROPS else [] for key in self.AGRICULTURAL_LANDUSES}
        for lu in self.LU_LVSTK:
            for PR in self.PR_LVSTK:
                if lu.upper() in PR:
                    self.LU2PR_DICT[lu] = self.LU2PR_DICT[lu] + [PR]

        # A reverse dictionary for convenience.
        self.PR2LU_DICT = {pr: key for key, val in self.LU2PR_DICT.items() for pr in val}

        self.LU2PR = dict2matrix(self.LU2PR_DICT, self.AGRICULTURAL_LANDUSES, self.PRODUCTS)


        # List of commodities. Everything lower case to avoid mistakes.
        # Basically collapse 'NATURAL LAND' and 'MODIFIED LAND' products and remove duplicates.
        self.COMMODITIES = { ( s.replace(' - NATURAL LAND', '')
                                .replace(' - MODIFIED LAND', '')
                                .lower() )
                                for s in self.PRODUCTS }
        self.COMMODITIES = list(self.COMMODITIES)
        self.COMMODITIES.sort()
        self.CM_CROPS = [s for s in self.COMMODITIES if s in [k.lower() for k in self.LU_CROPS]]

        # Get number of commodities
        self.NCMS = len(self.COMMODITIES)


        # Some commodities map to multiple products -- dict and matrix to capture this.
        # Crops commodities and products are one-one. Livestock is more complicated.
        self.CM2PR_DICT = { key.lower(): [key.upper()] if key in self.CM_CROPS else []
                    for key in self.COMMODITIES }
        for key, _ in self.CM2PR_DICT.items():
            if len(key.split())==1:
                head = key.split()[0]
                tail = 0
            else:
                head = key.split()[0]
                tail = key.split()[1]
            for PR in self.PR_LVSTK:
                if tail==0 and head.upper() in PR:
                    self.CM2PR_DICT[key] = self.CM2PR_DICT[key] + [PR]
                elif (head.upper()) in PR and (tail.upper() in PR):
                    self.CM2PR_DICT[key] = self.CM2PR_DICT[key] + [PR]
                else:
                    ... # Do nothing, this should be a crop.

        self.PR2CM = dict2matrix(self.CM2PR_DICT, self.COMMODITIES, self.PRODUCTS).T # Note the transpose.
        
        
        # Get the land-use indices for each commodity.
        self.CM2LU_IDX = defaultdict(list)
        for c in self.COMMODITIES:
            for lu in self.AGRICULTURAL_LANDUSES:
                if lu.split(' -')[0].lower() in c:
                    self.CM2LU_IDX[c].append(self.AGRICULTURAL_LANDUSES.index(lu))



        ###############################################################
        # Spatial layers.
        ###############################################################
        print("\tSetting up spatial layers data...", flush=True)

        # Actual hectares per cell, including projection corrections.
        self.REAL_AREA_NO_RESFACTOR = pd.read_hdf(os.path.join(INPUT_DIR, "real_area.h5")).to_numpy()
        self.REAL_AREA = self.REAL_AREA_NO_RESFACTOR[self.MASK] * self.RESMULT

        # Derive NCELLS (number of spatial cells) from the area array.
        self.NCELLS = self.REAL_AREA.shape[0]
        
        # Initial (2010) ag decision variable (X_mrj).
        self.LMMAP_NO_RESFACTOR = pd.read_hdf(os.path.join(INPUT_DIR, "lmmap.h5")).to_numpy()
        self.AG_L_MRJ = self.get_exact_resfactored_lumap_mrj() 
        self.add_ag_dvars(self.YR_CAL_BASE, self.AG_L_MRJ)

        # Initial (2010) land-use map, mapped as lexicographic land-use class indices.
        self.LUMAP = self.AG_L_MRJ.sum(axis=0).argmax(axis=1).astype("int8")
        self.add_lumap(self.YR_CAL_BASE, self.LUMAP)

        # Initial (2010) land management map.
        self.LMMAP = self.LMMAP_NO_RESFACTOR[self.MASK]
        self.add_lmmap(self.YR_CAL_BASE, self.LMMAP)

        # Initial (2010) agricutural management maps - no cells are used for alternative agricultural management options.
        # Includes a separate AM map for each agricultural management option, because they can be stacked.
        self.AMMAP_DICT = {
            am: np.zeros(self.NCELLS).astype("int8") for am in AG_MANAGEMENTS_TO_LAND_USES
        }
        self.add_ammaps(self.YR_CAL_BASE, self.AMMAP_DICT)

        

        self.NON_AG_L_RK = lumap2non_ag_l_mk(
            self.LUMAP, len(self.NON_AGRICULTURAL_LANDUSES)     # Int8
        )
        self.add_non_ag_dvars(self.YR_CAL_BASE, self.NON_AG_L_RK)

        ###############################################################
        # Climate change impact data.
        ###############################################################
        print("\tLoading climate change data...", flush=True)

        self.CLIMATE_CHANGE_IMPACT = pd.read_hdf(
            os.path.join(INPUT_DIR, "climate_change_impacts_" + settings.RCP + "_CO2_FERT_" + settings.CO2_FERT.upper() + ".h5"), where=self.MASK
        )

        ###############################################################
        # No-Go areas; Regional adoption constraints.
        ###############################################################
        print("\tLoading no-go areas and regional adoption zones...", flush=True)
   
        ##################### No-go areas
        self.NO_GO_LANDUSE_AG = []
        self.NO_GO_LANDUSE_NON_AG = []

        for lu in settings.NO_GO_VECTORS.keys():
            if lu in self.AGRICULTURAL_LANDUSES:
                self.NO_GO_LANDUSE_AG.append(lu)
            elif lu in self.NON_AGRICULTURAL_LANDUSES:
                self.NO_GO_LANDUSE_NON_AG.append(lu)
            else:
                raise KeyError(f"Land use '{lu}' in no-go area vector does not match any land use in the model.")

        no_go_arrs_ag = []
        no_go_arrs_non_ag = []

        for lu, no_go_path in NO_GO_VECTORS.items():
            # Read the no-go area shapefile
            no_go_shp = gpd.read_file(no_go_path)
            # Check if the CRS is defined
            if no_go_shp.crs is None:
                raise ValueError(f"{no_go_path} does not have a CRS defined")
            # Rasterize the reforestation vector; Fill with 1.  0 is no-go, 1 is 'free' cells.
            with rasterio.open(INPUT_DIR + '/NLUM_2010-11_mask.tif') as src:
                src_arr = src.read(1)
                src_meta = src.meta.copy()
                no_go_shp = no_go_shp.to_crs(src_meta['crs'])
                no_go_arr = rasterio.features.rasterize(
                    ((row['geometry'], 0) for _,row in no_go_shp.iterrows()),
                    out_shape=(src_meta['height'], src_meta['width']),
                    transform=src_meta['transform'],
                    fill=1,
                    dtype=np.int16
                )
                # Add the no-go area to the ag or non_ag list.
                if lu in self.NO_GO_LANDUSE_AG:
                    no_go_arrs_ag.append(no_go_arr[np.nonzero(src_arr)].astype(np.bool_))
                elif lu in self.NO_GO_LANDUSE_NON_AG:
                    no_go_arrs_non_ag.append(no_go_arr[np.nonzero(src_arr)].astype(np.bool_))

        self.NO_GO_REGION_AG = np.stack(no_go_arrs_ag, axis=0)[:, self.MASK]
        self.NO_GO_REGION_NON_AG = np.stack(no_go_arrs_non_ag, axis=0)[:, self.MASK]
        

        
        ##################### Regional adoption zones
        self.REGIONAL_ADOPTION_ZONES = pd.read_hdf(
            os.path.join(INPUT_DIR, "regional_adoption_zones.h5"), where=self.MASK
        )[REGIONAL_ADOPTION_ZONE].to_numpy()

        
        regional_adoption_targets = pd.read_excel(os.path.join(INPUT_DIR, "regional_adoption_zones.xlsx"), sheet_name=REGIONAL_ADOPTION_ZONE)
        self.REGIONAL_ADOPTION_TARGETS = regional_adoption_targets.iloc[
            [idx for idx, row in regional_adoption_targets.iterrows() if
                all([row['ADOPTION_PERCENTAGE_2030']>=0, 
                     row['ADOPTION_PERCENTAGE_2050']>=0, 
                     row['ADOPTION_PERCENTAGE_2100']>=0])
            ]
        ]

        ###############################################################
        # Livestock related data.
        ###############################################################
        print("\tLoading livestock related data...", flush=True)

        self.FEED_REQ = np.nan_to_num(
            pd.read_hdf(os.path.join(INPUT_DIR, "feed_req.h5"), where=self.MASK).to_numpy()
        )
        self.PASTURE_KG_DM_HA = pd.read_hdf(
            os.path.join(INPUT_DIR, "pasture_kg_dm_ha.h5"), where=self.MASK
        ).to_numpy()
        self.SAFE_PUR_NATL = pd.read_hdf(
            os.path.join(INPUT_DIR, "safe_pur_natl.h5"), where=self.MASK
        ).to_numpy()
        self.SAFE_PUR_MODL = pd.read_hdf(
            os.path.join(INPUT_DIR, "safe_pur_modl.h5"), where=self.MASK
        ).to_numpy()



        ###############################################################
        # Agricultural management options data.
        ###############################################################
        print("\tLoading agricultural management options' data...", flush=True)

        # Asparagopsis taxiformis data
        asparagopsis_file = os.path.join(INPUT_DIR, "20231101_Bundle_MR.xlsx")
        self.ASPARAGOPSIS_DATA = {}
        self.ASPARAGOPSIS_DATA["Beef - modified land"] = pd.read_excel(
            asparagopsis_file, sheet_name="MR bundle (ext cattle)", index_col="Year"
        )
        self.ASPARAGOPSIS_DATA["Sheep - modified land"] = pd.read_excel(
            asparagopsis_file, sheet_name="MR bundle (sheep)", index_col="Year"
        )
        self.ASPARAGOPSIS_DATA["Dairy - natural land"] = pd.read_excel(
            asparagopsis_file, sheet_name="MR bundle (dairy)", index_col="Year"
        )
        self.ASPARAGOPSIS_DATA["Dairy - modified land"] = self.ASPARAGOPSIS_DATA[
            "Dairy - natural land"
        ]

        # Precision agriculture data
        prec_agr_file = os.path.join(INPUT_DIR, "20231101_Bundle_AgTech_NE.xlsx")
        self.PRECISION_AGRICULTURE_DATA = {}
        int_cropping_data = pd.read_excel(
            prec_agr_file, sheet_name="AgTech NE bundle (int cropping)", index_col="Year"
        )
        cropping_data = pd.read_excel(
            prec_agr_file, sheet_name="AgTech NE bundle (cropping)", index_col="Year"
        )
        horticulture_data = pd.read_excel(
            prec_agr_file, sheet_name="AgTech NE bundle (horticulture)", index_col="Year"
        )

        for lu in [
            "Hay",
            "Summer cereals",
            "Summer legumes",
            "Summer oilseeds",
            "Winter cereals",
            "Winter legumes",
            "Winter oilseeds",
        ]:
            # Cropping land uses
            self.PRECISION_AGRICULTURE_DATA[lu] = cropping_data

        for lu in ["Cotton", "Other non-cereal crops", "Rice", "Sugar", "Vegetables"]:
            # Intensive Cropping land uses
            self.PRECISION_AGRICULTURE_DATA[lu] = int_cropping_data

        for lu in [
            "Apples",
            "Citrus",
            "Grapes",
            "Nuts",
            "Pears",
            "Plantation fruit",
            "Stone fruit",
            "Tropical stone fruit",
        ]:
            # Horticulture land uses
            self.PRECISION_AGRICULTURE_DATA[lu] = horticulture_data

        # Ecological grazing data
        eco_grazing_file = os.path.join(INPUT_DIR, "20231107_ECOGRAZE_Bundle.xlsx")
        self.ECOLOGICAL_GRAZING_DATA = {}
        self.ECOLOGICAL_GRAZING_DATA["Beef - modified land"] = pd.read_excel(
            eco_grazing_file, sheet_name="Ecograze bundle (ext cattle)", index_col="Year"
        )
        self.ECOLOGICAL_GRAZING_DATA["Sheep - modified land"] = pd.read_excel(
            eco_grazing_file, sheet_name="Ecograze bundle (sheep)", index_col="Year"
        )
        self.ECOLOGICAL_GRAZING_DATA["Dairy - modified land"] = pd.read_excel(
            eco_grazing_file, sheet_name="Ecograze bundle (dairy)", index_col="Year"
        )

        # Load soil carbon data, convert C to CO2e (x 44/12), and average over years
        self.SOIL_CARBON_AVG_T_CO2_HA = (
            pd.read_hdf(os.path.join(INPUT_DIR, "soil_carbon_t_ha.h5"), where=self.MASK).to_numpy(dtype=np.float32)
            * (44 / 12)
            / settings.SOC_AMORTISATION
        )


        # Load AgTech EI data
        prec_agr_file = os.path.join(INPUT_DIR, '20231107_Bundle_AgTech_EI.xlsx')
        self.AGTECH_EI_DATA = {}
        int_cropping_data = pd.read_excel( prec_agr_file, sheet_name='AgTech EI bundle (int cropping)', index_col='Year' )
        cropping_data = pd.read_excel( prec_agr_file, sheet_name='AgTech EI bundle (cropping)', index_col='Year' )
        horticulture_data = pd.read_excel( prec_agr_file, sheet_name='AgTech EI bundle (horticulture)', index_col='Year' )

        for lu in ['Hay', 'Summer cereals', 'Summer legumes', 'Summer oilseeds',
                'Winter cereals', 'Winter legumes', 'Winter oilseeds']:
            # Cropping land uses
            self.AGTECH_EI_DATA[lu] = cropping_data

        for lu in ['Cotton', 'Other non-cereal crops', 'Rice', 'Sugar', 'Vegetables']:
            # Intensive Cropping land uses
            self.AGTECH_EI_DATA[lu] = int_cropping_data

        for lu in ['Apples', 'Citrus', 'Grapes', 'Nuts', 'Pears',
                'Plantation fruit', 'Stone fruit', 'Tropical stone fruit']:
            # Horticulture land uses
            self.AGTECH_EI_DATA[lu] = horticulture_data

        # Load BioChar data
        biochar_file = os.path.join(INPUT_DIR, '20240918_Bundle_BC.xlsx')
        self.BIOCHAR_DATA = {}
        cropping_data = pd.read_excel( biochar_file, sheet_name='Biochar (cropping)', index_col='Year' )
        horticulture_data = pd.read_excel( biochar_file, sheet_name='Biochar (horticulture)', index_col='Year' )

        for lu in ['Hay', 'Summer cereals', 'Summer legumes', 'Summer oilseeds',
                'Winter cereals', 'Winter legumes', 'Winter oilseeds']:
            # Cropping land uses
            self.BIOCHAR_DATA[lu] = cropping_data

        for lu in ['Apples', 'Citrus', 'Grapes', 'Nuts', 'Pears',
                'Plantation fruit', 'Stone fruit', 'Tropical stone fruit']:
            # Horticulture land uses
            self.BIOCHAR_DATA[lu] = horticulture_data



        ###############################################################
        # Productivity data.
        ###############################################################
        print("\tLoading productivity data...", flush=True)

        # Yield increases.
        fpath = os.path.join(INPUT_DIR, "yieldincreases_bau2022.csv")
        self.BAU_PROD_INCR = pd.read_csv(fpath, header=[0, 1]).astype(np.float32)



        ###############################################################
        # Calculate base year production
        ###############################################################

        self.AG_MAN_L_MRJ_DICT = get_base_am_vars(self.NCELLS, self.NLMS, self.N_AG_LUS)
        self.add_ag_man_dvars(self.YR_CAL_BASE, self.AG_MAN_L_MRJ_DICT)
        
        print(f"\tCalculating base year productivity...", flush=True)
        yr_cal_base_prod_data = self.get_production(self.YR_CAL_BASE, self.LUMAP, self.LMMAP)
        self.add_production_data(self.YR_CAL_BASE, "Production", yr_cal_base_prod_data)



        ###############################################################
        # Auxiliary Spatial Layers
        # (spatial layers not required for production calculation)
        ###############################################################
        print("\tLoading auxiliary spatial layers data...", flush=True)

        # Load stream length data in metres of stream per cell
        self.STREAM_LENGTH = pd.read_hdf(
            os.path.join(INPUT_DIR, "stream_length_m_cell.h5"), where=self.MASK
        ).to_numpy()

        # Calculate the proportion of the area of each cell within stream buffer (convert REAL_AREA from ha to m2 and divide m2 by m2)
        self.RP_PROPORTION =  (
            (2 * settings.RIPARIAN_PLANTING_BUFFER_WIDTH * self.STREAM_LENGTH) / (self.REAL_AREA_NO_RESFACTOR[self.MASK] * 10000)
        ).astype(np.float32)
        # Calculate the length of fencing required for each cell in per hectare terms for riparian plantings
        self.RP_FENCING_LENGTH = (
            (2 * settings.RIPARIAN_PLANTING_TORTUOSITY_FACTOR * self.STREAM_LENGTH) / self.REAL_AREA_NO_RESFACTOR[self.MASK]
        ).astype(np.float32)



        ###############################################################
        # Additional agricultural economic data.
        ###############################################################
        print("\tLoading additional agricultural economic data...", flush=True)


        # Load greenhouse gas emissions from agriculture
        self.AGGHG_CROPS = pd.read_hdf(os.path.join(INPUT_DIR, "agGHG_crops.h5"), where=self.MASK)
        self.AGGHG_LVSTK = pd.read_hdf(os.path.join(INPUT_DIR, "agGHG_lvstk.h5"), where=self.MASK)
        self.AGGHG_IRRPAST = pd.read_hdf(os.path.join(INPUT_DIR, "agGHG_irrpast.h5"), where=self.MASK)


        # Raw transition cost matrix. In AUD/ha and ordered lexicographically.
        self.AG_TMATRIX = np.load(os.path.join(INPUT_DIR, "ag_tmatrix.npy"))
        
  
        # Boolean x_mrj matrix with allowed land uses j for each cell r under lm.
        self.EXCLUDE = np.load(os.path.join(INPUT_DIR, "x_mrj.npy"))
        self.EXCLUDE = self.EXCLUDE[:, self.MASK, :]  # Apply resfactor specially for the exclude matrix



        ###############################################################
        # Non-agricultural data.
        ###############################################################
        print("\tLoading non-agricultural data...", flush=True)

        # Load plantings economic data
        self.EP_EST_COST_HA = pd.read_hdf(os.path.join(INPUT_DIR, "ep_est_cost_ha.h5"), where=self.MASK).to_numpy(dtype=np.float32)
        self.CP_EST_COST_HA = pd.read_hdf(os.path.join(INPUT_DIR, "cp_est_cost_ha.h5"), where=self.MASK).to_numpy(dtype=np.float32)

        # Load fire risk data (reduced carbon sequestration by this amount)
        fr_df = pd.read_hdf(os.path.join(INPUT_DIR, "fire_risk.h5"), where=self.MASK)
        fr_dict = {"low": "FD_RISK_PERC_5TH", "med": "FD_RISK_MEDIAN", "high": "FD_RISK_PERC_95TH"}
        fire_risk = fr_df[fr_dict[settings.FIRE_RISK]]

        # Load environmental plantings (block) GHG sequestration (aboveground carbon discounted by settings.RISK_OF_REVERSAL and settings.FIRE_RISK)
        ep_df = pd.read_hdf(os.path.join(INPUT_DIR, "ep_block_avg_t_co2_ha_yr.h5"), where=self.MASK)
        self.EP_BLOCK_AVG_T_CO2_HA = (
            ep_df.EP_BLOCK_AG_AVG_T_CO2_HA_YR * (fire_risk / 100) * (1 - settings.RISK_OF_REVERSAL)
            + ep_df.EP_BLOCK_BG_AVG_T_CO2_HA_YR
        ).to_numpy(dtype=np.float32)


        # Load environmental plantings (belt) GHG sequestration (aboveground carbon discounted by settings.RISK_OF_REVERSAL and settings.FIRE_RISK)
        ep_df = pd.read_hdf(os.path.join(INPUT_DIR, "ep_belt_avg_t_co2_ha_yr.h5"), where=self.MASK)
        self.EP_BELT_AVG_T_CO2_HA = (
            (ep_df.EP_BELT_AG_AVG_T_CO2_HA_YR * (fire_risk / 100) * (1 - settings.RISK_OF_REVERSAL))
            + ep_df.EP_BELT_BG_AVG_T_CO2_HA_YR
        ).to_numpy(dtype=np.float32)

        # Load environmental plantings (riparian) GHG sequestration (aboveground carbon discounted by settings.RISK_OF_REVERSAL and settings.FIRE_RISK)
        ep_df = pd.read_hdf(os.path.join(INPUT_DIR, "ep_rip_avg_t_co2_ha_yr.h5"), where=self.MASK)
        self.EP_RIP_AVG_T_CO2_HA = (
            (ep_df.EP_RIP_AG_AVG_T_CO2_HA_YR * (fire_risk / 100) * (1 - settings.RISK_OF_REVERSAL))
            + ep_df.EP_RIP_BG_AVG_T_CO2_HA_YR
        ).to_numpy(dtype=np.float32)

        # Load carbon plantings (block) GHG sequestration (aboveground carbon discounted by settings.RISK_OF_REVERSAL and settings.FIRE_RISK)
        cp_df = pd.read_hdf(os.path.join(INPUT_DIR, "cp_block_avg_t_co2_ha_yr.h5"), where=self.MASK)
        self.CP_BLOCK_AVG_T_CO2_HA = (
            (cp_df.CP_BLOCK_AG_AVG_T_CO2_HA_YR * (fire_risk / 100) * (1 - settings.RISK_OF_REVERSAL))
            + cp_df.CP_BLOCK_BG_AVG_T_CO2_HA_YR
        ).to_numpy(dtype=np.float32)


        # Load farm forestry [i.e. carbon plantings (belt)] GHG sequestration (aboveground carbon discounted by settings.RISK_OF_REVERSAL and settings.FIRE_RISK)
        cp_df = pd.read_hdf(os.path.join(INPUT_DIR, "cp_belt_avg_t_co2_ha_yr.h5"), where=self.MASK)
        self.CP_BELT_AVG_T_CO2_HA = (
            (cp_df.CP_BELT_AG_AVG_T_CO2_HA_YR * (fire_risk / 100) * (1 - settings.RISK_OF_REVERSAL))
            + cp_df.CP_BELT_BG_AVG_T_CO2_HA_YR
        ).to_numpy(dtype=np.float32)

        # Agricultural land use to plantings raw transition costs:
        self.AG2EP_TRANSITION_COSTS_HA = np.load(
            os.path.join(INPUT_DIR, "ag_to_ep_tmatrix.npy")
        )  # shape: (28,)

        # EP to agricultural land use transition costs:
        self.EP2AG_TRANSITION_COSTS_HA = np.load(
            os.path.join(INPUT_DIR, "ep_to_ag_tmatrix.npy")
        )  # shape: (28,)


        ###############################################################
        # Water data.
        ###############################################################
        print("\tLoading water data...", flush=True)
        
        # Initialize water constraints to avoid recalculating them every time.
        self.WATER_YIELD_LIMITS = None

        # Water requirements by land use -- LVSTK.
        wreq_lvstk_dry = pd.DataFrame()
        wreq_lvstk_irr = pd.DataFrame()

        # The rj-indexed arrays have zeroes where j is not livestock.
        for lu in self.AGRICULTURAL_LANDUSES:
            if lu in self.LU_LVSTK:
                # First find out which animal is involved.
                animal, _ = ag_quantity.lvs_veg_types(lu)
                # Water requirements per head are for drinking and irrigation.
                wreq_lvstk_dry[lu] = self.AGEC_LVSTK["WR_DRN", animal] * settings.LIVESTOCK_DRINKING_WATER
                wreq_lvstk_irr[lu] = (
                    self.AGEC_LVSTK["WR_IRR", animal] + self.AGEC_LVSTK["WR_DRN", animal] * settings.LIVESTOCK_DRINKING_WATER
                )
            else:
                wreq_lvstk_dry[lu] = 0.0
                wreq_lvstk_irr[lu] = 0.0

        # Water requirements by land use -- CROPS.
        wreq_crops_irr = pd.DataFrame()

        # The rj-indexed arrays have zeroes where j is not a crop.
        for lu in self.AGRICULTURAL_LANDUSES:
            if lu in self.LU_CROPS:
                wreq_crops_irr[lu] = self.AGEC_CROPS["WR", "irr", lu]
            else:
                wreq_crops_irr[lu] = 0.0

        # Add together as they have nans where not lvstk/crops
        self.WREQ_DRY_RJ = np.nan_to_num(wreq_lvstk_dry.to_numpy(dtype=np.float32))
        self.WREQ_IRR_RJ = np.nan_to_num(wreq_crops_irr.to_numpy(dtype=np.float32)) + np.nan_to_num(
            wreq_lvstk_irr.to_numpy(dtype=np.float32)
        )

        # Spatially explicit costs of a water licence per ML.
        self.WATER_LICENCE_PRICE = np.nan_to_num(
                pd.read_hdf(os.path.join(INPUT_DIR, "water_licence_price.h5"), where=self.MASK).to_numpy()
            )

        # Spatially explicit costs of water delivery per ML.
        self.WATER_DELIVERY_PRICE = np.nan_to_num(
                pd.read_hdf(os.path.join(INPUT_DIR, "water_delivery_price.h5"), where=self.MASK).to_numpy()
            )


        # River regions.
        self.RIVREG_ID = pd.read_hdf(os.path.join(INPUT_DIR, "rivreg_id.h5"), where=self.MASK).to_numpy()  # River region ID mapped.

        rr = pd.read_hdf(os.path.join(INPUT_DIR, "rivreg_lut.h5"))
        self.RIVREG_DICT = dict(
            zip(rr.HR_RIVREG_ID, rr.HR_RIVREG_NAME)
        )  # River region ID to Name lookup table
        self.RIVREG_LIMITS = dict(
            zip(rr.HR_RIVREG_ID, rr.WATER_YIELD_HIST_BASELINE_ML)
        )  # River region ID and water use limits

        # Drainage divisions
        self.DRAINDIV_ID = pd.read_hdf(os.path.join(INPUT_DIR, "draindiv_id.h5"), where=self.MASK).to_numpy()  # Drainage div ID mapped.

        dd = pd.read_hdf(os.path.join(INPUT_DIR, "draindiv_lut.h5"))
        self.DRAINDIV_DICT = dict(
            zip(dd.HR_DRAINDIV_ID, dd.HR_DRAINDIV_NAME)
        )  # Drainage div ID to Name lookup table
        self.DRAINDIV_LIMITS = dict(
            zip(dd.HR_DRAINDIV_ID, dd.WATER_YIELD_HIST_BASELINE_ML)
        )  # Drainage div ID and water use limits


        # Water yields -- run off from a cell into catchment by deep-rooted, shallow-rooted, and natural land
        water_yield_baselines = pd.read_hdf(os.path.join(INPUT_DIR, "water_yield_baselines.h5"), where=self.MASK)
        self.WATER_YIELD_HIST_DR = water_yield_baselines['WATER_YIELD_HIST_DR_ML_HA'].to_numpy(dtype = np.float32)
        self.WATER_YIELD_HIST_SR = water_yield_baselines["WATER_YIELD_HIST_SR_ML_HA"].to_numpy(dtype = np.float32)
        self.DEEP_ROOTED_PROPORTION = water_yield_baselines['DEEP_ROOTED_PROPORTION'].to_numpy(dtype = np.float32)
        self.WATER_YIELD_HIST_NL = water_yield_baselines.eval(
            'WATER_YIELD_HIST_DR_ML_HA * DEEP_ROOTED_PROPORTION + WATER_YIELD_HIST_SR_ML_HA * (1 - DEEP_ROOTED_PROPORTION)'
        ).to_numpy(dtype = np.float32)

        wyield_fname_dr = os.path.join(INPUT_DIR, 'water_yield_ssp' + str(settings.SSP) + '_2010-2100_dr_ml_ha.h5')
        wyield_fname_sr = os.path.join(INPUT_DIR, 'water_yield_ssp' + str(settings.SSP) + '_2010-2100_sr_ml_ha.h5')
        
        # Read the data into memory with [...], so that it can be pickled.
        self.WATER_YIELD_DR_FILE = h5py.File(wyield_fname_dr, 'r')[f'Water_yield_GCM-Ensemble_ssp{settings.SSP}_2010-2100_DR_ML_HA_mean'][...][:, self.MASK]
        self.WATER_YIELD_SR_FILE = h5py.File(wyield_fname_sr, 'r')[f'Water_yield_GCM-Ensemble_ssp{settings.SSP}_2010-2100_SR_ML_HA_mean'][...][:, self.MASK] 
        

        # Water yield from outside LUTO study area.
        water_yield_oustide_luto_hist = pd.read_hdf(os.path.join(INPUT_DIR, 'water_yield_outside_LUTO_study_area_hist_1970_2000.h5'))
        
        if settings.WATER_REGION_DEF == 'River Region':
            rr_outside_luto = pd.read_hdf(os.path.join(INPUT_DIR, 'water_yield_outside_LUTO_study_area_2010_2100_rr_ml.h5'))
            rr_outside_luto = rr_outside_luto.loc[:, pd.IndexSlice[:, settings.SSP]]
            rr_outside_luto.columns = rr_outside_luto.columns.droplevel('ssp')

            rr_natural_land = pd.read_hdf(os.path.join(INPUT_DIR, 'water_yield_natural_land_2010_2100_rr_ml.h5'))
            rr_natural_land = rr_natural_land.loc[:, pd.IndexSlice[:, settings.SSP]]
            rr_natural_land.columns = rr_natural_land.columns.droplevel('ssp')

            self.WATER_OUTSIDE_LUTO_RR = rr_outside_luto
            self.WATER_OUTSIDE_LUTO_RR_HIST = water_yield_oustide_luto_hist.query('Region_Type == "River Region"').set_index('Region_ID')['Water Yield (ML)'].to_dict()
            self.WATER_UNDER_NATURAL_LAND_RR = rr_natural_land

        if settings.WATER_REGION_DEF == 'Drainage Division':
            dd_outside_luto = pd.read_hdf(os.path.join(INPUT_DIR, 'water_yield_outside_LUTO_study_area_2010_2100_dd_ml.h5'))
            dd_outside_luto = dd_outside_luto.loc[:, pd.IndexSlice[:, settings.SSP]]
            dd_outside_luto.columns = dd_outside_luto.columns.droplevel('ssp')

            dd_natural_land = pd.read_hdf(os.path.join(INPUT_DIR, 'water_yield_natural_land_2010_2100_dd_ml.h5'))
            dd_natural_land = dd_natural_land.loc[:, pd.IndexSlice[:, settings.SSP]]
            dd_natural_land.columns = dd_natural_land.columns.droplevel('ssp')

            self.WATER_OUTSIDE_LUTO_DD = dd_outside_luto
            self.WATER_OUTSIDE_LUTO_DD_HIST = water_yield_oustide_luto_hist.query('Region_Type == "Drainage Division"').set_index('Region_ID')['Water Yield (ML)'].to_dict()
            self.WATER_UNDER_NATURAL_LAND_DD = dd_natural_land
            
        # Place holder for Water Yield under River Region to avoid recalculating it every time.
        self.WATER_YIELD_RR_BASE_YR = None
        
        
        ###############################################################
        # Carbon sequestration by natural lands.
        ###############################################################
        print("\tLoading carbon sequestration by natural lands data...", flush=True)

        '''
        ['NATURAL_LAND_AGB_TCO2_HA']
            CO2 in aboveground living biomass in natural land i.e., the part impacted by livestock 
        ['NATURAL_LAND_AGB_DEBRIS_TCO2_HA']
            CO2 in aboveground living biomass and debris in natural land i.e., the part impacted by fire
        ['NATURAL_LAND_TREES_DEBRIS_SOIL_TCO2_HA']
            CO2 in aboveground living biomass and debris and soil in natural land i.e., the part impacted by land clearance
        '''
    
        # Load the natural land carbon data.
        nat_land_CO2 = pd.read_hdf(os.path.join(INPUT_DIR, "natural_land_t_co2_ha.h5"), where=self.MASK)
        # Get the carbon sequestration in each natural land types
        co2e_stock_unall_natural = np.array(
            nat_land_CO2['NATURAL_LAND_TREES_DEBRIS_SOIL_TCO2_HA'] - (nat_land_CO2['NATURAL_LAND_AGB_DEBRIS_TCO2_HA'] * fire_risk.to_numpy() / 100),
            dtype=np.float32
        )
        co2e_stock_lvstk_natural = np.array(
            co2e_stock_unall_natural - (0.3 * nat_land_CO2['NATURAL_LAND_AGB_TCO2_HA']) * (fire_risk.to_numpy() / 100),
            dtype=np.float32
        )

        # Get the carbon emissions from the one natural land to another
        self.GHG_PENALTY_UNALL_NATURAL_TO_MODIFIED = co2e_stock_unall_natural
        self.GHG_PENALTY_UNALL_NATURAL_TO_LVSTK_NATURAL = co2e_stock_unall_natural - co2e_stock_lvstk_natural
        self.GHG_PENALTY_LVSTK_NATURAL_TO_UNALL_NATURAL = co2e_stock_lvstk_natural - co2e_stock_unall_natural
        self.GHG_PENALTY_LVSTK_NATURAL_TO_MODIFIED = co2e_stock_lvstk_natural



        ###############################################################
        # Demand data.
        ###############################################################
        print("\tLoading demand data...", flush=True)

        # Load demand data (actual production (tonnes, ML) by commodity) - from demand model
        dd = pd.read_hdf(os.path.join(INPUT_DIR, 'demand_projections.h5'))

        # Select the demand data under the running scenariobbryan-January
        self.DEMAND_DATA = dd.loc[(settings.SCENARIO,
                                   settings.DIET_DOM,
                                   settings.DIET_GLOB,
                                   settings.CONVERGENCE,
                                   settings.IMPORT_TREND,
                                   settings.WASTE,
                                   settings.FEED_EFFICIENCY)].copy()

        # Convert eggs from count to tonnes
        self.DEMAND_DATA.loc['eggs'] = self.DEMAND_DATA.loc['eggs'] * settings.EGGS_AVG_WEIGHT / 1000 / 1000

        # Get the off-land commodities
        self.DEMAND_OFFLAND = self.DEMAND_DATA.loc[self.DEMAND_DATA.query("COMMODITY in @settings.OFF_LAND_COMMODITIES").index, 'PRODUCTION'].copy()

        # Remove off-land commodities
        self.DEMAND_C = self.DEMAND_DATA.loc[self.DEMAND_DATA.query("COMMODITY not in @settings.OFF_LAND_COMMODITIES").index, 'PRODUCTION'].copy()

        # Convert to numpy array of shape (91, 26)
        self.DEMAND_C = self.DEMAND_C.to_numpy(dtype = np.float32).T
        self.D_CY = self.DEMAND_C # new demand is in tonnes rather than deltas


        ###############################################################
        # Carbon emissions from off-land commodities.
        ###############################################################
        print("\tLoading off-land commodities' carbon emissions data...", flush=True)

        # Read the greenhouse gas intensity data
        off_land_ghg_intensity = pd.read_csv(f'{INPUT_DIR}/agGHG_lvstk_off_land.csv')
        # Split the Emission Source column into two columns
        off_land_ghg_intensity[['Emission Type', 'Emission Source']] = off_land_ghg_intensity['Emission Source'].str.extract(r'^(.*?)\s*\((.*?)\)')

        # Get the emissions from the off-land commodities
        demand_offland_long = self.DEMAND_OFFLAND.stack().reset_index()
        demand_offland_long = demand_offland_long.rename(columns={ 0: 'DEMAND (tonnes)'})

        # Merge the demand and GHG intensity, and calculate the total GHG emissions
        off_land_ghg_emissions = demand_offland_long.merge(off_land_ghg_intensity, on='COMMODITY')
        off_land_ghg_emissions['Total GHG Emissions (tCO2e)'] = off_land_ghg_emissions.eval('`DEMAND (tonnes)` * `Emission Intensity [ kg CO2eq / kg ]`')

        # Keep only the relevant columns
        self.OFF_LAND_GHG_EMISSION = off_land_ghg_emissions[['YEAR',
                                                             'COMMODITY',
                                                             'Emission Type',
                                                             'Emission Source',
                                                             'Total GHG Emissions (tCO2e)']]

        # Get the GHG constraints for luto, shape is (91, 1)
        self.OFF_LAND_GHG_EMISSION_C = self.OFF_LAND_GHG_EMISSION.groupby(['YEAR']).sum(numeric_only=True).values

        # Read the carbon price per tonne over the years (indexed by the relevant year)
        carbon_price_sheet = settings.CARBON_PRICES_FIELD or "Default"
        carbon_price_usecols = "A,B"
        carbon_price_col_names = ["Year", "Carbon_price_$_tCO2e"]
        carbon_price_sheet_index_col = "Year" # if carbon_price_sheet != "Default" else 0
        carbon_price_sheet_header = 0         # if carbon_price_sheet != "Default" else None

        self.CARBON_PRICES: dict[int, float] = pd.read_excel(
            os.path.join(INPUT_DIR, 'carbon_prices.xlsx'),
            sheet_name=carbon_price_sheet,
            usecols=carbon_price_usecols,
            names=carbon_price_col_names,
            header=carbon_price_sheet_header,
            index_col=carbon_price_sheet_index_col,
        )["Carbon_price_$_tCO2e"].to_dict()


        ###############################################################
        # GHG targets data.
        ###############################################################
        print("\tLoading GHG targets data...", flush=True)

        # If GHG_LIMITS_TYPE == 'file' then import the Excel spreadsheet and import the results to a python dictionary {year: target (tCO2e), ...}
        if settings.GHG_LIMITS_TYPE == "file":
            self.GHG_TARGETS = pd.read_excel(
                os.path.join(INPUT_DIR, "GHG_targets.xlsx"), sheet_name="Data", index_col="YEAR"
            )
            self.GHG_TARGETS = self.GHG_TARGETS[settings.GHG_LIMITS_FIELD].to_dict()

        # If settings.GHG_LIMITS_TYPE == 'dict' then import the Excel spreadsheet and import the results to a python dictionary {year: target (tCO2e), ...}
        elif settings.GHG_LIMITS_TYPE == "dict":

            # Create a dictionary to hold the GHG target data
            self.GHG_TARGETS = {}  # pd.DataFrame(columns = ['TOTAL_GHG_TCO2E'])

            # # Create linear function f and interpolate
            f = interp1d(
                list(settings.GHG_LIMITS.keys()),
                list(settings.GHG_LIMITS.values()),
                kind="linear",
                fill_value="extrapolate",
            )
            # keys = range(2010, 2101)
            for yr in range(2010, 2101):
                self.GHG_TARGETS[yr] = f(yr)


        ###############################################################
        # Savanna burning data.
        ###############################################################
        print("\tLoading savanna burning data...", flush=True)

        # Read in the dataframe
        savburn_df = pd.read_hdf(os.path.join(INPUT_DIR, 'cell_savanna_burning.h5'), where=self.MASK)

        # Load the columns as numpy arrays
<<<<<<< HEAD
        self.SAVBURN_ELIGIBLE =  savburn_df.ELIGIBLE_AREA.to_numpy()              # 1 = areas eligible for early dry season savanna burning under the ERF, 0 = ineligible
=======
        self.SAVBURN_ELIGIBLE =  savburn_df.ELIGIBLE_AREA.to_numpy()                    # 1 = areas eligible for early dry season savanna burning under the ERF, 0 = ineligible          
>>>>>>> cf5c4c50
        self.SAVBURN_TOTAL_TCO2E_HA = savburn_df.AEA_TOTAL_TCO2E_HA.to_numpy()
        
        # # Avoided emissions from savanna burning
        # self.SAVBURN_AVEM_CH4_TCO2E_HA = savburn_df.SAV_AVEM_CH4_TCO2E_HA.to_numpy()  # Avoided emissions - methane
        # self.SAVBURN_AVEM_N2O_TCO2E_HA = savburn_df.SAV_AVEM_N2O_TCO2E_HA.to_numpy()  # Avoided emissions - nitrous oxide
        # self.SAVBURN_SEQ_CO2_TCO2E_HA = savburn_df.SAV_SEQ_CO2_TCO2E_HA.to_numpy()    # Additional carbon sequestration - carbon dioxide

        # Cost per hectare in dollars from settings
        self.SAVBURN_COST_HA = settings.SAVBURN_COST_HA_YR


        ###############################################################
        # Biodiversity priority conservation data. (GBF Target 2)
        ###############################################################
        print("\tLoading biodiversity data...", flush=True)
        """
        Kunming-Montreal Biodiversity Framework Target 2: Restore 30% of all Degraded Ecosystems
        Ensure that by 2030 at least 30 per cent of areas of degraded terrestrial, inland water, and coastal and marine ecosystems are under effective restoration,
        in order to enhance biodiversity and ecosystem functions and services, ecological integrity and connectivity.
        """
        
        # Get the mask of priority conservation areas for biodiversity
        bio_rank_layer = xr.open_dataarray(os.path.join(INPUT_DIR, 'GBF2_conserve_priority.nc')).sel(ssp=f'ssp{settings.SSP}', cell=self.MASK).compute().values

        conservation_area2contribution_curve = pd.read_excel(
            os.path.join(INPUT_DIR, 'GBF2_conserve_performance.xlsx'), sheet_name=f'ssp{settings.SSP}'
        ).set_index('AREA_COVERAGE_PERCENT')['PRIORITY_RANK'].to_dict()
        
        bio_priority_conservation_mask = (
            bio_rank_layer >= conservation_area2contribution_curve[settings.GBF2_PRIORITY_CRITICAL_AREA_PERCENTAGE]
        )


        # Get distance connectivity score
        biodiv_priorities = pd.read_hdf(os.path.join(INPUT_DIR, 'biodiv_priorities.h5'), where=self.MASK)

        if settings.CONNECTIVITY_SOURCE == 'NCI':
            connectivity_score = biodiv_priorities['DCCEEW_NCI'].to_numpy(dtype = np.float32)
            connectivity_score = np.interp(connectivity_score, (connectivity_score.min(), connectivity_score.max()), (settings.CONNECTIVITY_LB, 1)).astype('float32')
        elif settings.CONNECTIVITY_SOURCE == 'DWI':
            connectivity_score = biodiv_priorities['NATURAL_AREA_CONNECTIVITY'].to_numpy(dtype = np.float32)
            connectivity_score = np.interp(connectivity_score, (connectivity_score.min(), connectivity_score.max()), (1, settings.CONNECTIVITY_LB)).astype('float32')
        elif settings.CONNECTIVITY_SOURCE == 'NONE':
            connectivity_score = np.ones(self.NCELLS, dtype = np.float32)
        else:
            raise ValueError(f"Invalid connectivity source: {settings.CONNECTIVITY_SOURCE}, must be 'NCI', 'DWI' or 'NONE'")

        # Get the raw biodiversity rank score; 1) weight by distance score; 2) mask by priority conservation areas
        biodiv_score_raw = biodiv_priorities['BIODIV_PRIORITY_SSP' + str(settings.SSP)].to_numpy(dtype = np.float32)

        self.BIO_DISTANCE_WEIGHTED = biodiv_score_raw * connectivity_score
        self.BIO_DISTANCE_WEIGHTED_PRIORITY_REGION = self.BIO_DISTANCE_WEIGHTED * bio_priority_conservation_mask

        
        # Calculate the biodiversity socre under 1) Savana Burning and 2) HCAS impact
        self.BIODIV_HABITAT_DEGRADE_LOOK_UP = pd.read_csv(os.path.join(INPUT_DIR, 'BIODIV_HABITAT_DEGRADE_LOOK_UP.csv')
            ).set_index('lu'
            )['RETAIN_RATION_AFTER_DEGRADATE'].to_dict()
        
        self.BIODIV_HABITAT_DEGRADE_LOOK_UP = {         # Round degradation figures to avoid numerical issues in Gurobi
            j: round(x, settings.ROUND_DECMIALS) 
            for j, x in self.BIODIV_HABITAT_DEGRADE_LOOK_UP.items()}
<<<<<<< HEAD

        bio_retain_fraction_habitat = np.vectorize(self.BIODIV_HABITAT_DEGRADE_LOOK_UP.get, otypes=[float])(self.LUMAP).astype(np.float32)
        self.BIO_RETAIN_FRACTION_LDS = np.where(self.SAVBURN_ELIGIBLE, settings.LDS_BIODIVERSITY_VALUE, 1)

        bio_damage_LDS = self.BIO_DISTANCE_WEIGHTED_PRIORITY_REGION * (1 - self.BIO_RETAIN_FRACTION_LDS)
        bio_damage_habitat = self.BIO_DISTANCE_WEIGHTED_PRIORITY_REGION * (1 - bio_retain_fraction_habitat)
=======
        
        self.BIO_BASE_YR_RETAIN_FRACTION_HABITAT = np.vectorize(self.BIODIV_HABITAT_DEGRADE_LOOK_UP.get, otypes=[float])(self.LUMAP).astype(np.float32)
        self.BIO_RETAIN_FRACTION_LDS = np.where(self.SAVBURN_ELIGIBLE, settings.LDS_BIODIVERSITY_VALUE, 1)          

        bio_damage_LDS = self.BIO_DISTANCE_WEIGHTED_PRIORITY_REGION * (1 - self.BIO_RETAIN_FRACTION_LDS)           
        bio_damage_habitat = self.BIO_DISTANCE_WEIGHTED_PRIORITY_REGION * (1 - self.BIO_BASE_YR_RETAIN_FRACTION_HABITAT)         
>>>>>>> cf5c4c50


        # Get the biodiversity value after LDS and habitat impact for the beginning year (BASE YR = 2010)
        self.BIO_BASE_YR_AFTER_LDS = self.BIO_DISTANCE_WEIGHTED_PRIORITY_REGION - bio_damage_LDS
        bio_base_yr_after_LDS_habitat = self.BIO_BASE_YR_AFTER_LDS - bio_damage_habitat

        
        # Get the retain value after degradation at the beginning of the simulation
        bio_baseline_area_weighted_sum = (self.BIO_DISTANCE_WEIGHTED_PRIORITY_REGION * self.REAL_AREA).sum()
        bio_base_yr_after_LDS_habitat_area_weighted_sum = (bio_base_yr_after_LDS_habitat * self.REAL_AREA).sum()
        bio_base_yr_after_LDS_habitat_percent2baseline = bio_base_yr_after_LDS_habitat_area_weighted_sum / bio_baseline_area_weighted_sum

        self.BIO_BASE_YR_AREA_WEIGHTED_SUM_EACH_LU = np.bincount(
            self.LUMAP,
            weights=bio_base_yr_after_LDS_habitat * self.REAL_AREA,
            minlength=self.N_AG_LUS
        ) 
        
        self.BIO_BASE_YR_LOSS = bio_baseline_area_weighted_sum * (1 - bio_base_yr_after_LDS_habitat_percent2baseline)


        # Calculate the biodiversity conservation target for each year
        bio_base_yr_loss_percent = 1 - bio_base_yr_after_LDS_habitat_percent2baseline
        bio_target_years_percent = [bio_base_yr_after_LDS_habitat_percent2baseline + (bio_base_yr_loss_percent * i)
                                    for i in settings.BIODIV_GBF_TARGET_2_DICT.values()]
        bio_all_years_percent = {
            self.YR_CAL_BASE: bio_base_yr_after_LDS_habitat_percent2baseline,
            **dict(zip(settings.BIODIV_GBF_TARGET_2_DICT.keys(), bio_target_years_percent))
        }

        f = interp1d(
            list(bio_all_years_percent.keys()),
            list(bio_all_years_percent.values()),
            kind = "linear",
            fill_value = "extrapolate",
        )
<<<<<<< HEAD

        biodiv_GBF_target_2_proportions_2010_2100 = {yr: f(yr).item() for yr in range(2010, 2101)}
=======
        
        self.BIO_GBF2_TARGET_PERCENT = {yr: f(yr).item() for yr in range(2010, 2101)}
>>>>>>> cf5c4c50

        self.BIO_GBF2_TARGET_SCORES = {
            yr: bio_baseline_area_weighted_sum * self.BIO_GBF2_TARGET_PERCENT[yr]
            for yr in range(2010, 2101)
        }
        
        
        ###############################################################
        # Vegetation data.
        ###############################################################
        
        print("\tLoading vegetation data...", flush=True)
        
        # Read in the pre-1750 vegetation statistics, and get NVIS class names and areas
        self.GBF3_BASELINE_AREA_AND_USERDEFINE_TARGETS = pd.read_excel(
            INPUT_DIR + '/BIODIVERSITY_GBF3_SCORES_AND_TARGETS.xlsx',
            sheet_name = f'NVIS_{NVIS_CLASS_DETAIL}_{NVIS_SPATIAL_DETAIL}_SPATIAL_DETAIL'
        )
        
        for _,row in self.GBF3_BASELINE_AREA_AND_USERDEFINE_TARGETS.iterrows():
            if not all([
                row['USER_DEFINED_TARGET_PERCENT_2030'] >= 0,
                row['USER_DEFINED_TARGET_PERCENT_2050'] >= 0,
                row['USER_DEFINED_TARGET_PERCENT_2100'] >= 0]
            ):
                raise ValueError(f"NVIS class {row['group']} has no user-defined targets for all years.")
        
        self.BIO_GBF3_ID2DESC = dict(enumerate(self.GBF3_BASELINE_AREA_AND_USERDEFINE_TARGETS['group']))
        self.BIO_GBF3_BASELINE_SCORE_ALL_AUSTRALIA = self.GBF3_BASELINE_AREA_AND_USERDEFINE_TARGETS['AREA_WEIGHTED_SCORE_ALL_AUSTRALIA_HA'].to_numpy()
        self.BIO_GBF3_BASELINE_SCORE_OUTSIDE_LUTO = self.GBF3_BASELINE_AREA_AND_USERDEFINE_TARGETS['AREA_WEIGHTED_SCORE_OUTSIDE_LUTO_NATURAL_HA'].to_numpy()
        self.BIO_GBF3_N_CLASSES = self.BIO_GBF3_BASELINE_SCORE_ALL_AUSTRALIA.shape[0]
      

        # Read in vegetation layer data
        NVIS_pre_xr = xr.load_dataarray(INPUT_DIR + f'/NVIS_{NVIS_CLASS_DETAIL}_{NVIS_SPATIAL_DETAIL}_SPATIAL_DETAIL.nc').values

        # Apply mask
        if NVIS_SPATIAL_DETAIL == 'LOW':
            # 1D vector, each cell is an index of the NVIS class
            self.NVIS_PRE_GR = NVIS_pre_xr[self.MASK]
            # Conver to 2D array, n_class * n_cell, each cell is 1 if the cell is the coresponding NVIS class, 0 otherwise
            self.NVIS_PRE_GR = np.array([(self.NVIS_PRE_GR == i) for i in self.BIO_GBF3_ID2DESC.keys()]).astype(np.bool_)
        else:
            # 2D array, n_class * n_cell, each cell is the area percentage of the coresponding NVIS class
            self.NVIS_PRE_GR = NVIS_pre_xr[:, self.MASK] / 100  # divide by 100 to convert percentage to proportion

        # Apply Savanna Burning penalties
        veg_degradation_raw_weighted_LDS = self.NVIS_PRE_GR * (1 - self.BIO_RETAIN_FRACTION_LDS)   # Savburn damages
        self.NVIS_PRE_GR_LDS = self.NVIS_PRE_GR - veg_degradation_raw_weighted_LDS
        
        # Container storing which cells apply to each major vegetation group
        epsilon = 1e-5
        self.MAJOR_VEG_INDECES = {
            v: np.where(self.NVIS_PRE_GR[v] > epsilon)[0]
            for v in range(self.NVIS_PRE_GR.shape[0])
        }
            
            
 
        #####################################################################
        # Biodiersity species suitability and environmental significance data.
        #####################################################################
        print("\tLoading Species suitability and environmental significance variables...", flush=True)
        
        # Read in the species data from Carla Archibald (noted as GBF-4A)
        BIO_GBF4A_SPECIES_raw = xr.open_dataset(f'{settings.INPUT_DIR}/bio_ssp{settings.SSP}_EnviroSuit.nc', chunks={'year':1,'species':1})['data']        


        bio_GBF4A_baseline_score = pd.read_csv(INPUT_DIR + '/BIODIVERSITY_GBF4A_SCORES.csv')
        bio_GBF4A_target_percent = pd.read_csv(INPUT_DIR + '/BIODIVERSITY_GBF4A_TARGET.csv')
        
        self.BIO_GBF4A_SEL_SPECIES = [row['species'] for _,row in bio_GBF4A_target_percent.iterrows() 
                                      if all([row['USER_DEFINED_TARGET_PERCENT_2030']>0,
                                              row['USER_DEFINED_TARGET_PERCENT_2050']>0,
                                              row['USER_DEFINED_TARGET_PERCENT_2100']>0])]
        
        self.BIO_GBF4A_OUTSDIE_LUTO_SCORE_SPECIES = bio_GBF4A_baseline_score.query(f'species in {self.BIO_GBF4A_SEL_SPECIES}')[['species', 'year', f'OUTSIDE_LUTO_NATURAL_SUITABILITY_AREA_WEIGHTED_HA_SSP{settings.SSP}']]
        self.BIO_GBF4A_OUTSDIE_LUTO_SCORE_GROUPS = pd.read_csv(INPUT_DIR + '/BIODIVERSITY_GBF4A_SCORES_group.csv')[['group', 'year', f'OUTSIDE_LUTO_NATURAL_SUITABILITY_AREA_WEIGHTED_HA_SSP{settings.SSP}']]
        
        self.BIO_GBF4A_BASELINE_SCORE_AND_TARGET_PERCENT_SPECIES = bio_GBF4A_target_percent.query(f'species in {self.BIO_GBF4A_SEL_SPECIES}')
        self.BIO_GBF4A_BASELINE_SCORE_GROUPS = pd.read_csv(INPUT_DIR + '/BIODIVERSITY_GBF4A_TARGET_group.csv')

        self.BIO_GBF4A_SPECIES_LAYER = BIO_GBF4A_SPECIES_raw.sel(species=self.BIO_GBF4A_SEL_SPECIES).compute()
        self.BIO_GBF4A_GROUPS_LAYER = xr.load_dataset(f'{settings.INPUT_DIR}/bio_ssp{settings.SSP}_EnviroSuit_group.nc')['data']
        
        self.N_SPECIES = len(self.BIO_GBF4A_SEL_SPECIES)
        
        # Read in the species data from DCCEEW National Environmental Significance (noted as GBF-4B)
        BIO_GBF4B_SNES_score = pd.read_csv(INPUT_DIR + '/bio_DCCEEW_SNES_target.csv')
        BIO_GBF4B_ECNES_score = pd.read_csv(INPUT_DIR + '/bio_DCCEEW_ECNES_target.csv')
        
        self.BIO_GBF_4B_SNES_LIKELY_SEL = [row['SCIENTIFIC_NAME'] for _,row in BIO_GBF4B_SNES_score.iterrows()
                                                if all([row['USER_DEFINED_TARGET_PERCENT_2030_LIKELY']>0,
                                                        row['USER_DEFINED_TARGET_PERCENT_2050_LIKELY']>0,
                                                        row['USER_DEFINED_TARGET_PERCENT_2100_LIKELY']>0])]
        
        self.BIO_GBF_4B_SNES_LIKELY_AND_MAYBE_SEL = [row['SCIENTIFIC_NAME'] for _,row in BIO_GBF4B_SNES_score.iterrows()
                                                if all([row['USER_DEFINED_TARGET_PERCENT_2030_LIKELY_MAYBE']>0,
                                                        row['USER_DEFINED_TARGET_PERCENT_2050_LIKELY_MAYBE']>0,
                                                        row['USER_DEFINED_TARGET_PERCENT_2100_LIKELY_MAYBE']>0])]
        
        self.BIO_GBF4B_ECNES_LIKELY_SEL = [row['COMMUNITY'] for _,row in BIO_GBF4B_ECNES_score.iterrows()
                                                if all([row['USER_DEFINED_TARGET_PERCENT_2030_LIKELY']>0,
                                                        row['USER_DEFINED_TARGET_PERCENT_2050_LIKELY']>0,
                                                        row['USER_DEFINED_TARGET_PERCENT_2100_LIKELY']>0])]
        
        self.BIO_GBF4B_ECNES_LIKELY_AND_MAYBE_SEL = [row['COMMUNITY'] for _,row in BIO_GBF4B_ECNES_score.iterrows()
                                                if all([row['USER_DEFINED_TARGET_PERCENT_2030_LIKELY_MAYBE']>0,
                                                        row['USER_DEFINED_TARGET_PERCENT_2050_LIKELY_MAYBE']>0,
                                                        row['USER_DEFINED_TARGET_PERCENT_2100_LIKELY_MAYBE']>0])]
        
        
        if len(self.BIO_GBF_4B_SNES_LIKELY_SEL) == 0 or len(self.BIO_GBF4B_ECNES_LIKELY_SEL) == 0:
            raise ValueError("At least one of 'LIKELY' layers should be selected!")
        
        likely_maybe_union = set(self.BIO_GBF_4B_SNES_LIKELY_SEL) & set(self.BIO_GBF_4B_SNES_LIKELY_AND_MAYBE_SEL)
        if len(likely_maybe_union) > 0:
            print(f"\tWARNING: {len(likely_maybe_union)} duplicate SNE species targets are found, will only use 'LIKELY' target for them!")
            for idx, name in enumerate(likely_maybe_union):
                print(f"    {idx+1}) {name}")
            self.BIO_GBF_4B_SNES_LIKELY_AND_MAYBE_SEL = list(set(self.BIO_GBF_4B_SNES_LIKELY_AND_MAYBE_SEL) - set(self.BIO_GBF_4B_SNES_LIKELY_SEL))
            
        likely_maybe_union = set(self.BIO_GBF4B_ECNES_LIKELY_SEL) & set(self.BIO_GBF4B_ECNES_LIKELY_AND_MAYBE_SEL)
        if len(likely_maybe_union) > 0:
            print(f"\tWARNING: {len(likely_maybe_union)} duplicate ECNES species targets are found, will only use 'LIKELY' target for them!")
            for idx, name in enumerate(likely_maybe_union):
                print(f"    {idx+1}) {name}")
            self.BIO_GBF4B_ECNES_LIKELY_AND_MAYBE_SEL = list(set(self.BIO_GBF4B_ECNES_LIKELY_AND_MAYBE_SEL) - set(self.BIO_GBF4B_ECNES_LIKELY_SEL))
            

        self.BIO_GBF4B_SNES_BASELINE_SCORE_TARGET_PERCENT_LIKELY = BIO_GBF4B_SNES_score.query(f'SCIENTIFIC_NAME in {self.BIO_GBF_4B_SNES_LIKELY_SEL}')
        self.BIO_GBF4B_SNES_BASELINE_SCORE_TARGET_PERCENT_LIKELY_AND_MAYBE = BIO_GBF4B_SNES_score.query(f'SCIENTIFIC_NAME in {self.BIO_GBF_4B_SNES_LIKELY_AND_MAYBE_SEL}')
        self.BIO_GBF4B_ECNES_BASELINE_SCORE_TARGET_PERCENT_LIKELY = BIO_GBF4B_ECNES_score.query(f'COMMUNITY in {self.BIO_GBF4B_ECNES_LIKELY_SEL}')
        self.BIO_GBF4B_ECNES_BASELINE_SCORE_TARGET_PERCENT_LIKELY_AND_MAYBE = BIO_GBF4B_ECNES_score.query(f'COMMUNITY in {self.BIO_GBF4B_ECNES_LIKELY_AND_MAYBE_SEL}')
        
 
 
        ###############################################################
        # BECCS data.
        ###############################################################
        print("\tLoading BECCS data...", flush=True)

        # Load dataframe
        beccs_df = pd.read_hdf(os.path.join(INPUT_DIR, 'cell_BECCS_df.h5'), where=self.MASK)

        # Capture as numpy arrays
        self.BECCS_COSTS_AUD_HA_YR = beccs_df['BECCS_COSTS_AUD_HA_YR'].to_numpy()
        self.BECCS_REV_AUD_HA_YR = beccs_df['BECCS_REV_AUD_HA_YR'].to_numpy()
        self.BECCS_TCO2E_HA_YR = beccs_df['BECCS_TCO2E_HA_YR'].to_numpy()
        self.BECCS_MWH_HA_YR = beccs_df['BECCS_MWH_HA_YR'].to_numpy()


        ###############################################################
        # Cost multiplier data.
        ###############################################################
        cost_mult_excel = pd.ExcelFile(os.path.join(INPUT_DIR, 'cost_multipliers.xlsx'))
        self.AC_COST_MULTS = pd.read_excel(cost_mult_excel, "AC_multiplier", index_col="Year")
        self.QC_COST_MULTS = pd.read_excel(cost_mult_excel, "QC_multiplier", index_col="Year")
        self.FOC_COST_MULTS = pd.read_excel(cost_mult_excel, "FOC_multiplier", index_col="Year")
        self.FLC_COST_MULTS = pd.read_excel(cost_mult_excel, "FLC_multiplier", index_col="Year")
        self.FDC_COST_MULTS = pd.read_excel(cost_mult_excel, "FDC_multiplier", index_col="Year")
        self.WP_COST_MULTS = pd.read_excel(cost_mult_excel, "WP_multiplier", index_col="Year")["Water_delivery_price_multiplier"].to_dict()
        self.WATER_LICENSE_COST_MULTS = pd.read_excel(cost_mult_excel, "Water License Cost multiplier", index_col="Year")["Water_license_cost_multiplier"].to_dict()
        self.EST_COST_MULTS = pd.read_excel(cost_mult_excel, "Establishment cost multiplier", index_col="Year")["Establishment_cost_multiplier"].to_dict()
        self.MAINT_COST_MULTS = pd.read_excel(cost_mult_excel, "Maintennance cost multiplier", index_col="Year")["Maintennance_cost_multiplier"].to_dict()
        self.TRANS_COST_MULTS = pd.read_excel(cost_mult_excel, "Transitions cost multiplier", index_col="Year")["Transitions_cost_multiplier"].to_dict()
        self.SAVBURN_COST_MULTS = pd.read_excel(cost_mult_excel, "Savanna burning cost multiplier", index_col="Year")["Savanna_burning_cost_multiplier"].to_dict()
        self.IRRIG_COST_MULTS = pd.read_excel(cost_mult_excel, "Irrigation cost multiplier", index_col="Year")["Irrigation_cost_multiplier"].to_dict()
        self.BECCS_COST_MULTS = pd.read_excel(cost_mult_excel, "BECCS cost multiplier", index_col="Year")["BECCS_cost_multiplier"].to_dict()
        self.BECCS_REV_MULTS = pd.read_excel(cost_mult_excel, "BECCS revenue multiplier", index_col="Year")["BECCS_revenue_multiplier"].to_dict()
        self.FENCE_COST_MULTS = pd.read_excel(cost_mult_excel, "Fencing cost multiplier", index_col="Year")["Fencing_cost_multiplier"].to_dict()


        print("Data loading complete\n")

    def get_coord(self, index_ij: np.ndarray, trans):
        """
        Calculate the coordinates [[lon,...],[lat,...]] based on
        the given index [[row,...],[col,...]] and transformation matrix.

        Parameters:
        index_ij (np.ndarray): A numpy array containing the row and column indices.
        trans (affin): An instance of the Transformation class.
        resfactor (int, optional): The resolution factor. Defaults to 1.

        Returns:
        tuple: A tuple containing the x and y coordinates.
        """
        coord_x = trans.c + trans.a * (index_ij[1] + 0.5)    # Move to the center of the cell
        coord_y = trans.f + trans.e * (index_ij[0] + 0.5)    # Move to the center of the cell
        return coord_x, coord_y


    def update_geo_meta(self):
        """
        Update the geographic metadata based on the current settings.

        Note: When this function is called, the RESFACTOR is assumend to be > 1,
        because there is no need to update the metadata if the RESFACTOR is 1.

        Returns:
            dict: The updated geographic metadata.
        """
        meta = self.GEO_META_FULLRES.copy()
        height, width = (self.GEO_META_FULLRES['height'], self.GEO_META_FULLRES['width'])  if settings.WRITE_FULL_RES_MAPS else self.LUMAP_2D_RESFACTORED.shape
        trans = list(self.GEO_META_FULLRES['transform'])
        trans[0] = trans[0] if settings.WRITE_FULL_RES_MAPS else trans[0] * settings.RESFACTOR    # Adjust the X resolution
        trans[4] = trans[4] if settings.WRITE_FULL_RES_MAPS else trans[4] * settings.RESFACTOR    # Adjust the Y resolution
        trans = Affine(*trans)
        meta.update(width=width, height=height, compress='lzw', driver='GTiff', transform=trans, nodata=self.NODATA, dtype='float32')
        return meta


    def add_lumap(self, yr: int, lumap: np.ndarray):
        """
        Safely adds a land-use map to the the Data object.
        """
        self.lumaps[yr] = lumap

    def add_lmmap(self, yr: int, lmmap: np.ndarray):
        """
        Safely adds a land-management map to the Data object.
        """
        self.lmmaps[yr] = lmmap

    def add_ammaps(self, yr: int, ammap: np.ndarray):
        """
        Safely adds an agricultural management map to the Data object.
        """
        self.ammaps[yr] = ammap

    def add_ag_dvars(self, yr: int, ag_dvars: np.ndarray):
        """
        Safely adds agricultural decision variables' values to the Data object.
        """
        self.ag_dvars[yr] = ag_dvars

    def add_non_ag_dvars(self, yr: int, non_ag_dvars: np.ndarray):
        """
        Safely adds non-agricultural decision variables' values to the Data object.
        """
        self.non_ag_dvars[yr] = non_ag_dvars

    def add_ag_man_dvars(self, yr: int, ag_man_dvars: dict[str, np.ndarray]):
        """
        Safely adds agricultural management decision variables' values to the Data object.
        """
        self.ag_man_dvars[yr] = ag_man_dvars
        
        
    def get_exact_resfactored_lumap_mrj(self):
        """
        Rather than picking the center cell when resfactoring the lumap, this function
        calculate the exact value of each land-use cell based from lumap to create dvars.
        
        E.g., given a resfactor of 5, then each resfactored dvar cell will cover a 5x5 area.
        If there are 9 Apple cells in the 5x5 area, then the dvar cell for it will be 9/25. 
        
        """
        if settings.RESFACTOR == 1:
            return lumap2ag_l_mrj(self.LUMAP_NO_RESFACTOR, self.LMMAP_NO_RESFACTOR)[:, self.MASK, :]

        # Create a 2D array of IDs for the LUMAP_2D_RESFACTORED
        lumap_2d_id = np.arange(self.LUMAP_2D_RESFACTORED.size).reshape(self.LUMAP_2D_RESFACTORED.shape)
        lumap_2d_id = upsample_array(self, lumap_2d_id, settings.RESFACTOR)    
        lumask_2d_no_resfactor = (self.LUMAP_2D != self.NODATA) & (self.LUMAP_2D != self.MASK_LU_CODE)    

        # Get the 2D water supply map at full resolution 
        lmmap_full_2d = np.full_like(self.NLUM_MASK, self.NODATA, dtype=np.int16)                           # 2D map,  full of nodata (-9999)
        np.place(lmmap_full_2d, self.NLUM_MASK == 1, self.LMMAP_NO_RESFACTOR)                               # 2D map,  -9999 for ocean; -1 for desert, urban, water, etc; 0-27 for land uses

        # Calculate the number of cells with each resfactored ID cell
        cell_count = np.bincount(lumap_2d_id.flatten(), lumask_2d_no_resfactor.flatten(), minlength=self.LUMAP_2D_RESFACTORED.size)
        lumap_resample_avg = np.zeros((len(self.LANDMANS), self.NCELLS, self.N_AG_LUS), dtype=np.float32)
                
        for idx_lu in self.DESC2AGLU.values():
            for idx_w, _ in enumerate(self.LANDMANS):
                # Get the cells with the same ID and water supply
                lumap_w = (self.LUMAP_2D == idx_lu) * (lmmap_full_2d == idx_w)
                cell_sum = np.bincount(lumap_2d_id.flatten(), lumap_w.flatten(), minlength=self.LUMAP_2D_RESFACTORED.size)

                # Calculate the average value of each ID cell
                with np.errstate(divide='ignore', invalid='ignore'):                    # Ignore the division by zero warning
                    cell_avg = cell_sum / cell_count
                    cell_avg[~np.isfinite(cell_avg)] = 0                                # Set the NaN and Inf to 0
                    
                # Reshape the 1D avg array to 2D array
                cell_avg_2d = cell_avg.reshape(self.LUMAP_2D_RESFACTORED.shape)
                # Upsample the 2D array from choarser resolution to finer resolution
                cell_avg_2d = upsample_array(self, cell_avg_2d, settings.RESFACTOR).astype(np.float32)
                # Only keep the cells within the luto study area
                cell_avg_1d = cell_avg_2d[np.nonzero(self.NLUM_MASK)]
                cell_avg_1d = cell_avg_1d[self.MASK]

                lumap_resample_avg[idx_w, :, idx_lu] = cell_avg_1d
                
        return lumap_resample_avg
    
    
    
    def get_GBF3_target_scores_by_year(self, yr:int):
        '''
        Interpolate the user-defined targets to get target at the given year
        '''
        
        GBF3_target_percents = []
        for _,row in self.GBF3_BASELINE_AREA_AND_USERDEFINE_TARGETS.iterrows():
            f = interp1d(
                [2010, 2030, 2050, 2100],
                [min(row['BASE_YR_PERCENT'],row['USER_DEFINED_TARGET_PERCENT_2030']), 
                 row['USER_DEFINED_TARGET_PERCENT_2030'], 
                 row['USER_DEFINED_TARGET_PERCENT_2050'], 
                 row['USER_DEFINED_TARGET_PERCENT_2100']
                ],
                kind="linear",
                fill_value="extrapolate",
            )
            GBF3_target_percents.append(f(yr).item())
            
        return self.BIO_GBF3_BASELINE_SCORE_ALL_AUSTRALIA * GBF3_target_percents / 100  # Convert the percentage to proportion

    
    def get_GBF4A_bio_layers_by_yr(self, yr: int, level:Literal['species', 'group']='species'):
        '''
        Get the biodiversity suitability score [hectare weighted] for each species at the given year.
        
        The raw biodiversity suitability score [2D (shape, 808*978), (dtype, uint8, 0-100)] represents the 
        suitability of each cell for each species/group.  Here it is LINEARLY interpolated to the given year,
        then LINEARLY interpolated to the given spatial coordinates.
        
        Because the coordinates are the controid of the `self.MASK` array, so the spatial interpolation is 
        simultaneously a masking process. 
        
        The suitability score is then weighted by the area (ha) of each cell. The area weighting is necessary 
        to ensure that the biodiversity suitability score will not be affected by different RESFACTOR (i.e., cell size) values.
        '''
        
        input_lr = self.BIO_GBF4A_SPECIES_LAYER if level == 'species' else self.BIO_GBF4A_GROUPS_LAYER
        
        current_species_val = input_lr.interp(                          # Here the year interpolation is done first                      
            year=yr,
            method='linear', 
            kwargs={'fill_value': 'extrapolate'}
        ).interp(                                                       # Then the spatial interpolation and masking is done
            x=xr.DataArray(self.COORD_LON_LAT[0], dims='cell'),
            y=xr.DataArray(self.COORD_LON_LAT[1], dims='cell'),
            method='linear'                                             # Use LINEAR interpolation for the `suitability` values
        ).drop_vars(['year'])
        
        # Weight the biodiversity suitability by the area of each cell, so that the biodiversity contribution score
        # will not be affected by different RESFACTOR (i.e., cell size) values.
        current_species_val = (current_species_val * self.REAL_AREA).values.astype(np.float32)
        return current_species_val
    
    
    def get_GBF4A_area_weighted_score_all_Australia_by_yr(self, yr: int):
        '''
        Get the biodiversity suitability score (area weighted [ha]) for each species at the given year for all Australia.
        '''
        # Get the target percentage for each species at the given year
        target_pct = []
        for _,row in self.BIO_GBF4A_BASELINE_SCORE_AND_TARGET_PERCENT_SPECIES.iterrows():
            f = interp1d(
                [1990, 2030, 2050, 2100],
                [row['HABITAT_SUITABILITY_BASELINE_PERCENT'], row[f'USER_DEFINED_TARGET_PERCENT_2030'], row[f'USER_DEFINED_TARGET_PERCENT_2050'], row[f'USER_DEFINED_TARGET_PERCENT_2100']],
                kind="linear",
                fill_value="extrapolate",
            )
            target_pct.append(f(yr).item()) 
            
        # Calculate the target biodiversity suitability score for each species at the given year for all Australia
        target_scores_all_AUS = self.BIO_GBF4A_BASELINE_SCORE_AND_TARGET_PERCENT_SPECIES['HABITAT_SUITABILITY_BASELINE_SCORE_ALL_AUSTRALIA'] * np.array(target_pct)
        return target_scores_all_AUS
    
    
    def get_GBF4A_area_weighted_score_outside_natural_LUTO_by_yr(self, yr: int, level:Literal['species', 'group']='species'):
        '''
        Get the biodiversity suitability score (area weighted [ha]) for each species at the given year for the Outside LUTO natural land.
        '''
        
        if level == 'species':
            base_score = self.BIO_GBF4A_BASELINE_SCORE_AND_TARGET_PERCENT_SPECIES['HABITAT_SUITABILITY_BASELINE_SCORE_OUTSIDE_LUTO']
            proj_score = self.BIO_GBF4A_OUTSDIE_LUTO_SCORE_SPECIES.pivot(index='species', columns='year').reset_index()
        elif level == 'group':
            base_score = self.BIO_GBF4A_BASELINE_SCORE_GROUPS['HABITAT_SUITABILITY_BASELINE_SCORE_OUTSIDE_LUTO']
            proj_score = self.BIO_GBF4A_OUTSDIE_LUTO_SCORE_GROUPS.pivot(index='group', columns='year').reset_index()
        else:
            raise ValueError("Invalid level. Must be 'species' or 'group'")
        
        # Put the base score to the proj_score
        proj_score.columns = proj_score.columns.droplevel() 
        proj_score[1990] = base_score.values
        
        # Interpolate the suitability score for each species/group at the given year
        outside_natural_scores = []
        for _,row in proj_score.iterrows():
            f = interp1d(
                [1990, 2030, 2050, 2070, 2090],
                [row[1990], row[2030], row[2050], row[2070], row[2090]],
                kind="linear",
                fill_value="extrapolate",
            )
            outside_natural_scores.append(f(yr).item())
        
        return  outside_natural_scores
    
    
    def get_GBF4A_suitability_target_inside_natural_LUTO_by_yr(self, yr: int):
        '''
        Get the biodiversity suitability score (area weighted [ha]) for each species at the given year for the Inside LUTO natural land.
        '''
        target_scores = self.get_GBF4A_area_weighted_score_all_Australia_by_yr(yr) - self.get_GBF4A_area_weighted_score_outside_natural_LUTO_by_yr(yr)
        return target_scores.values


    def get_GBF4B_SNES_target_inside_LUTO_natural_by_year(self, yr:int, layer:Literal['LIKELY', 'LIKELY_AND_MAYBE']):
        
        # Check the layer name
        if layer == 'LIKELY':
            snes_df = self.BIO_GBF4B_SNES_BASELINE_SCORE_TARGET_PERCENT_LIKELY
        elif layer == 'LIKELY_AND_MAYBE':
            snes_df = self.BIO_GBF4B_SNES_BASELINE_SCORE_TARGET_PERCENT_LIKELY_AND_MAYBE
        else:
            raise ValueError("Invalid layer name. Must be 'LIKELY' or 'LIKELY_AND_MAYBE'")
        
        # Check the num of selected species
        if len(snes_df) == 0:
            return 0
        
        target_pct = []
        for _,row in snes_df.iterrows():
            f = interp1d(
                [2010, 2030, 2050, 2100],
                [row[f'HABITAT_SIGNIFICANCE_BASELINE_PERCENT_{layer}'], row[f'USER_DEFINED_TARGET_PERCENT_2030_{layer}'], row[f'USER_DEFINED_TARGET_PERCENT_2050_{layer}'], row[f'USER_DEFINED_TARGET_PERCENT_2100_{layer}']],
                kind = "linear",
                fill_value = "extrapolate",
            )
            target_pct.append(f(yr).item())
            
        # Get the significance score for all Australia and outside LUTO natural
        snes_out_LUTO = snes_df[f'HABITAT_SIGNIFICANCE_BASELINE_OUT_LUTO_NATURAL_{layer}']
        snes_score_all_Australia = snes_df[f'HABITAT_SIGNIFICANCE_BASELINE_ALL_AUSTRALIA_{layer}'] * target_pct
        # Get the significance score for inside LUTO natural
        snes_inside_LUTO_natural =  snes_score_all_Australia - snes_out_LUTO
        return snes_inside_LUTO_natural.values
    
        
    def get_GBF4B_ECNES_target_inside_LUTO_natural_by_year(self, yr:int, layer:Literal['LIKELY', 'LIKELY_AND_MAYBE']):
        
        # Check the layer name
        if layer == 'LIKELY':
            ecnes_df = self.BIO_GBF4B_ECNES_BASELINE_SCORE_TARGET_PERCENT_LIKELY
        elif layer == 'LIKELY_AND_MAYBE':
            ecnes_df = self.BIO_GBF4B_ECNES_BASELINE_SCORE_TARGET_PERCENT_LIKELY_AND_MAYBE
        else:
            raise ValueError("Invalid layer name. Must be 'LIKELY' or 'LIKELY_AND_MAYBE'")
        
        # Check the num of selected communities
        if len(ecnes_df) == 0:
            return 0
        
        target_pct = []
        for _,row in ecnes_df.iterrows():
            f = interp1d(
                [2010, 2030, 2050, 2100],
                [row[f'HABITAT_SIGNIFICANCE_BASELINE_PERCENT_{layer}'], row[f'USER_DEFINED_TARGET_PERCENT_2030_{layer}'], row[f'USER_DEFINED_TARGET_PERCENT_2050_{layer}'], row[f'USER_DEFINED_TARGET_PERCENT_2100_{layer}']],
                kind = "linear",
                fill_value = "extrapolate",
            )
            target_pct.append(f(yr).item())
            
        # Get the significance score for all Australia and outside LUTO natural
        ecnes_out_LUTO = ecnes_df[f'HABITAT_SIGNIFICANCE_BASELINE_OUT_LUTO_NATURAL_{layer}']
        ecnes_score_all_Australia = ecnes_df[f'HABITAT_SIGNIFICANCE_BASELINE_ALL_AUSTRALIA_{layer}'] * target_pct
        # Get the significance score for inside LUTO natural
        ecnes_inside_LUTO_natural =  ecnes_score_all_Australia - ecnes_out_LUTO
        return ecnes_inside_LUTO_natural.values
    
    
    def get_GBF4B_SNES_layers(self, layer:Literal['LIKELY', 'LIKELY_AND_MAYBE']):
        '''
        Get the biodiversity significance score (area weighted [ha]) for each species at the given year for all Australia.
        '''
        BIO_GBF4B_SPECIES_raw = xr.open_dataarray(f'{settings.INPUT_DIR}/bio_DCCEEW_SNES.nc', chunks={'species':1})
        
        if layer == 'LIKELY':
            snes_arr = BIO_GBF4B_SPECIES_raw.sel(species=self.BIO_GBF_4B_SNES_LIKELY_SEL, cell=self.MASK, presence=layer).compute()
        elif layer == 'LIKELY_AND_MAYBE':
            snes_arr = BIO_GBF4B_SPECIES_raw.sel(species=self.BIO_GBF_4B_SNES_LIKELY_AND_MAYBE_SEL, cell=self.MASK, presence=layer).compute()
        else:
            raise ValueError("Invalid layer name, must be 'LIKELY' or 'LIKELY_AND_MAYBE'")
        
        # Check the num of selected species
        if len(snes_arr) == 0:
            return np.array(0)
        
        return (snes_arr.values * self.REAL_AREA).astype(np.float32)


    def get_GBF4B_ECNES_layers(self, layer:Literal['LIKELY', 'LIKELY_AND_MAYBE']):
        '''
        Get the biodiversity significance score (area weighted [ha]) for each species at the given year for all Australia.
        '''
        BIO_GBF4B_COMUNITY_raw = xr.open_dataarray(f'{settings.INPUT_DIR}/bio_DCCEEW_ECNES.nc', chunks={'species':1})

        if layer == 'LIKELY':
            ecnes_arr = BIO_GBF4B_COMUNITY_raw.sel(species=self.BIO_GBF4B_ECNES_LIKELY_SEL, cell=self.MASK, presence=layer).compute()
        elif layer == 'LIKELY_AND_MAYBE':
            ecnes_arr = BIO_GBF4B_COMUNITY_raw.sel(species=self.BIO_GBF4B_ECNES_LIKELY_AND_MAYBE_SEL, cell=self.MASK, presence=layer).compute()
        else:
            raise ValueError("Invalid layer name, must be 'LIKELY' or 'LIKELY_AND_MAYBE'")
        
        # Check the num of selected species
        if len(ecnes_arr) == 0:
            return np.array(0)
        
        return (ecnes_arr.values * self.REAL_AREA).astype(np.float32)
    
    
    def get_regional_adoption_percent_by_year(self, yr: int):
        """
        Get the regional adoption percentage for each region for the given year.
        
        Return a list of tuples where each tuple contains 
        - the region ID, 
        - landuse name, 
        - the adoption percentage.
        
        """
        reg_adop_limits = []
        for _,row in self.REGIONAL_ADOPTION_TARGETS.iterrows():
            f = interp1d(
                [2010, 2030, 2050, 2100],
                [row['BASE_LANDUSE_AREA_PERCENT'], row['ADOPTION_PERCENTAGE_2030'], row['ADOPTION_PERCENTAGE_2050'], row['ADOPTION_PERCENTAGE_2100']],
                kind="linear",
                fill_value="extrapolate",
            )
            reg_adop_limits.append((row[REGIONAL_ADOPTION_ZONE], row['TARGET_LANDUSE'], f(yr).item()))
            
        return reg_adop_limits
    
    def get_regional_adoption_limit_ha_by_year(self, yr: int):
        """
        Get the regional adoption area for each region for the given year.
        
        Return a list of tuples where each tuple contains
        - the region ID,
        - landuse name,
        - the adoption area (ha).
        """
        reg_adop_limits = self.get_regional_adoption_percent_by_year(yr)
        reg_adop_limits_ha = []
        for reg, landuse, pct in reg_adop_limits:
            reg_total_area_ha = ((self.REGIONAL_ADOPTION_ZONES == reg) * self.REAL_AREA).sum()
            reg_adop_limits_ha.append((reg, landuse, reg_total_area_ha * pct / 100))
            
        return reg_adop_limits_ha
    
    
    def add_production_data(self, yr: int, data_type: str, prod_data: Any):
        """
        Safely save production data for a given year to the Data object.

        Parameters
        ----
        yr: int
            Year of production data being saved.
        data_type: str
            Type of production data being saved. Typically either 'Production', 'GHG Emissions' or 'Biodiversity'.
        prod_data: Any
            Actual production data to save.
        """
        if yr not in self.prod_data:
            self.prod_data[yr] = {}
        self.prod_data[yr][data_type] = prod_data

    def add_obj_vals(self, yr: int, obj_val: float):
        """
        Safely save objective value for a given year to the Data object
        """
        self.obj_vals[yr] = obj_val

    def set_path(self, base_year, target_year, step_size, years) -> str:
        """Create a folder for storing outputs and return folder name."""

        # Get the years to write
        if settings.MODE == "snapshot":
            yr_all = [base_year, target_year]
        elif settings.MODE == "timeseries":
            yr_all = list(range(base_year, target_year + 1, step_size))

        # Create path name
        self.path = f"{OUTPUT_DIR}/{self.timestamp_sim}_RF{settings.RESFACTOR}_{yr_all[0]}-{yr_all[-1]}_{settings.MODE}"

        # Get all paths
        paths = (
            [self.path]
            + [f"{self.path}/out_{yr}" for yr in yr_all]
            + [f"{self.path}/out_{yr}/lucc_separate" for yr in yr_all[1:]]
        )  # Skip creating lucc_separate for base year

        # Add the path for the comparison between base-year and target-year if in the timeseries mode
        if settings.MODE == "timeseries":
            self.path_begin_end_compare = f"{self.path}/begin_end_compare_{yr_all[0]}_{yr_all[-1]}"
            paths = (
                paths
                + [self.path_begin_end_compare]
                + [
                    f"{self.path_begin_end_compare}/out_{yr_all[0]}",
                    f"{self.path_begin_end_compare}/out_{yr_all[-1]}",
                    f"{self.path_begin_end_compare}/out_{yr_all[-1]}/lucc_separate",
                ]
            )

        # Create all paths
        for p in paths:
            if not os.path.exists(p):
                os.mkdir(p)

        return self.path

    def get_production(
        self,
        yr_cal: int,
        lumap: np.ndarray,
        lmmap: np.ndarray,
    ) -> np.ndarray:
        """
        Return total production of commodities for a specific year...

        'yr_cal' is calendar year

        Can return base year production (e.g., year = 2010) or can return production for
        a simulated year if one exists (i.e., year = 2030).

        Includes the impacts of land-use change, productivity increases, and
        climate change on yield.
        """
        if yr_cal == self.YR_CAL_BASE:
            ag_X_mrj = self.AG_L_MRJ
            non_ag_X_rk = self.NON_AG_L_RK
            ag_man_X_mrj = self.AG_MAN_L_MRJ_DICT
            
        else:
            ag_X_mrj = lumap2ag_l_mrj(lumap, lmmap)
            non_ag_X_rk = lumap2non_ag_l_mk(lumap, len(settings.NON_AG_LAND_USES.keys()))
            ag_man_X_mrj = get_base_am_vars(self.NCELLS, self.NLMS, self.N_AG_LUS)

        # Calculate year index (i.e., number of years since 2010)
        yr_idx = yr_cal - self.YR_CAL_BASE

        # Get the quantity of each commodity produced by agricultural land uses
        ag_q_mrp = ag_quantity.get_quantity_matrices(self, yr_idx)

        # Convert map of land-use in mrj format to mrp format using vectorization
        ag_X_mrp = np.einsum('mrj,pj->mrp', ag_X_mrj, self.LU2PR.astype(bool))

        # Sum quantities in product (PR/p) representation.
        ag_q_p = np.einsum('mrp,mrp->p', ag_q_mrp, ag_X_mrp)

        # Transform quantities to commodity (CM/c) representation.
        ag_q_c = np.einsum('cp,p->c', self.PR2CM.astype(bool), ag_q_p)

        # Get the quantity of each commodity produced by non-agricultural land uses
        q_crk = non_ag_quantity.get_quantity_matrix(self, ag_q_mrp, lumap)
        non_ag_q_c = np.einsum('crk,rk->c', q_crk, non_ag_X_rk)

        # Get quantities produced by agricultural management options
        ag_man_q_mrp = ag_quantity.get_agricultural_management_quantity_matrices(self, ag_q_mrp, yr_idx)
        ag_man_q_c = np.zeros(self.NCMS)

        j2p = {j: [p for p in range(self.NPRS) if self.LU2PR[p, j]]
                        for j in range(self.N_AG_LUS)}
        for am, am_lus in AG_MANAGEMENTS_TO_LAND_USES.items():
            am_j_list = [self.DESC2AGLU[lu] for lu in am_lus]
            current_ag_man_X_mrp = np.zeros(ag_q_mrp.shape, dtype=np.float32)
            for j in am_j_list:
                for p in j2p[j]:
                    current_ag_man_X_mrp[:, :, p] = ag_man_X_mrj[am][:, :, j]

            ag_man_q_p = np.einsum('mrp,mrp->p', ag_man_q_mrp[am], current_ag_man_X_mrp)
            ag_man_q_c += np.einsum('cp,p->c', self.PR2CM.astype(bool), ag_man_q_p)

        # Return total commodity production as numpy array.
        total_q_c = ag_q_c + non_ag_q_c + ag_man_q_c
        return total_q_c

    def get_carbon_price_by_yr_idx(self, yr_idx: int) -> float:
        """
        Return the price of carbon per tonne for a given year index (since 2010).
        The resulting year should be between 2010 - 2100
        """
        yr_cal = yr_idx + self.YR_CAL_BASE
        return self.get_carbon_price_by_year(yr_cal)

    def get_carbon_price_by_year(self, yr_cal: int) -> float:
        """
        Return the price of carbon per tonne for a given year.
        The resulting year should be between 2010 - 2100
        """
        if yr_cal not in self.CARBON_PRICES:
            raise ValueError(
                f"Carbon price data not given for the given year: {yr_cal}. "
                f"Year should be between {self.YR_CAL_BASE} and 2100."
            )
        return self.CARBON_PRICES[yr_cal]

    def get_water_nl_yield_for_yr_idx(
        self,
        yr_idx: int,
        water_dr_yield: Optional[np.ndarray] = None,
        water_sr_yield: Optional[np.ndarray] = None,
    ) -> np.ndarray:
        """
        Get the net land water yield array, inclusive of all cells that LUTO does not look at.

        Returns
        -------
        np.ndarray: shape (NCELLS,)
        """
        water_dr_yield = (
            water_dr_yield if water_dr_yield is not None
            else self.WATER_YIELD_DR_FILE[yr_idx]
        )
        water_sr_yield = (
            water_sr_yield if water_sr_yield is not None
            else self.WATER_YIELD_SR_FILE[yr_idx]
        )
        dr_prop = self.DEEP_ROOTED_PROPORTION

        return (dr_prop * water_dr_yield + (1 - dr_prop) * water_sr_yield)<|MERGE_RESOLUTION|>--- conflicted
+++ resolved
@@ -480,7 +480,7 @@
         self.REGIONAL_ADOPTION_ZONES = pd.read_hdf(
             os.path.join(INPUT_DIR, "regional_adoption_zones.h5"), where=self.MASK
         )[REGIONAL_ADOPTION_ZONE].to_numpy()
-
+    
         
         regional_adoption_targets = pd.read_excel(os.path.join(INPUT_DIR, "regional_adoption_zones.xlsx"), sheet_name=REGIONAL_ADOPTION_ZONE)
         self.REGIONAL_ADOPTION_TARGETS = regional_adoption_targets.iloc[
@@ -589,8 +589,8 @@
 
         # Load soil carbon data, convert C to CO2e (x 44/12), and average over years
         self.SOIL_CARBON_AVG_T_CO2_HA = (
-            pd.read_hdf(os.path.join(INPUT_DIR, "soil_carbon_t_ha.h5"), where=self.MASK).to_numpy(dtype=np.float32)
-            * (44 / 12)
+            pd.read_hdf(os.path.join(INPUT_DIR, "soil_carbon_t_ha.h5"), where=self.MASK).to_numpy(dtype=np.float32) 
+            * (44 / 12) 
             / settings.SOC_AMORTISATION
         )
 
@@ -646,7 +646,7 @@
 
 
         ###############################################################
-        # Calculate base year production
+        # Calculate base year production 
         ###############################################################
 
         self.AG_MAN_L_MRJ_DICT = get_base_am_vars(self.NCELLS, self.NLMS, self.N_AG_LUS)
@@ -815,11 +815,11 @@
         self.WATER_DELIVERY_PRICE = np.nan_to_num(
                 pd.read_hdf(os.path.join(INPUT_DIR, "water_delivery_price.h5"), where=self.MASK).to_numpy()
             )
-
+       
 
         # River regions.
         self.RIVREG_ID = pd.read_hdf(os.path.join(INPUT_DIR, "rivreg_id.h5"), where=self.MASK).to_numpy()  # River region ID mapped.
-
+ 
         rr = pd.read_hdf(os.path.join(INPUT_DIR, "rivreg_lut.h5"))
         self.RIVREG_DICT = dict(
             zip(rr.HR_RIVREG_ID, rr.HR_RIVREG_NAME)
@@ -1039,11 +1039,7 @@
         savburn_df = pd.read_hdf(os.path.join(INPUT_DIR, 'cell_savanna_burning.h5'), where=self.MASK)
 
         # Load the columns as numpy arrays
-<<<<<<< HEAD
-        self.SAVBURN_ELIGIBLE =  savburn_df.ELIGIBLE_AREA.to_numpy()              # 1 = areas eligible for early dry season savanna burning under the ERF, 0 = ineligible
-=======
-        self.SAVBURN_ELIGIBLE =  savburn_df.ELIGIBLE_AREA.to_numpy()                    # 1 = areas eligible for early dry season savanna burning under the ERF, 0 = ineligible          
->>>>>>> cf5c4c50
+        self.SAVBURN_ELIGIBLE =  savburn_df.ELIGIBLE_AREA.to_numpy()                    # 1 = areas eligible for early dry season savanna burning under the ERF, 0 = ineligible
         self.SAVBURN_TOTAL_TCO2E_HA = savburn_df.AEA_TOTAL_TCO2E_HA.to_numpy()
         
         # # Avoided emissions from savanna burning
@@ -1091,12 +1087,12 @@
         else:
             raise ValueError(f"Invalid connectivity source: {settings.CONNECTIVITY_SOURCE}, must be 'NCI', 'DWI' or 'NONE'")
 
-        # Get the raw biodiversity rank score; 1) weight by distance score; 2) mask by priority conservation areas
+        # Get the raw biodiversity rank score; 1) weight by distance score; 2) mask by priority conservation areas 
         biodiv_score_raw = biodiv_priorities['BIODIV_PRIORITY_SSP' + str(settings.SSP)].to_numpy(dtype = np.float32)
 
         self.BIO_DISTANCE_WEIGHTED = biodiv_score_raw * connectivity_score
         self.BIO_DISTANCE_WEIGHTED_PRIORITY_REGION = self.BIO_DISTANCE_WEIGHTED * bio_priority_conservation_mask
-
+        
         
         # Calculate the biodiversity socre under 1) Savana Burning and 2) HCAS impact
         self.BIODIV_HABITAT_DEGRADE_LOOK_UP = pd.read_csv(os.path.join(INPUT_DIR, 'BIODIV_HABITAT_DEGRADE_LOOK_UP.csv')
@@ -1106,64 +1102,50 @@
         self.BIODIV_HABITAT_DEGRADE_LOOK_UP = {         # Round degradation figures to avoid numerical issues in Gurobi
             j: round(x, settings.ROUND_DECMIALS) 
             for j, x in self.BIODIV_HABITAT_DEGRADE_LOOK_UP.items()}
-<<<<<<< HEAD
-
-        bio_retain_fraction_habitat = np.vectorize(self.BIODIV_HABITAT_DEGRADE_LOOK_UP.get, otypes=[float])(self.LUMAP).astype(np.float32)
-        self.BIO_RETAIN_FRACTION_LDS = np.where(self.SAVBURN_ELIGIBLE, settings.LDS_BIODIVERSITY_VALUE, 1)
-
-        bio_damage_LDS = self.BIO_DISTANCE_WEIGHTED_PRIORITY_REGION * (1 - self.BIO_RETAIN_FRACTION_LDS)
-        bio_damage_habitat = self.BIO_DISTANCE_WEIGHTED_PRIORITY_REGION * (1 - bio_retain_fraction_habitat)
-=======
         
         self.BIO_BASE_YR_RETAIN_FRACTION_HABITAT = np.vectorize(self.BIODIV_HABITAT_DEGRADE_LOOK_UP.get, otypes=[float])(self.LUMAP).astype(np.float32)
         self.BIO_RETAIN_FRACTION_LDS = np.where(self.SAVBURN_ELIGIBLE, settings.LDS_BIODIVERSITY_VALUE, 1)          
 
         bio_damage_LDS = self.BIO_DISTANCE_WEIGHTED_PRIORITY_REGION * (1 - self.BIO_RETAIN_FRACTION_LDS)           
-        bio_damage_habitat = self.BIO_DISTANCE_WEIGHTED_PRIORITY_REGION * (1 - self.BIO_BASE_YR_RETAIN_FRACTION_HABITAT)         
->>>>>>> cf5c4c50
+        bio_damage_habitat = self.BIO_DISTANCE_WEIGHTED_PRIORITY_REGION * (1 - self.BIO_BASE_YR_RETAIN_FRACTION_HABITAT)
 
 
         # Get the biodiversity value after LDS and habitat impact for the beginning year (BASE YR = 2010)
-        self.BIO_BASE_YR_AFTER_LDS = self.BIO_DISTANCE_WEIGHTED_PRIORITY_REGION - bio_damage_LDS
-        bio_base_yr_after_LDS_habitat = self.BIO_BASE_YR_AFTER_LDS - bio_damage_habitat
-
+        self.BIO_BASE_YR_AFTER_LDS = self.BIO_DISTANCE_WEIGHTED_PRIORITY_REGION - bio_damage_LDS                    
+        bio_base_yr_after_LDS_habitat = self.BIO_BASE_YR_AFTER_LDS - bio_damage_habitat                            
+        
         
         # Get the retain value after degradation at the beginning of the simulation
         bio_baseline_area_weighted_sum = (self.BIO_DISTANCE_WEIGHTED_PRIORITY_REGION * self.REAL_AREA).sum()
         bio_base_yr_after_LDS_habitat_area_weighted_sum = (bio_base_yr_after_LDS_habitat * self.REAL_AREA).sum()
         bio_base_yr_after_LDS_habitat_percent2baseline = bio_base_yr_after_LDS_habitat_area_weighted_sum / bio_baseline_area_weighted_sum
-
+        
         self.BIO_BASE_YR_AREA_WEIGHTED_SUM_EACH_LU = np.bincount(
-            self.LUMAP,
+            self.LUMAP, 
             weights=bio_base_yr_after_LDS_habitat * self.REAL_AREA,
             minlength=self.N_AG_LUS
         ) 
         
         self.BIO_BASE_YR_LOSS = bio_baseline_area_weighted_sum * (1 - bio_base_yr_after_LDS_habitat_percent2baseline)
-
-
+        
+   
         # Calculate the biodiversity conservation target for each year
         bio_base_yr_loss_percent = 1 - bio_base_yr_after_LDS_habitat_percent2baseline
-        bio_target_years_percent = [bio_base_yr_after_LDS_habitat_percent2baseline + (bio_base_yr_loss_percent * i)
+        bio_target_years_percent = [bio_base_yr_after_LDS_habitat_percent2baseline + (bio_base_yr_loss_percent * i) 
                                     for i in settings.BIODIV_GBF_TARGET_2_DICT.values()]
         bio_all_years_percent = {
-            self.YR_CAL_BASE: bio_base_yr_after_LDS_habitat_percent2baseline,
+            self.YR_CAL_BASE: bio_base_yr_after_LDS_habitat_percent2baseline, 
             **dict(zip(settings.BIODIV_GBF_TARGET_2_DICT.keys(), bio_target_years_percent))
         }
-
+                
         f = interp1d(
             list(bio_all_years_percent.keys()),
             list(bio_all_years_percent.values()),
             kind = "linear",
             fill_value = "extrapolate",
         )
-<<<<<<< HEAD
-
-        biodiv_GBF_target_2_proportions_2010_2100 = {yr: f(yr).item() for yr in range(2010, 2101)}
-=======
         
         self.BIO_GBF2_TARGET_PERCENT = {yr: f(yr).item() for yr in range(2010, 2101)}
->>>>>>> cf5c4c50
 
         self.BIO_GBF2_TARGET_SCORES = {
             yr: bio_baseline_area_weighted_sum * self.BIO_GBF2_TARGET_PERCENT[yr]
@@ -1337,7 +1319,7 @@
         self.FENCE_COST_MULTS = pd.read_excel(cost_mult_excel, "Fencing cost multiplier", index_col="Year")["Fencing_cost_multiplier"].to_dict()
 
 
-        print("Data loading complete\n")
+        print("Data loading complete\n")        
 
     def get_coord(self, index_ij: np.ndarray, trans):
         """
