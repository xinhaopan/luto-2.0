# Copyright 2025 Bryan, B.A., Williams, N., Archibald, C.L., de Haan, F., Wang, J., 
# van Schoten, N., Hadjikakou, M., Sanson, J.,  Zyngier, R., Marcos-Martinez, R.,  
# Navarro, J.,  Gao, L., Aghighi, H., Armstrong, T., Bohl, H., Jaffe, P., Khan, M.S., 
# Moallemi, E.A., Nazari, A., Pan, X., Steyl, D., and Thiruvady, D.R.
#
# This file is part of LUTO2 - Version 2 of the Australian Land-Use Trade-Offs model
#
# LUTO2 is free software: you can redistribute it and/or modify it under the
# terms of the GNU General Public License as published by the Free Software
# Foundation, either version 3 of the License, or (at your option) any later
# version.
#
# LUTO2 is distributed in the hope that it will be useful, but WITHOUT ANY
# WARRANTY; without even the implied warranty of MERCHANTABILITY or FITNESS FOR
# A PARTICULAR PURPOSE. See the GNU General Public License for more details.
#
# You should have received a copy of the GNU General Public License along with
# LUTO2. If not, see <https://www.gnu.org/licenses/>.




import os
import h5py, netCDF4
import xarray as xr
import numpy as np
import pandas as pd
import rasterio
import rasterio.features
import geopandas as gpd

import luto.settings as settings
import luto.economics.agricultural.quantity as ag_quantity
import luto.economics.non_agricultural.quantity as non_ag_quantity

from itertools import product
from collections import defaultdict

from dataclasses import dataclass
from typing import Any, Literal, Optional
from affine import Affine
from scipy.interpolate import interp1d
from luto.ag_managements import AG_MANAGEMENTS_TO_LAND_USES
from luto.settings import INPUT_DIR, NO_GO_VECTORS, NVIS_CLASS_DETAIL , NVIS_SPATIAL_DETAIL, OUTPUT_DIR, REGIONAL_ADOPTION_ZONE
from luto.tools.spatializers import upsample_array



def dict2matrix(d, fromlist, tolist):
    """Return 0-1 matrix mapping 'from-vectors' to 'to-vectors' using dict d."""
    A = np.zeros((len(tolist), len(fromlist)), dtype=np.int8)
    for j, jstr in enumerate(fromlist):
        for istr in d[jstr]:
            i = tolist.index(istr)
            A[i, j] = True
    return A


def get_base_am_vars(ncells, ncms, n_ag_lus):
    """
    Get the 2010 agricultural management option vars.
    It is assumed that no agricultural management options were used in 2010,
    so get zero arrays in the correct format.
    """
    am_vars = {}
    for am in AG_MANAGEMENTS_TO_LAND_USES:
        am_vars[am] = np.zeros((ncms, ncells, n_ag_lus))

    return am_vars


def lumap2ag_l_mrj(lumap, lmmap):
    """
    Return land-use maps in decision-variable (X_mrj) format.
    Where 'm' is land mgt, 'r' is cell, and 'j' is agricultural land-use.

    Cells used for non-agricultural land uses will have value 0 for all agricultural
    land uses, i.e. all r.
    """
    # Set up a container array of shape m, r, j.
    x_mrj = np.zeros((2, lumap.shape[0], 28), dtype=bool)   # TODO - remove 2

    # Populate the 3D land-use, land mgt mask.
    for j in range(28):
        # One boolean map for each land use.
        jmap = np.where(lumap == j, True, False).astype(bool)
        # Keep only dryland version.
        x_mrj[0, :, j] = np.where(lmmap == False, jmap, False)
        # Keep only irrigated version.
        x_mrj[1, :, j] = np.where(lmmap == True, jmap, False)

    return x_mrj.astype(bool)


def lumap2non_ag_l_mk(lumap, num_non_ag_land_uses: int):
    """
    Convert the land-use map to a decision variable X_rk, where 'r' indexes cell and
    'k' indexes non-agricultural land use.

    Cells used for agricultural purposes have value 0 for all k.
    """
    base_code = settings.NON_AGRICULTURAL_LU_BASE_CODE
    non_ag_lu_codes = list(range(base_code, base_code + num_non_ag_land_uses))

    # Set up a container array of shape r, k.
    x_rk = np.zeros((lumap.shape[0], num_non_ag_land_uses), dtype=bool)

    for i,k in enumerate(non_ag_lu_codes):
        kmap = np.where(lumap == k, True, False)
        x_rk[:, i] = kmap

    return x_rk.astype(bool)


@dataclass
class Data:
    """
    Contains all data required for the LUTO model to run. Loads all data upon initialisation.
    """

    def __init__(self, timestamp: str) -> None:
        """
        Sets up output containers (lumaps, lmmaps, etc) and loads all LUTO data, adjusted
        for resfactor.
        """
        # Path for write module - overwrite when provided with a base and target year
        self.path = None
        # Timestamp of simulation to which this object belongs - will be updated each time a simulation
        # is run using this Data object.
        self.timestamp_sim = timestamp

        # Setup output containers
        self.lumaps = {}
        self.lmmaps = {}
        self.ammaps = {}
        self.ag_dvars = {}
        self.non_ag_dvars = {}
        self.ag_man_dvars = {}
        self.prod_data = {}
        self.obj_vals = {}

        print('')
        print('Beginning data initialisation...')

        self.YR_CAL_BASE = 2010  # The base year, i.e. where year index yr_idx == 0.



        ###############################################################
        # Masking and spatial coarse graining.
        ###############################################################
        print("\tSetting up masking and spatial course graining data...", flush=True)

        # Set resfactor multiplier
        self.RESMULT = settings.RESFACTOR ** 2

        # Set the nodata and non-ag code
        self.NODATA = -9999
        self.MASK_LU_CODE = -1

        # Load LUMAP without resfactor
        self.LUMAP_NO_RESFACTOR = pd.read_hdf(os.path.join(INPUT_DIR, "lumap.h5")).to_numpy().astype(np.int8)  # 1D (ij flattend),  0-27 for land uses; -1 for non-agricultural land uses; All cells in Australia (land only)

        # NLUM mask.
        with rasterio.open(os.path.join(INPUT_DIR, "NLUM_2010-11_mask.tif")) as rst:
            self.NLUM_MASK = rst.read(1).astype(np.int8)                                                        # 2D map,  0 for ocean, 1 for land
            self.LUMAP_2D = np.full_like(self.NLUM_MASK, self.NODATA, dtype=np.int16)                           # 2D map,  full of nodata (-9999)
            np.place(self.LUMAP_2D, self.NLUM_MASK == 1, self.LUMAP_NO_RESFACTOR)                               # 2D map,  -9999 for ocean; -1 for desert, urban, water, etc; 0-27 for land uses
            self.GEO_META_FULLRES = rst.meta                                                                    # dict,  key-value pairs of geospatial metadata for the full resolution land-use map
            self.GEO_META_FULLRES['dtype'] = 'float32'                                                          # Set the data type to float32
            self.GEO_META_FULLRES['nodata'] = self.NODATA                                                       # Set the nodata value to -9999

        # Mask out non-agricultural, non-environmental plantings land (i.e., -1) from lumap (True means included cells. Boolean dtype.)
        self.LUMASK = self.LUMAP_NO_RESFACTOR != self.MASK_LU_CODE                                              # 1D (ij flattend);  `True` for land uses; `False` for desert, urban, water, etc

        # Get the lon/lat coordinates.
        self.COORD_LON_LAT = self.get_coord(np.nonzero(self.NLUM_MASK), self.GEO_META_FULLRES['transform'])     # 2D array([lon, ...], [lat, ...]);  lon/lat coordinates for each cell in Australia (land only)

        # Return combined land-use and resfactor mask
        if settings.RESFACTOR > 1:

            # Create settings.RESFACTOR mask for spatial coarse-graining.
            rf_mask = self.NLUM_MASK.copy()
            nonzeroes = np.nonzero(rf_mask)
            rf_mask[int(settings.RESFACTOR/2)::settings.RESFACTOR, int(settings.RESFACTOR/2)::settings.RESFACTOR] = 0
            resmask = np.where(rf_mask[nonzeroes] == 0, True, False)

            # Superimpose resfactor mask upon land-use map mask (Boolean).
            self.MASK = self.LUMASK * resmask

            # Get the resfactored 2D lumap and x/y coordinates.
            self.LUMAP_2D_RESFACTORED = self.LUMAP_2D[int(settings.RESFACTOR/2)::settings.RESFACTOR, int(settings.RESFACTOR/2)::settings.RESFACTOR]

            # Get the resfactored lon/lat coordinates.
            self.COORD_LON_LAT = self.COORD_LON_LAT[0][self.MASK], self.COORD_LON_LAT[1][self.MASK]

            # Update the geospatial metadata.
            self.GEO_META = self.update_geo_meta()


        elif settings.RESFACTOR == 1:
            self.MASK = self.LUMASK
            self.GEO_META = self.GEO_META_FULLRES

        else:
            raise KeyError("Resfactor setting invalid")


        ###############################################################
        # Load agricultural crop and livestock data.
        ###############################################################
        print("\tLoading agricultural crop and livestock data...", flush=True)
        self.AGEC_CROPS = self.get_df_resfactor_applied(pd.read_hdf(os.path.join(INPUT_DIR, "agec_crops.h5")))
        self.AGEC_LVSTK = self.get_df_resfactor_applied(pd.read_hdf(os.path.join(INPUT_DIR, "agec_lvstk.h5")))
        
        # Price multipliers for livestock and crops over the years.
        self.CROP_PRICE_MULTIPLIERS = pd.read_excel(os.path.join(INPUT_DIR, "ag_price_multipliers.xlsx"), sheet_name="AGEC_CROPS", index_col="Year")
        self.LVSTK_PRICE_MULTIPLIERS = pd.read_excel(os.path.join(INPUT_DIR, "ag_price_multipliers.xlsx"), sheet_name="AGEC_LVSTK", index_col="Year")



        ###############################################################
        # Set up lists of land-uses, commodities etc.
        ###############################################################
        print("\tSetting up lists of land uses, commodities, etc...", flush=True)

        # Read in lexicographically ordered list of land-uses.
        self.AGRICULTURAL_LANDUSES = pd.read_csv((os.path.join(INPUT_DIR, 'ag_landuses.csv')), header = None)[0].to_list()
        self.NON_AGRICULTURAL_LANDUSES = list(settings.NON_AG_LAND_USES.keys())

        self.NONAGLU2DESC = dict(zip(range(settings.NON_AGRICULTURAL_LU_BASE_CODE,
                                    settings.NON_AGRICULTURAL_LU_BASE_CODE + len(self.NON_AGRICULTURAL_LANDUSES)),
                            self.NON_AGRICULTURAL_LANDUSES))

        self.DESC2NONAGLU = {value: key for key, value in self.NONAGLU2DESC.items()}

        # Get number of land-uses
        self.N_AG_LUS = len(self.AGRICULTURAL_LANDUSES)
        self.N_NON_AG_LUS = len(self.NON_AGRICULTURAL_LANDUSES)

        # Construct land-use index dictionary (distinct from LU_IDs!)
        self.AGLU2DESC = {i: lu for i, lu in enumerate(self.AGRICULTURAL_LANDUSES)}
        self.DESC2AGLU = {value: key for key, value in self.AGLU2DESC.items()}
        self.AGLU2DESC[-1] = 'Non-agricultural land'

        # Some useful sub-sets of the land uses.
        self.LU_CROPS = [ lu for lu in self.AGRICULTURAL_LANDUSES if 'Beef' not in lu
                                                                  and 'Sheep' not in lu
                                                                  and 'Dairy' not in lu
                                                                  and 'Unallocated' not in lu
                                                                  and 'Non-agricultural' not in lu ]
        self.LU_LVSTK = [ lu for lu in self.AGRICULTURAL_LANDUSES if 'Beef' in lu
                                                        or 'Sheep' in lu
                                                        or 'Dairy' in lu ]
        self.LU_UNALL = [ lu for lu in self.AGRICULTURAL_LANDUSES if 'Unallocated' in lu ]
        self.LU_NATURAL = [
            self.DESC2AGLU["Beef - natural land"],
            self.DESC2AGLU["Dairy - natural land"],
            self.DESC2AGLU["Sheep - natural land"],
            self.DESC2AGLU["Unallocated - natural land"],
        ]
        self.LU_LVSTK_NATURAL = [lu for lu in self.LU_NATURAL if self.AGLU2DESC[lu] != 'Unallocated - natural land']
        self.LU_MODIFIED_LAND = [self.DESC2AGLU[lu] for lu in self.AGRICULTURAL_LANDUSES if self.DESC2AGLU[lu] not in self.LU_NATURAL]
        
        self.LU_CROPS_INDICES = [self.AGRICULTURAL_LANDUSES.index(lu) for lu in self.AGRICULTURAL_LANDUSES if lu in self.LU_CROPS]
        self.LU_LVSTK_INDICES = [self.AGRICULTURAL_LANDUSES.index(lu) for lu in self.AGRICULTURAL_LANDUSES if lu in self.LU_LVSTK]
        self.LU_UNALL_INDICES = [self.AGRICULTURAL_LANDUSES.index(lu) for lu in self.AGRICULTURAL_LANDUSES if lu in self.LU_UNALL]

        self.NON_AG_LU_NATURAL = [
            self.DESC2NONAGLU["Environmental Plantings"],
            self.DESC2NONAGLU["Riparian Plantings"],
            self.DESC2NONAGLU["Sheep Agroforestry"],
            self.DESC2NONAGLU["Beef Agroforestry"],
            self.DESC2NONAGLU["Carbon Plantings (Block)"],
            self.DESC2NONAGLU["Sheep Carbon Plantings (Belt)"],
            self.DESC2NONAGLU["Beef Carbon Plantings (Belt)"],
            self.DESC2NONAGLU["BECCS"],
        ]

        # Define which land uses correspond to deep/shallow rooted water yield.
        self.LU_SHALLOW_ROOTED = [
            self.DESC2AGLU["Hay"], self.DESC2AGLU["Summer cereals"], self.DESC2AGLU["Summer legumes"],
            self.DESC2AGLU["Summer oilseeds"], self.DESC2AGLU["Winter cereals"], self.DESC2AGLU["Winter legumes"],
            self.DESC2AGLU["Winter oilseeds"], self.DESC2AGLU["Cotton"], self.DESC2AGLU["Other non-cereal crops"],
            self.DESC2AGLU["Rice"], self.DESC2AGLU["Vegetables"], self.DESC2AGLU["Dairy - modified land"],
            self.DESC2AGLU["Beef - modified land"], self.DESC2AGLU["Sheep - modified land"],
            self.DESC2AGLU["Unallocated - modified land"],
        ]
        self.LU_DEEP_ROOTED = [
            self.DESC2AGLU["Apples"], self.DESC2AGLU["Citrus"], self.DESC2AGLU["Grapes"], self.DESC2AGLU["Nuts"],
            self.DESC2AGLU["Pears"], self.DESC2AGLU["Plantation fruit"], self.DESC2AGLU["Stone fruit"],
            self.DESC2AGLU["Sugar"], self.DESC2AGLU["Tropical stone fruit"],
        ]

        # Derive land management types from AGEC.
        self.LANDMANS = {t[1] for t in self.AGEC_CROPS.columns}  # Set comp., unique entries.
        self.LANDMANS = list(self.LANDMANS)  # Turn into list.
        self.LANDMANS.sort()  # Ensure lexicographic order.

        # Get number of land management types
        self.NLMS = len(self.LANDMANS)

        # List of products. Everything upper case to avoid mistakes.
        self.PR_CROPS = [s.upper() for s in self.LU_CROPS]
        self.PR_LVSTK = [ s.upper() + ' ' + p
                          for s in self.LU_LVSTK if 'DAIRY' not in s.upper()
                          for p in ['LEXP', 'MEAT'] ]
        self.PR_LVSTK += [s.upper() for s in self.LU_LVSTK if 'DAIRY' in s.upper()]
        self.PR_LVSTK += [s.upper() + ' WOOL' for s in self.LU_LVSTK if 'SHEEP' in s.upper()]
        self.PRODUCTS = self.PR_CROPS + self.PR_LVSTK
        self.PRODUCTS.sort() # Ensure lexicographic order.

        # Get number of products
        self.NPRS = len(self.PRODUCTS)

        # Some land-uses map to multiple products -- a dict and matrix to capture this.
        # Crops land-uses and crop products are one-one. Livestock is more complicated.
        self.LU2PR_DICT = {key: [key.upper()] if key in self.LU_CROPS else [] for key in self.AGRICULTURAL_LANDUSES}
        for lu in self.LU_LVSTK:
            for PR in self.PR_LVSTK:
                if lu.upper() in PR:
                    self.LU2PR_DICT[lu] = self.LU2PR_DICT[lu] + [PR]

        # A reverse dictionary for convenience.
        self.PR2LU_DICT = {pr: key for key, val in self.LU2PR_DICT.items() for pr in val}

        self.LU2PR = dict2matrix(self.LU2PR_DICT, self.AGRICULTURAL_LANDUSES, self.PRODUCTS)


        # List of commodities. Everything lower case to avoid mistakes.
        # Basically collapse 'NATURAL LAND' and 'MODIFIED LAND' products and remove duplicates.
        self.COMMODITIES = { ( s.replace(' - NATURAL LAND', '')
                                .replace(' - MODIFIED LAND', '')
                                .lower() )
                                for s in self.PRODUCTS }
        self.COMMODITIES = list(self.COMMODITIES)
        self.COMMODITIES.sort()
        self.CM_CROPS = [s for s in self.COMMODITIES if s in [k.lower() for k in self.LU_CROPS]]

        # Get number of commodities
        self.NCMS = len(self.COMMODITIES)


        # Some commodities map to multiple products -- dict and matrix to capture this.
        # Crops commodities and products are one-one. Livestock is more complicated.
        self.CM2PR_DICT = { key.lower(): [key.upper()] if key in self.CM_CROPS else []
                    for key in self.COMMODITIES }
        for key, _ in self.CM2PR_DICT.items():
            if len(key.split())==1:
                head = key.split()[0]
                tail = 0
            else:
                head = key.split()[0]
                tail = key.split()[1]
            for PR in self.PR_LVSTK:
                if tail==0 and head.upper() in PR:
                    self.CM2PR_DICT[key] = self.CM2PR_DICT[key] + [PR]
                elif (head.upper()) in PR and (tail.upper() in PR):
                    self.CM2PR_DICT[key] = self.CM2PR_DICT[key] + [PR]
                else:
                    ... # Do nothing, this should be a crop.

        self.PR2CM = dict2matrix(self.CM2PR_DICT, self.COMMODITIES, self.PRODUCTS).T # Note the transpose.
        
        
        # Get the land-use indices for each commodity.
        self.CM2LU_IDX = defaultdict(list)
        for c in self.COMMODITIES:
            for lu in self.AGRICULTURAL_LANDUSES:
                if lu.split(' -')[0].lower() in c:
                    self.CM2LU_IDX[c].append(self.AGRICULTURAL_LANDUSES.index(lu))



        ###############################################################
        # Spatial layers.
        ###############################################################
        print("\tSetting up spatial layers data...", flush=True)

        # Actual hectares per cell, including projection corrections.
        self.REAL_AREA_NO_RESFACTOR = pd.read_hdf(os.path.join(INPUT_DIR, "real_area.h5")).to_numpy()
        self.REAL_AREA = self.get_array_resfactor_applied(self.REAL_AREA_NO_RESFACTOR) * self.RESMULT

        # Derive NCELLS (number of spatial cells) from the area array.
        self.NCELLS = self.REAL_AREA.shape[0]
        
        # Initial (2010) ag decision variable (X_mrj).
        self.LMMAP_NO_RESFACTOR = pd.read_hdf(os.path.join(INPUT_DIR, "lmmap.h5")).to_numpy()
        self.AG_L_MRJ = self.get_exact_resfactored_lumap_mrj() 
        self.add_ag_dvars(self.YR_CAL_BASE, self.AG_L_MRJ)

        # Initial (2010) land-use map, mapped as lexicographic land-use class indices.
        self.LUMAP = self.AG_L_MRJ.sum(axis=0).argmax(axis=1).astype("int8")
        self.add_lumap(self.YR_CAL_BASE, self.LUMAP)

        # Initial (2010) land management map.
        self.LMMAP = self.get_array_resfactor_applied(self.LMMAP_NO_RESFACTOR)
        self.add_lmmap(self.YR_CAL_BASE, self.LMMAP)

        # Initial (2010) agricutural management maps - no cells are used for alternative agricultural management options.
        # Includes a separate AM map for each agricultural management option, because they can be stacked.
        self.AMMAP_DICT = {
            am: np.zeros(self.NCELLS).astype("int8") for am in AG_MANAGEMENTS_TO_LAND_USES
        }
        self.add_ammaps(self.YR_CAL_BASE, self.AMMAP_DICT)

        

        self.NON_AG_L_RK = lumap2non_ag_l_mk(
            self.LUMAP, len(self.NON_AGRICULTURAL_LANDUSES)     # Int8
        )
        self.add_non_ag_dvars(self.YR_CAL_BASE, self.NON_AG_L_RK)

        ###############################################################
        # Climate change impact data.
        ###############################################################
        print("\tLoading climate change data...", flush=True)

        self.CLIMATE_CHANGE_IMPACT = pd.read_hdf(
            os.path.join(INPUT_DIR, "climate_change_impacts_" + settings.RCP + "_CO2_FERT_" + settings.CO2_FERT.upper() + ".h5")
        )

        ###############################################################
        # No-Go areas; Regional adoption constraints.
        ###############################################################
        print("\tLoading no-go areas and regional adoption zones...", flush=True)
   
        ##################### No-go areas
        self.NO_GO_LANDUSE = settings.NO_GO_VECTORS.keys()
        for lu in self.NO_GO_LANDUSE:
            if not lu in self.AGRICULTURAL_LANDUSES + self.NON_AGRICULTURAL_LANDUSES:
                raise KeyError(f"Land use '{lu}' in no-go area vector does not match any land use in the model.")

        no_go_arrs = []
        for no_ag_lu, no_go_path in NO_GO_VECTORS.items():
            # Read the no-go area shapefile
            no_go_shp = gpd.read_file(no_go_path)
            # Check if the CRS is defined
            if no_go_shp.crs is None:
                raise ValueError(f"{no_go_path} does not have a CRS defined")
            # Rasterize the reforestation vector; Fill with -1
            with rasterio.open(INPUT_DIR + '/NLUM_2010-11_mask.tif') as src:
                src_arr = src.read(1)
                src_meta = src.meta.copy()
                no_go_shp = no_go_shp.to_crs(src_meta['crs'])
                no_go_arr = rasterio.features.rasterize(
                    ((row['geometry'], 1) for _,row in no_go_shp.iterrows()),
                    out_shape=(src_meta['height'], src_meta['width']),
                    transform=src_meta['transform'],
                    fill=0,
<<<<<<< HEAD
                   #  dtype=np.int8
=======
>>>>>>> b4aa36c0
                    dtype=np.int16
                )
                # Add the no-go area to the list
                no_go_arrs.append(no_go_arr[np.nonzero(src_arr)].astype(np.bool_))
       
        self.NO_GO_REGION = np.stack(no_go_arrs, axis=0)[:, self.MASK]
        

        
        ##################### Regional adoption zones
        self.REGIONAL_ADOPTION_ZONES = self.get_array_resfactor_applied(
            pd.read_hdf(os.path.join(INPUT_DIR, "regional_adoption_zones.h5"))[REGIONAL_ADOPTION_ZONE].to_numpy()
        )
        
        regional_adoption_targets = pd.read_excel(os.path.join(INPUT_DIR, "regional_adoption_zones.xlsx"), sheet_name=REGIONAL_ADOPTION_ZONE)
        self.REGIONAL_ADOPTION_TARGETS = regional_adoption_targets.iloc[
            [idx for idx, row in regional_adoption_targets.iterrows() if
                all([row['ADOPTION_PERCENTAGE_2030']>=0, 
                    row['ADOPTION_PERCENTAGE_2050']>=0, 
                    row['ADOPTION_PERCENTAGE_2100']>=0])
            ]
        ]

        ###############################################################
        # Livestock related data.
        ###############################################################
        print("\tLoading livestock related data...", flush=True)

        self.FEED_REQ = np.nan_to_num(
            pd.read_hdf(os.path.join(INPUT_DIR, "feed_req.h5")).to_numpy()
        )
        self.PASTURE_KG_DM_HA = pd.read_hdf(
            os.path.join(INPUT_DIR, "pasture_kg_dm_ha.h5")
        ).to_numpy()
        self.SAFE_PUR_NATL = pd.read_hdf(os.path.join(INPUT_DIR, "safe_pur_natl.h5")).to_numpy()
        self.SAFE_PUR_MODL = pd.read_hdf(os.path.join(INPUT_DIR, "safe_pur_modl.h5")).to_numpy()



        ###############################################################
        # Agricultural management options data.
        ###############################################################
        print("\tLoading agricultural management options' data...", flush=True)

        # Asparagopsis taxiformis data
        asparagopsis_file = os.path.join(INPUT_DIR, "20231101_Bundle_MR.xlsx")
        self.ASPARAGOPSIS_DATA = {}
        self.ASPARAGOPSIS_DATA["Beef - natural land"] = pd.read_excel(
            asparagopsis_file, sheet_name="MR bundle (ext cattle)", index_col="Year"
        )
        self.ASPARAGOPSIS_DATA["Beef - modified land"] = pd.read_excel(
            asparagopsis_file, sheet_name="MR bundle (int cattle)", index_col="Year"
        )
        self.ASPARAGOPSIS_DATA["Sheep - natural land"] = pd.read_excel(
            asparagopsis_file, sheet_name="MR bundle (sheep)", index_col="Year"
        )
        self.ASPARAGOPSIS_DATA["Sheep - modified land"] = self.ASPARAGOPSIS_DATA[
            "Sheep - natural land"
        ]
        self.ASPARAGOPSIS_DATA["Dairy - natural land"] = pd.read_excel(
            asparagopsis_file, sheet_name="MR bundle (dairy)", index_col="Year"
        )
        self.ASPARAGOPSIS_DATA["Dairy - modified land"] = self.ASPARAGOPSIS_DATA[
            "Dairy - natural land"
        ]

        # Precision agriculture data
        prec_agr_file = os.path.join(INPUT_DIR, "20231101_Bundle_AgTech_NE.xlsx")
        self.PRECISION_AGRICULTURE_DATA = {}
        int_cropping_data = pd.read_excel(
            prec_agr_file, sheet_name="AgTech NE bundle (int cropping)", index_col="Year"
        )
        cropping_data = pd.read_excel(
            prec_agr_file, sheet_name="AgTech NE bundle (cropping)", index_col="Year"
        )
        horticulture_data = pd.read_excel(
            prec_agr_file, sheet_name="AgTech NE bundle (horticulture)", index_col="Year"
        )

        for lu in [
            "Hay",
            "Summer cereals",
            "Summer legumes",
            "Summer oilseeds",
            "Winter cereals",
            "Winter legumes",
            "Winter oilseeds",
        ]:
            # Cropping land uses
            self.PRECISION_AGRICULTURE_DATA[lu] = cropping_data

        for lu in ["Cotton", "Other non-cereal crops", "Rice", "Sugar", "Vegetables"]:
            # Intensive Cropping land uses
            self.PRECISION_AGRICULTURE_DATA[lu] = int_cropping_data

        for lu in [
            "Apples",
            "Citrus",
            "Grapes",
            "Nuts",
            "Pears",
            "Plantation fruit",
            "Stone fruit",
            "Tropical stone fruit",
        ]:
            # Horticulture land uses
            self.PRECISION_AGRICULTURE_DATA[lu] = horticulture_data

        # Ecological grazing data
        eco_grazing_file = os.path.join(INPUT_DIR, "20231107_ECOGRAZE_Bundle.xlsx")
        self.ECOLOGICAL_GRAZING_DATA = {}
        self.ECOLOGICAL_GRAZING_DATA["Beef - modified land"] = pd.read_excel(
            eco_grazing_file, sheet_name="Ecograze bundle (ext cattle)", index_col="Year"
        )
        self.ECOLOGICAL_GRAZING_DATA["Sheep - modified land"] = pd.read_excel(
            eco_grazing_file, sheet_name="Ecograze bundle (sheep)", index_col="Year"
        )
        self.ECOLOGICAL_GRAZING_DATA["Dairy - modified land"] = pd.read_excel(
            eco_grazing_file, sheet_name="Ecograze bundle (dairy)", index_col="Year"
        )

        # Load soil carbon data, convert C to CO2e (x 44/12), and average over years
        self.SOIL_CARBON_AVG_T_CO2_HA = self.get_array_resfactor_applied(
            pd.read_hdf(os.path.join(INPUT_DIR, "soil_carbon_t_ha.h5")).to_numpy(dtype=np.float32)
            * (44 / 12)
            / settings.SOC_AMORTISATION
        )

        # Load AgTech EI data
        prec_agr_file = os.path.join(INPUT_DIR, '20231107_Bundle_AgTech_EI.xlsx')
        self.AGTECH_EI_DATA = {}
        int_cropping_data = pd.read_excel( prec_agr_file, sheet_name='AgTech EI bundle (int cropping)', index_col='Year' )
        cropping_data = pd.read_excel( prec_agr_file, sheet_name='AgTech EI bundle (cropping)', index_col='Year' )
        horticulture_data = pd.read_excel( prec_agr_file, sheet_name='AgTech EI bundle (horticulture)', index_col='Year' )

        for lu in ['Hay', 'Summer cereals', 'Summer legumes', 'Summer oilseeds',
                'Winter cereals', 'Winter legumes', 'Winter oilseeds']:
            # Cropping land uses
            self.AGTECH_EI_DATA[lu] = cropping_data

        for lu in ['Cotton', 'Other non-cereal crops', 'Rice', 'Sugar', 'Vegetables']:
            # Intensive Cropping land uses
            self.AGTECH_EI_DATA[lu] = int_cropping_data

        for lu in ['Apples', 'Citrus', 'Grapes', 'Nuts', 'Pears',
                'Plantation fruit', 'Stone fruit', 'Tropical stone fruit']:
            # Horticulture land uses
            self.AGTECH_EI_DATA[lu] = horticulture_data

        # Load BioChar data
        biochar_file = os.path.join(INPUT_DIR, '20240918_Bundle_BC.xlsx')
        self.BIOCHAR_DATA = {}
        cropping_data = pd.read_excel( biochar_file, sheet_name='Biochar (cropping)', index_col='Year' )
        horticulture_data = pd.read_excel( biochar_file, sheet_name='Biochar (horticulture)', index_col='Year' )

        for lu in ['Hay', 'Summer cereals', 'Summer legumes', 'Summer oilseeds',
                'Winter cereals', 'Winter legumes', 'Winter oilseeds']:
            # Cropping land uses
            self.BIOCHAR_DATA[lu] = cropping_data

        for lu in ['Apples', 'Citrus', 'Grapes', 'Nuts', 'Pears',
                'Plantation fruit', 'Stone fruit', 'Tropical stone fruit']:
            # Horticulture land uses
            self.BIOCHAR_DATA[lu] = horticulture_data



        ###############################################################
        # Productivity data.
        ###############################################################
        print("\tLoading productivity data...", flush=True)

        # Yield increases.
        fpath = os.path.join(INPUT_DIR, "yieldincreases_bau2022.csv")
        self.BAU_PROD_INCR = pd.read_csv(fpath, header=[0, 1]).astype(np.float32)



        ###############################################################
        # Apply resfactor to various required data arrays 
        # and Calculate base year production 
        ###############################################################
        self.CLIMATE_CHANGE_IMPACT = self.get_df_resfactor_applied(self.CLIMATE_CHANGE_IMPACT)
        self.FEED_REQ = self.get_array_resfactor_applied(self.FEED_REQ)
        self.PASTURE_KG_DM_HA = self.get_array_resfactor_applied(self.PASTURE_KG_DM_HA)
        self.SAFE_PUR_MODL = self.get_array_resfactor_applied(self.SAFE_PUR_MODL)
        self.SAFE_PUR_NATL = self.get_array_resfactor_applied(self.SAFE_PUR_NATL)

        self.AG_MAN_L_MRJ_DICT = get_base_am_vars(self.NCELLS, self.NLMS, self.N_AG_LUS)
        self.add_ag_man_dvars(self.YR_CAL_BASE, self.AG_MAN_L_MRJ_DICT)
        
        print("\tCalculating base year productivity...", flush=True)
        yr_cal_base_prod_data = self.get_production(self.YR_CAL_BASE, self.LUMAP, self.LMMAP)
        self.add_production_data(self.YR_CAL_BASE, "Production", yr_cal_base_prod_data)



        ###############################################################
        # Auxiliary Spatial Layers
        # (spatial layers not required for production calculation)
        ###############################################################
        print("\tLoading auxiliary spatial layers data...", flush=True)

        # Load stream length data in metres of stream per cell
        self.STREAM_LENGTH = pd.read_hdf(
            os.path.join(INPUT_DIR, "stream_length_m_cell.h5")
        ).to_numpy()

        # Calculate the proportion of the area of each cell within stream buffer (convert REAL_AREA from ha to m2 and divide m2 by m2)
        self.RP_PROPORTION = self.get_array_resfactor_applied(
            ((2 * settings.RIPARIAN_PLANTING_BUFFER_WIDTH * self.STREAM_LENGTH) / (self.REAL_AREA_NO_RESFACTOR * 10000)).astype(np.float32)
        )
        # Calculate the length of fencing required for each cell in per hectare terms for riparian plantings
        self.RP_FENCING_LENGTH = self.get_array_resfactor_applied(
            ((2 * settings.RIPARIAN_PLANTING_TORTUOSITY_FACTOR * self.STREAM_LENGTH) / self.REAL_AREA_NO_RESFACTOR).astype(np.float32)
        )


        ###############################################################
        # Additional agricultural economic data.
        ###############################################################
        print("\tLoading additional agricultural economic data...", flush=True)


        # Load greenhouse gas emissions from agriculture
        self.AGGHG_CROPS = self.get_df_resfactor_applied(
            pd.read_hdf(os.path.join(INPUT_DIR, "agGHG_crops.h5"))
        )
        self.AGGHG_LVSTK = self.get_df_resfactor_applied(
            pd.read_hdf(os.path.join(INPUT_DIR, "agGHG_lvstk.h5"))
        )
        self.AGGHG_IRRPAST = self.get_array_resfactor_applied(
            pd.read_hdf(os.path.join(INPUT_DIR, "agGHG_irrpast.h5"))
        )

        # Raw transition cost matrix. In AUD/ha and ordered lexicographically.
        self.AG_TMATRIX = np.load(os.path.join(INPUT_DIR, "ag_tmatrix.npy"))
        
  
        # Boolean x_mrj matrix with allowed land uses j for each cell r under lm.
        self.EXCLUDE = np.load(os.path.join(INPUT_DIR, "x_mrj.npy"))
        self.EXCLUDE = self.EXCLUDE[:, self.MASK, :]  # Apply resfactor specially for the exclude matrix



        ###############################################################
        # Non-agricultural data.
        ###############################################################
        print("\tLoading non-agricultural data...", flush=True)

        # Load plantings economic data
        self.EP_EST_COST_HA = self.get_array_resfactor_applied(
            pd.read_hdf(os.path.join(INPUT_DIR, "ep_est_cost_ha.h5")).to_numpy(dtype=np.float32)
        )
        self.CP_EST_COST_HA = self.get_array_resfactor_applied(
            pd.read_hdf(os.path.join(INPUT_DIR, "cp_est_cost_ha.h5")).to_numpy(dtype=np.float32)
        )

        # Load fire risk data (reduced carbon sequestration by this amount)
        fr_df = pd.read_hdf(os.path.join(INPUT_DIR, "fire_risk.h5"))
        fr_dict = {"low": "FD_RISK_PERC_5TH", "med": "FD_RISK_MEDIAN", "high": "FD_RISK_PERC_95TH"}
        fire_risk = fr_df[fr_dict[settings.FIRE_RISK]]

        # Load environmental plantings (block) GHG sequestration (aboveground carbon discounted by settings.RISK_OF_REVERSAL and settings.FIRE_RISK)
        ep_df = pd.read_hdf(os.path.join(INPUT_DIR, "ep_block_avg_t_co2_ha_yr.h5"))
        self.EP_BLOCK_AVG_T_CO2_HA = self.get_array_resfactor_applied(
            (
                ep_df.EP_BLOCK_AG_AVG_T_CO2_HA_YR * (fire_risk / 100) * (1 - settings.RISK_OF_REVERSAL)
                + ep_df.EP_BLOCK_BG_AVG_T_CO2_HA_YR
            ).to_numpy(dtype=np.float32)
        )

        # Load environmental plantings (belt) GHG sequestration (aboveground carbon discounted by settings.RISK_OF_REVERSAL and settings.FIRE_RISK)
        ep_df = pd.read_hdf(os.path.join(INPUT_DIR, "ep_belt_avg_t_co2_ha_yr.h5"))
        self.EP_BELT_AVG_T_CO2_HA = self.get_array_resfactor_applied(
            (
                (ep_df.EP_BELT_AG_AVG_T_CO2_HA_YR * (fire_risk / 100) * (1 - settings.RISK_OF_REVERSAL))
                + ep_df.EP_BELT_BG_AVG_T_CO2_HA_YR
            ).to_numpy(dtype=np.float32)
        )

        # Load environmental plantings (riparian) GHG sequestration (aboveground carbon discounted by settings.RISK_OF_REVERSAL and settings.FIRE_RISK)
        ep_df = pd.read_hdf(os.path.join(INPUT_DIR, "ep_rip_avg_t_co2_ha_yr.h5"))
        self.EP_RIP_AVG_T_CO2_HA = self.get_array_resfactor_applied(
            (
                (ep_df.EP_RIP_AG_AVG_T_CO2_HA_YR * (fire_risk / 100) * (1 - settings.RISK_OF_REVERSAL))
                + ep_df.EP_RIP_BG_AVG_T_CO2_HA_YR
            ).to_numpy(dtype=np.float32)
        )

        # Load carbon plantings (block) GHG sequestration (aboveground carbon discounted by settings.RISK_OF_REVERSAL and settings.FIRE_RISK)
        cp_df = pd.read_hdf(os.path.join(INPUT_DIR, "cp_block_avg_t_co2_ha_yr.h5"))
        self.CP_BLOCK_AVG_T_CO2_HA = self.get_array_resfactor_applied(
            (
                (cp_df.CP_BLOCK_AG_AVG_T_CO2_HA_YR * (fire_risk / 100) * (1 - settings.RISK_OF_REVERSAL))
                + cp_df.CP_BLOCK_BG_AVG_T_CO2_HA_YR
            ).to_numpy(dtype=np.float32)
        )

        # Load farm forestry [i.e. carbon plantings (belt)] GHG sequestration (aboveground carbon discounted by settings.RISK_OF_REVERSAL and settings.FIRE_RISK)
        cp_df = pd.read_hdf(os.path.join(INPUT_DIR, "cp_belt_avg_t_co2_ha_yr.h5"))
        self.CP_BELT_AVG_T_CO2_HA = self.get_array_resfactor_applied(
            (
                (cp_df.CP_BELT_AG_AVG_T_CO2_HA_YR * (fire_risk / 100) * (1 - settings.RISK_OF_REVERSAL))
                + cp_df.CP_BELT_BG_AVG_T_CO2_HA_YR
            ).to_numpy(dtype=np.float32)
        )

        # Agricultural land use to plantings raw transition costs:
        self.AG2EP_TRANSITION_COSTS_HA = np.load(
            os.path.join(INPUT_DIR, "ag_to_ep_tmatrix.npy")
        )  # shape: (28,)

        # EP to agricultural land use transition costs:
        self.EP2AG_TRANSITION_COSTS_HA = np.load(
            os.path.join(INPUT_DIR, "ep_to_ag_tmatrix.npy")
        )  # shape: (28,)


        ###############################################################
        # Water data.
        ###############################################################
        print("\tLoading water data...", flush=True)
        
        # Initialize water constraints to avoid recalculating them every time.
        self.WATER_YIELD_LIMITS = None

        # Water requirements by land use -- LVSTK.
        wreq_lvstk_dry = pd.DataFrame()
        wreq_lvstk_irr = pd.DataFrame()

        # The rj-indexed arrays have zeroes where j is not livestock.
        for lu in self.AGRICULTURAL_LANDUSES:
            if lu in self.LU_LVSTK:
                # First find out which animal is involved.
                animal, _ = ag_quantity.lvs_veg_types(lu)
                # Water requirements per head are for drinking and irrigation.
                wreq_lvstk_dry[lu] = self.AGEC_LVSTK["WR_DRN", animal] * settings.LIVESTOCK_DRINKING_WATER
                wreq_lvstk_irr[lu] = (
                    self.AGEC_LVSTK["WR_IRR", animal] + self.AGEC_LVSTK["WR_DRN", animal] * settings.LIVESTOCK_DRINKING_WATER
                )
            else:
                wreq_lvstk_dry[lu] = 0.0
                wreq_lvstk_irr[lu] = 0.0

        # Water requirements by land use -- CROPS.
        wreq_crops_irr = pd.DataFrame()

        # The rj-indexed arrays have zeroes where j is not a crop.
        for lu in self.AGRICULTURAL_LANDUSES:
            if lu in self.LU_CROPS:
                wreq_crops_irr[lu] = self.AGEC_CROPS["WR", "irr", lu]
            else:
                wreq_crops_irr[lu] = 0.0

        # Add together as they have nans where not lvstk/crops
        self.WREQ_DRY_RJ = np.nan_to_num(wreq_lvstk_dry.to_numpy(dtype=np.float32))
        self.WREQ_IRR_RJ = np.nan_to_num(wreq_crops_irr.to_numpy(dtype=np.float32)) + np.nan_to_num(
            wreq_lvstk_irr.to_numpy(dtype=np.float32)
        )

        # Spatially explicit costs of a water licence per ML.
        self.WATER_LICENCE_PRICE = self.get_array_resfactor_applied(
            np.nan_to_num(
                pd.read_hdf(os.path.join(INPUT_DIR, "water_licence_price.h5")).to_numpy()
            )
        )

        # Spatially explicit costs of water delivery per ML.
        self.WATER_DELIVERY_PRICE = self.get_array_resfactor_applied(
            np.nan_to_num(
                pd.read_hdf(os.path.join(INPUT_DIR, "water_delivery_price.h5")).to_numpy()
            )
        )

        # River regions.
        self.RIVREG_ID = self.get_array_resfactor_applied(
            pd.read_hdf(os.path.join(INPUT_DIR, "rivreg_id.h5")).to_numpy()  # River region ID mapped.
        )
        rr = pd.read_hdf(os.path.join(INPUT_DIR, "rivreg_lut.h5"))
        self.RIVREG_DICT = dict(
            zip(rr.HR_RIVREG_ID, rr.HR_RIVREG_NAME)
        )  # River region ID to Name lookup table
        self.RIVREG_LIMITS = dict(
            zip(rr.HR_RIVREG_ID, rr.WATER_YIELD_HIST_BASELINE_ML)
        )  # River region ID and water use limits

        # Drainage divisions
        self.DRAINDIV_ID = self.get_array_resfactor_applied(
            pd.read_hdf(os.path.join(INPUT_DIR, "draindiv_id.h5")).to_numpy()  # Drainage div ID mapped.
        )
        dd = pd.read_hdf(os.path.join(INPUT_DIR, "draindiv_lut.h5"))
        self.DRAINDIV_DICT = dict(
            zip(dd.HR_DRAINDIV_ID, dd.HR_DRAINDIV_NAME)
        )  # Drainage div ID to Name lookup table
        self.DRAINDIV_LIMITS = dict(
            zip(dd.HR_DRAINDIV_ID, dd.WATER_YIELD_HIST_BASELINE_ML)
        )  # Drainage div ID and water use limits


        # Water yields -- run off from a cell into catchment by deep-rooted, shallow-rooted, and natural land
        water_yield_baselines = pd.read_hdf(os.path.join(INPUT_DIR, "water_yield_baselines.h5"))
        self.WATER_YIELD_HIST_DR = self.get_array_resfactor_applied(
            water_yield_baselines['WATER_YIELD_HIST_DR_ML_HA'].to_numpy(dtype = np.float32)
        )
        self.WATER_YIELD_HIST_SR = self.get_array_resfactor_applied(
            water_yield_baselines["WATER_YIELD_HIST_SR_ML_HA"].to_numpy(dtype = np.float32)
        )
        self.DEEP_ROOTED_PROPORTION = self.get_array_resfactor_applied(
            water_yield_baselines['DEEP_ROOTED_PROPORTION'].to_numpy(dtype = np.float32)
        )
        self.WATER_YIELD_HIST_NL = self.get_array_resfactor_applied(
            water_yield_baselines.eval('WATER_YIELD_HIST_DR_ML_HA * DEEP_ROOTED_PROPORTION + \
                                        WATER_YIELD_HIST_SR_ML_HA * (1 - DEEP_ROOTED_PROPORTION)'
                                      ).to_numpy(dtype = np.float32)
        )
        wyield_fname_dr = os.path.join(INPUT_DIR, 'water_yield_ssp' + str(settings.SSP) + '_2010-2100_dr_ml_ha.h5')
        wyield_fname_sr = os.path.join(INPUT_DIR, 'water_yield_ssp' + str(settings.SSP) + '_2010-2100_sr_ml_ha.h5')
        
        # Read the data into memory with [...], so that it can be pickled.
        self.WATER_YIELD_DR_FILE = h5py.File(wyield_fname_dr, 'r')[f'Water_yield_GCM-Ensemble_ssp{settings.SSP}_2010-2100_DR_ML_HA_mean'][...][:, self.MASK]
        self.WATER_YIELD_SR_FILE = h5py.File(wyield_fname_sr, 'r')[f'Water_yield_GCM-Ensemble_ssp{settings.SSP}_2010-2100_SR_ML_HA_mean'][...][:, self.MASK]
        

        # Water yield from outside LUTO study area.
        water_yield_oustide_luto_hist = pd.read_hdf(os.path.join(INPUT_DIR, 'water_yield_outside_LUTO_study_area_hist_1970_2000.h5'))
        
        if settings.WATER_REGION_DEF == 'River Region':
            rr_outside_luto = pd.read_hdf(os.path.join(INPUT_DIR, 'water_yield_outside_LUTO_study_area_2010_2100_rr_ml.h5'))
            rr_outside_luto = rr_outside_luto.loc[:, pd.IndexSlice[:, settings.SSP]]
            rr_outside_luto.columns = rr_outside_luto.columns.droplevel('ssp')

            rr_natural_land = pd.read_hdf(os.path.join(INPUT_DIR, 'water_yield_natural_land_2010_2100_rr_ml.h5'))
            rr_natural_land = rr_natural_land.loc[:, pd.IndexSlice[:, settings.SSP]]
            rr_natural_land.columns = rr_natural_land.columns.droplevel('ssp')

            self.WATER_OUTSIDE_LUTO_RR = rr_outside_luto
            self.WATER_OUTSIDE_LUTO_RR_HIST = water_yield_oustide_luto_hist.query('Region_Type == "River Region"').set_index('Region_ID')['Water Yield (ML)'].to_dict()
            self.WATER_UNDER_NATURAL_LAND_RR = rr_natural_land

        if settings.WATER_REGION_DEF == 'Drainage Division':
            dd_outside_luto = pd.read_hdf(os.path.join(INPUT_DIR, 'water_yield_outside_LUTO_study_area_2010_2100_dd_ml.h5'))
            dd_outside_luto = dd_outside_luto.loc[:, pd.IndexSlice[:, settings.SSP]]
            dd_outside_luto.columns = dd_outside_luto.columns.droplevel('ssp')

            dd_natural_land = pd.read_hdf(os.path.join(INPUT_DIR, 'water_yield_natural_land_2010_2100_dd_ml.h5'))
            dd_natural_land = dd_natural_land.loc[:, pd.IndexSlice[:, settings.SSP]]
            dd_natural_land.columns = dd_natural_land.columns.droplevel('ssp')

            self.WATER_OUTSIDE_LUTO_DD = dd_outside_luto
            self.WATER_OUTSIDE_LUTO_DD_HIST = water_yield_oustide_luto_hist.query('Region_Type == "Drainage Division"').set_index('Region_ID')['Water Yield (ML)'].to_dict()
            self.WATER_UNDER_NATURAL_LAND_DD = dd_natural_land
            
        # Place holder for Water Yield under River Region to avoid recalculating it every time.
        self.WATER_YIELD_RR_BASE_YR = None
        
        
        ###############################################################
        # Carbon sequestration by natural lands.
        ###############################################################
        print("\tLoading carbon sequestration by natural lands data...", flush=True)

        '''
        ['NATURAL_LAND_AGB_TCO2_HA']
            CO2 in aboveground living biomass in natural land i.e., the part impacted by livestock 
        ['NATURAL_LAND_AGB_DEBRIS_TCO2_HA']
            CO2 in aboveground living biomass and debris in natural land i.e., the part impacted by fire
        ['NATURAL_LAND_TREES_DEBRIS_SOIL_TCO2_HA']
            CO2 in aboveground living biomass and debris and soil in natural land i.e., the part impacted by land clearance
        '''
    
        # Load the natural land carbon data.
        nat_land_CO2 = pd.read_hdf(os.path.join(INPUT_DIR, "natural_land_t_co2_ha.h5"))
        # Get the carbon sequestration in each natural land types
        co2e_stock_unall_natural = np.array(
            nat_land_CO2['NATURAL_LAND_TREES_DEBRIS_SOIL_TCO2_HA'] - (nat_land_CO2['NATURAL_LAND_AGB_DEBRIS_TCO2_HA'] * fire_risk.to_numpy() / 100),
            dtype=np.float32
        )
        co2e_stock_lvstk_natural = np.array(
            co2e_stock_unall_natural - (0.3 * nat_land_CO2['NATURAL_LAND_AGB_TCO2_HA']) * (fire_risk.to_numpy() / 100),
            dtype=np.float32
        )

        # Get the carbon emissions from the one natural land to another
        self.GHG_PENALTY_UNALL_NATURAL_TO_MODIFIED = self.get_array_resfactor_applied(co2e_stock_unall_natural)
        self.GHG_PENALTY_UNALL_NATURAL_TO_LVSTK_NATURAL = self.get_array_resfactor_applied(co2e_stock_unall_natural - co2e_stock_lvstk_natural)
        self.GHG_PENALTY_LVSTK_NATURAL_TO_UNALL_NATURAL = self.get_array_resfactor_applied(co2e_stock_lvstk_natural - co2e_stock_unall_natural)
        self.GHG_PENALTY_LVSTK_NATURAL_TO_MODIFIED = self.get_array_resfactor_applied(co2e_stock_lvstk_natural)



        ###############################################################
        # Demand data.
        ###############################################################
        print("\tLoading demand data...", flush=True)

        # Load demand data (actual production (tonnes, ML) by commodity) - from demand model
        dd = pd.read_hdf(os.path.join(INPUT_DIR, 'demand_projections.h5') )

        # Select the demand data under the running scenario
        self.DEMAND_DATA = dd.loc[(settings.SCENARIO,
                                   settings.DIET_DOM,
                                   settings.DIET_GLOB,
                                   settings.CONVERGENCE,
                                   settings.IMPORT_TREND,
                                   settings.WASTE,
                                   settings.FEED_EFFICIENCY)].copy()

        # Convert eggs from count to tonnes
        self.DEMAND_DATA.loc['eggs'] = self.DEMAND_DATA.loc['eggs'] * settings.EGGS_AVG_WEIGHT / 1000 / 1000

        # Get the off-land commodities
        self.DEMAND_OFFLAND = self.DEMAND_DATA.loc[self.DEMAND_DATA.query("COMMODITY in @settings.OFF_LAND_COMMODITIES").index, 'PRODUCTION'].copy()

        # Remove off-land commodities
        self.DEMAND_C = self.DEMAND_DATA.loc[self.DEMAND_DATA.query("COMMODITY not in @settings.OFF_LAND_COMMODITIES").index, 'PRODUCTION'].copy()

        # Convert to numpy array of shape (91, 26)
        self.DEMAND_C = self.DEMAND_C.to_numpy(dtype = np.float32).T
        self.D_CY = self.DEMAND_C # new demand is in tonnes rather than deltas


        ###############################################################
        # Carbon emissions from off-land commodities.
        ###############################################################
        print("\tLoading off-land commodities' carbon emissions data...", flush=True)

        # Read the greenhouse gas intensity data
        off_land_ghg_intensity = pd.read_csv(f'{INPUT_DIR}/agGHG_lvstk_off_land.csv')
        # Split the Emission Source column into two columns
        off_land_ghg_intensity[['Emission Type', 'Emission Source']] = off_land_ghg_intensity['Emission Source'].str.extract(r'^(.*?)\s*\((.*?)\)')

        # Get the emissions from the off-land commodities
        demand_offland_long = self.DEMAND_OFFLAND.stack().reset_index()
        demand_offland_long = demand_offland_long.rename(columns={ 0: 'DEMAND (tonnes)'})

        # Merge the demand and GHG intensity, and calculate the total GHG emissions
        off_land_ghg_emissions = demand_offland_long.merge(off_land_ghg_intensity, on='COMMODITY')
        off_land_ghg_emissions['Total GHG Emissions (tCO2e)'] = off_land_ghg_emissions.eval('`DEMAND (tonnes)` * `Emission Intensity [ kg CO2eq / kg ]`')

        # Keep only the relevant columns
        self.OFF_LAND_GHG_EMISSION = off_land_ghg_emissions[['YEAR',
                                                             'COMMODITY',
                                                             'Emission Type',
                                                             'Emission Source',
                                                             'Total GHG Emissions (tCO2e)']]

        # Get the GHG constraints for luto, shape is (91, 1)
        self.OFF_LAND_GHG_EMISSION_C = self.OFF_LAND_GHG_EMISSION.groupby(['YEAR']).sum(numeric_only=True).values

        # Read the carbon price per tonne over the years (indexed by the relevant year)
        carbon_price_sheet = settings.CARBON_PRICES_FIELD or "Default"
        carbon_price_usecols = "A,B"
        carbon_price_col_names = ["Year", "Carbon_price_$_tCO2e"]
        carbon_price_sheet_index_col = "Year" # if carbon_price_sheet != "Default" else 0
        carbon_price_sheet_header = 0         # if carbon_price_sheet != "Default" else None

        self.CARBON_PRICES: dict[int, float] = pd.read_excel(
            os.path.join(INPUT_DIR, 'carbon_prices.xlsx'),
            sheet_name=carbon_price_sheet,
            usecols=carbon_price_usecols,
            names=carbon_price_col_names,
            header=carbon_price_sheet_header,
            index_col=carbon_price_sheet_index_col,
        )["Carbon_price_$_tCO2e"].to_dict()


        ###############################################################
        # GHG targets data.
        ###############################################################
        print("\tLoading GHG targets data...", flush=True)

        # If GHG_LIMITS_TYPE == 'file' then import the Excel spreadsheet and import the results to a python dictionary {year: target (tCO2e), ...}
        if settings.GHG_LIMITS_TYPE == "file":
            self.GHG_TARGETS = pd.read_excel(
                os.path.join(INPUT_DIR, "GHG_targets.xlsx"), sheet_name="Data", index_col="YEAR"
            )
            self.GHG_TARGETS = self.GHG_TARGETS[settings.GHG_LIMITS_FIELD].to_dict()

        # If settings.GHG_LIMITS_TYPE == 'dict' then import the Excel spreadsheet and import the results to a python dictionary {year: target (tCO2e), ...}
        elif settings.GHG_LIMITS_TYPE == "dict":

            # Create a dictionary to hold the GHG target data
            self.GHG_TARGETS = {}  # pd.DataFrame(columns = ['TOTAL_GHG_TCO2E'])

            # # Create linear function f and interpolate
            f = interp1d(
                list(settings.GHG_LIMITS.keys()),
                list(settings.GHG_LIMITS.values()),
                kind="linear",
                fill_value="extrapolate",
            )
            # keys = range(2010, 2101)
            for yr in range(2010, 2101):
                self.GHG_TARGETS[yr] = f(yr)


        ###############################################################
        # Savanna burning data.
        ###############################################################
        print("\tLoading savanna burning data...", flush=True)

        # Read in the dataframe
        savburn_df = pd.read_hdf(os.path.join(INPUT_DIR, 'cell_savanna_burning.h5') )

        # Load the columns as numpy arrays
        self.SAVBURN_ELIGIBLE = savburn_df.ELIGIBLE_AREA.to_numpy()               # 1 = areas eligible for early dry season savanna burning under the ERF, 0 = ineligible
        self.SAVBURN_AVEM_CH4_TCO2E_HA = savburn_df.SAV_AVEM_CH4_TCO2E_HA.to_numpy()  # Avoided emissions - methane
        self.SAVBURN_AVEM_N2O_TCO2E_HA = savburn_df.SAV_AVEM_N2O_TCO2E_HA.to_numpy()  # Avoided emissions - nitrous oxide
        self.SAVBURN_SEQ_CO2_TCO2E_HA = savburn_df.SAV_SEQ_CO2_TCO2E_HA.to_numpy()    # Additional carbon sequestration - carbon dioxide
        self.SAVBURN_TOTAL_TCO2E_HA = self.get_array_resfactor_applied(
            savburn_df.AEA_TOTAL_TCO2E_HA.to_numpy()
        )

        # Cost per hectare in dollars from settings
        self.SAVBURN_COST_HA = settings.SAVBURN_COST_HA_YR


        ###############################################################
        # Biodiversity priority conservation data. (GBF Target 2)
        ###############################################################
        print("\tLoading biodiversity data...", flush=True)
        """
        Kunming-Montreal Biodiversity Framework Target 2: Restore 30% of all Degraded Ecosystems
        Ensure that by 2030 at least 30 per cent of areas of degraded terrestrial, inland water, and coastal and marine ecosystems are under effective restoration,
        in order to enhance biodiversity and ecosystem functions and services, ecological integrity and connectivity.
        """

        # Create a dictionary to hold the annual biodiversity target proportion data for GBF Target 2
        f = interp1d(
            list(settings.BIODIV_GBF_TARGET_2_DICT.keys()),
            list(settings.BIODIV_GBF_TARGET_2_DICT.values()),
            kind = "linear",
            fill_value = "extrapolate",
        )
        biodiv_GBF_target_2_proportions_2010_2100 = {yr: f(yr).item() for yr in range(2010, 2101)}

        # Get the connectivity score between 0 and 1, where 1 is the highest connectivity
        biodiv_priorities = pd.read_hdf(os.path.join(INPUT_DIR, 'biodiv_priorities.h5'))

        if settings.CONNECTIVITY_SOURCE == 'NCI':
            connectivity_score = biodiv_priorities['DCCEEW_NCI'].to_numpy(dtype = np.float32)
            connectivity_score = np.where(self.LUMASK, connectivity_score, 1)               # Set the connectivity score to 1 for cells outside the LUMASK
            connectivity_score = np.interp(connectivity_score, (connectivity_score.min(), connectivity_score.max()), (settings.CONNECTIVITY_LB, 1)).astype('float32')
        elif settings.CONNECTIVITY_SOURCE == 'DWI':
            connectivity_score = biodiv_priorities['NATURAL_AREA_CONNECTIVITY'].to_numpy(dtype = np.float32)
            connectivity_score = np.interp(connectivity_score, (connectivity_score.min(), connectivity_score.max()), (1, settings.CONNECTIVITY_LB)).astype('float32')
        elif settings.CONNECTIVITY_SOURCE == 'NONE':
            connectivity_score = 1
        else:
            raise ValueError(f"Invalid connectivity source: {settings.CONNECTIVITY_SOURCE}, must be 'NCI', 'DWI' or 'NONE'")


        # Get the Zonation output score between 0 and 1. biodiv_score_raw.sum() = 153 million
        biodiv_score_raw = biodiv_priorities['BIODIV_PRIORITY_SSP' + str(settings.SSP)].to_numpy(dtype = np.float32)
        # Weight the biodiversity score by the connectivity score
        self.BIODIV_SCORE_RAW_WEIGHTED = biodiv_score_raw * connectivity_score
        

        # Habitat degradation scale for agricultural land-use
        biodiv_degrade_df = pd.read_csv(os.path.join(INPUT_DIR, 'HABITAT_CONDITION.csv'))                                                               # Load the HCAS percentile data (pd.DataFrame)

        if settings.HABITAT_CONDITION == 'HCAS':
            '''
            The degradation weight score of "HCAS" are float values range between 0-1 indicating the suitability for wild animals survival.
            Here we average this dataset in year 2009, 2010, and 2011, then calculate the percentiles of the average score under each land-use type.
            '''
            self.BIODIV_HABITAT_DEGRADE_LOOK_UP = biodiv_degrade_df[['lu', f'PERCENTILE_{settings.HCAS_PERCENTILE}']]                                   # Get the biodiversity degradation score at specified percentile (pd.DataFrame)
            self.BIODIV_HABITAT_DEGRADE_LOOK_UP = {int(k):v for k,v in dict(self.BIODIV_HABITAT_DEGRADE_LOOK_UP.values).items()}                        # Convert the biodiversity degradation score to a dictionary {land-use-code: score}
            unalloc_nat_land_bio_score = self.BIODIV_HABITAT_DEGRADE_LOOK_UP[self.DESC2AGLU['Unallocated - natural land']]                              # Get the biodiversity degradation score for unallocated natural land (float)
            self.BIODIV_HABITAT_DEGRADE_LOOK_UP = {k:v*(1/unalloc_nat_land_bio_score) for k,v in self.BIODIV_HABITAT_DEGRADE_LOOK_UP.items()}           # Normalise the biodiversity degradation score to the unallocated natural land score

        elif settings.HABITAT_CONDITION == 'USER_DEFINED':
            self.BIODIV_HABITAT_DEGRADE_LOOK_UP = biodiv_degrade_df[['lu', 'USER_DEFINED']]
            self.BIODIV_HABITAT_DEGRADE_LOOK_UP = {int(k):v for k,v in dict(self.BIODIV_HABITAT_DEGRADE_LOOK_UP.values).items()}                        # Convert the biodiversity degradation score to a dictionary {land-use-code: score}

        else:
            raise ValueError(f"Invalid habitat condition source: {settings.HABITAT_CONDITION}, must be 'HCAS' or 'USER_DEFINED'")

        # Round degradation figures to avoid numerical issues in Gurobi
        self.BIODIV_HABITAT_DEGRADE_LOOK_UP = {
            j: round(x, settings.ROUND_DECMIALS) 
            for j, x in self.BIODIV_HABITAT_DEGRADE_LOOK_UP.items()
        }

        # Get the biodiversity degradation score (0-1) for each cell
        '''
        The degradation scores are float values range between 0-1 indicating the discount of biodiversity value for each cell.
        E.g., 0.8 means the biodiversity value of the cell is 80% of the original raw biodiversity value.
        '''
        self.BIODIV_DEGRADE_LDS = np.where(self.SAVBURN_ELIGIBLE, settings.LDS_BIODIVERSITY_VALUE, 1)                                           # Get the biodiversity degradation score for LDS burning (1D numpy array)
        biodiv_degrade_habitat = np.vectorize(self.BIODIV_HABITAT_DEGRADE_LOOK_UP.get)(self.LUMAP_NO_RESFACTOR).astype(np.float32)              # Get the biodiversity degradation score for each cell (1D numpy array)

        # Get the biodiversity damage under LDS burning (0-1) for each cell
        biodiv_degradation_raw_weighted_LDS = self.BIODIV_SCORE_RAW_WEIGHTED * (1 - self.BIODIV_DEGRADE_LDS)                                    # Biodiversity damage under LDS burning (1D numpy array)
        biodiv_degradation_raw_weighted_habitat = self.BIODIV_SCORE_RAW_WEIGHTED * (1 - biodiv_degrade_habitat)                                 # Biodiversity damage under under HCAS (1D numpy array)

        # Get the biodiversity value at the beginning of the simulation                 
        self.BIODIV_RAW_WEIGHTED_LDS = self.BIODIV_SCORE_RAW_WEIGHTED - biodiv_degradation_raw_weighted_LDS                                     # Biodiversity value under LDS burning (1D numpy array); will be used as base score for calculating ag/non-ag stratagies impacts on biodiversity
        biodiv_base_yr_val = self.BIODIV_RAW_WEIGHTED_LDS - biodiv_degradation_raw_weighted_habitat                                             # Biodiversity value at the beginning year (1D numpy array)
        self.BIODIV_BASE_YR_VAL_SUM = np.nansum(biodiv_base_yr_val[self.LUMASK] * self.REAL_AREA_NO_RESFACTOR[self.LUMASK])                     # Sum the biodiversity value within the LUMASK
        self.BIODIV_BASE_YR_VAL_EACH_LU = np.bincount(                                                                                          # Sum the biodiversity value within each land-use type
            self.LUMAP_NO_RESFACTOR[self.LUMASK], 
            weights=biodiv_base_yr_val[self.LUMASK] * self.REAL_AREA_NO_RESFACTOR[self.LUMASK]
        ) 
        
        # Apply the resfactor to the biodiversity degradation scores
        self.BIODIV_DEGRADE_LDS = self.get_array_resfactor_applied(self.BIODIV_DEGRADE_LDS)                 
        

        # Biodiversity values need to be restored under the GBF Target 2                    
        '''                 
        The biodiversity value to be restored is calculated as the difference between the 'Unallocated - natural land'                  
        and 'current land-use' regarding their biodiversity degradation scale.                  
        '''                 
        biodiv_degradation_base_yr_val = (
            biodiv_degradation_raw_weighted_LDS +                                                                                               # Biodiversity degradation from LDS burning
            biodiv_degradation_raw_weighted_habitat                                                                                             # Biodiversity degradation from HCAS
        )
        self.BIODIV_BASE_YR_DEGRADATION = np.nansum(biodiv_degradation_base_yr_val[self.LUMASK] * self.REAL_AREA_NO_RESFACTOR[self.LUMASK])     # Sum the biodiversity degradation value within the LUMASK

        # Multiply by biodiversity target to get the additional biodiversity score required to achieve the target
        self.BIODIV_GBF_TARGET_2 = {
            yr: self.BIODIV_BASE_YR_VAL_SUM + self.BIODIV_BASE_YR_DEGRADATION * biodiv_GBF_target_2_proportions_2010_2100[yr]
            for yr in range(2010, 2101)
        }
        
        
        ###############################################################
        # Vegetation data.
        ###############################################################
        
        print("\tLoading vegetation data...", flush=True)
        
        # Read in the pre-1750 vegetation statistics, and get NVIS class names and areas
        self.GBF3_BASELINE_AREA_AND_USERDEFINE_TARGETS = pd.read_excel(
            INPUT_DIR + '/BIODIVERSITY_GBF3_SCORES_AND_TARGETS.xlsx',
            sheet_name = f'NVIS_{NVIS_CLASS_DETAIL}_{NVIS_SPATIAL_DETAIL}_SPATIAL_DETAIL'
        )
        
        for _,row in self.GBF3_BASELINE_AREA_AND_USERDEFINE_TARGETS.iterrows():
            if not all([
                row['USER_DEFINED_TARGET_PERCENT_2030'] >= 0,
                row['USER_DEFINED_TARGET_PERCENT_2050'] >= 0,
                row['USER_DEFINED_TARGET_PERCENT_2100'] >= 0]
            ):
                raise ValueError(f"NVIS class {row['group']} has no user-defined targets for all years.")
        
        self.BIO_GBF3_ID2DESC = dict(enumerate(self.GBF3_BASELINE_AREA_AND_USERDEFINE_TARGETS['group']))
        self.BIO_GBF3_BASELINE_SCORE_ALL_AUSTRALIA = self.GBF3_BASELINE_AREA_AND_USERDEFINE_TARGETS['AREA_WEIGHTED_SCORE_ALL_AUSTRALIA_HA'].to_numpy()
        self.BIO_GBF3_BASELINE_SCORE_OUTSIDE_LUTO = self.GBF3_BASELINE_AREA_AND_USERDEFINE_TARGETS['AREA_WEIGHTED_SCORE_OUTSIDE_LUTO_NATURAL_HA'].to_numpy()
        self.BIO_GBF3_N_CLASSES = self.BIO_GBF3_BASELINE_SCORE_ALL_AUSTRALIA.shape[0]
      

        # Read in vegetation layer data
        NVIS_pre_xr = xr.load_dataarray(INPUT_DIR + f'/NVIS_{NVIS_CLASS_DETAIL}_{NVIS_SPATIAL_DETAIL}_SPATIAL_DETAIL.nc').values

        # Apply mask
        if NVIS_SPATIAL_DETAIL == 'LOW':
            # 1D vector, each cell is an index of the NVIS class
            self.NVIS_PRE_GR = NVIS_pre_xr[self.MASK]
            # Conver to 2D array, n_class * n_cell, each cell is 1 if the cell is the coresponding NVIS class, 0 otherwise
            self.NVIS_PRE_GR = np.array([(self.NVIS_PRE_GR == i) for i in self.BIO_GBF3_ID2DESC.keys()]).astype(np.bool_)
        else:
            # 2D array, n_class * n_cell, each cell is the area percentage of the coresponding NVIS class
            self.NVIS_PRE_GR = NVIS_pre_xr[:, self.MASK] / 100  # divide by 100 to convert percentage to proportion

        # Apply Savanna Burning penalties
        veg_degradation_raw_weighted_LDS = self.NVIS_PRE_GR * (1 - self.BIODIV_DEGRADE_LDS)   # Savburn damages
        self.NVIS_PRE_GR_LDS = self.NVIS_PRE_GR - veg_degradation_raw_weighted_LDS
        
        # Container storing which cells apply to each major vegetation group
        epsilon = 1e-5
        self.MAJOR_VEG_INDECES = {
            v: np.where(self.NVIS_PRE_GR[v] > epsilon)[0]
            for v in range(self.NVIS_PRE_GR.shape[0])
        }
            
            
            
        #####################################################################
        # Biodiersity species suitability and environmental significance data.
        #####################################################################
        print("\tLoading Species suitability and environmental significance variables...", flush=True)
        
        # Read in the species data from Carla Archibald (noted as GBF-4A)
        BIO_GBF4A_SPECIES_raw = xr.open_dataset(f'{settings.INPUT_DIR}/bio_ssp{settings.SSP}_EnviroSuit.nc', chunks={'year':1,'species':1})['data']        


        bio_GBF4A_baseline_score = pd.read_csv(INPUT_DIR + '/BIODIVERSITY_GBF4A_SCORES.csv')
        bio_GBF4A_target_percent = pd.read_csv(INPUT_DIR + '/BIODIVERSITY_GBF4A_TARGET.csv')
        
        self.BIO_GBF4A_SEL_SPECIES = [row['species'] for _,row in bio_GBF4A_target_percent.iterrows() 
                                      if all([row['USER_DEFINED_TARGET_PERCENT_2030']>0,
                                              row['USER_DEFINED_TARGET_PERCENT_2050']>0,
                                              row['USER_DEFINED_TARGET_PERCENT_2100']>0])]
        
        self.BIO_GBF4A_OUTSDIE_LUTO_SCORE_SPECIES = bio_GBF4A_baseline_score.query(f'species in {self.BIO_GBF4A_SEL_SPECIES}')[['species', 'year', f'OUTSIDE_LUTO_NATURAL_SUITABILITY_AREA_WEIGHTED_HA_SSP{settings.SSP}']]
        self.BIO_GBF4A_OUTSDIE_LUTO_SCORE_GROUPS = pd.read_csv(INPUT_DIR + '/BIODIVERSITY_GBF4A_SCORES_group.csv')[['group', 'year', f'OUTSIDE_LUTO_NATURAL_SUITABILITY_AREA_WEIGHTED_HA_SSP{settings.SSP}']]
        
        self.BIO_GBF4A_BASELINE_SCORE_AND_TARGET_PERCENT_SPECIES = bio_GBF4A_target_percent.query(f'species in {self.BIO_GBF4A_SEL_SPECIES}')
        self.BIO_GBF4A_BASELINE_SCORE_GROUPS = pd.read_csv(INPUT_DIR + '/BIODIVERSITY_GBF4A_TARGET_group.csv')

        self.BIO_GBF4A_SPECIES_LAYER = BIO_GBF4A_SPECIES_raw.sel(species=self.BIO_GBF4A_SEL_SPECIES).compute()
        self.BIO_GBF4A_GROUPS_LAYER = xr.load_dataset(f'{settings.INPUT_DIR}/bio_ssp{settings.SSP}_EnviroSuit_group.nc')['data']
        
        self.N_SPECIES = len(self.BIO_GBF4A_SEL_SPECIES)
        
        # Read in the species data from DCCEEW National Environmental Significance (noted as GBF-4B)
        BIO_GBF4B_SNES_score = pd.read_csv(INPUT_DIR + '/bio_DCCEEW_SNES_target.csv')
        BIO_GBF4B_ECNES_score = pd.read_csv(INPUT_DIR + '/bio_DCCEEW_ECNES_target.csv')
        
        self.BIO_GBF_4B_SNES_LIKELY_SEL = [row['SCIENTIFIC_NAME'] for _,row in BIO_GBF4B_SNES_score.iterrows()
                                                if all([row['USER_DEFINED_TARGET_PERCENT_2030_LIKELY']>0,
                                                        row['USER_DEFINED_TARGET_PERCENT_2050_LIKELY']>0,
                                                        row['USER_DEFINED_TARGET_PERCENT_2100_LIKELY']>0])]
        
        self.BIO_GBF_4B_SNES_MAYBE_SEL = [row['SCIENTIFIC_NAME'] for _,row in BIO_GBF4B_SNES_score.iterrows()
                                                if all([row['USER_DEFINED_TARGET_PERCENT_2030_MAYBE']>0,
                                                        row['USER_DEFINED_TARGET_PERCENT_2050_MAYBE']>0,
                                                        row['USER_DEFINED_TARGET_PERCENT_2100_MAYBE']>0])]
        
        self.BIO_GBF4B_ECNES_LIKELY_SEL = [row['COMMUNITY'] for _,row in BIO_GBF4B_ECNES_score.iterrows()
                                                if all([row['USER_DEFINED_TARGET_PERCENT_2030_LIKELY']>0,
                                                        row['USER_DEFINED_TARGET_PERCENT_2050_LIKELY']>0,
                                                        row['USER_DEFINED_TARGET_PERCENT_2100_LIKELY']>0])]
        
        self.BIO_GBF4B_ECNES_MAYBE_SEL = [row['COMMUNITY'] for _,row in BIO_GBF4B_ECNES_score.iterrows()
                                                if all([row['USER_DEFINED_TARGET_PERCENT_2030_MAYBE']>0,
                                                        row['USER_DEFINED_TARGET_PERCENT_2050_MAYBE']>0,
                                                        row['USER_DEFINED_TARGET_PERCENT_2100_MAYBE']>0])]
        
        
        if len(self.BIO_GBF_4B_SNES_LIKELY_SEL) == 0 or len(self.BIO_GBF4B_ECNES_LIKELY_SEL) == 0:
            raise ValueError("At least one of 'LIKELY' layers should be selected!")


        self.BIO_GBF4B_SNES_BASELINE_SCORE_TARGET_PERCENT_LIKELY = BIO_GBF4B_SNES_score.query(f'SCIENTIFIC_NAME in {self.BIO_GBF_4B_SNES_LIKELY_SEL}')
        self.BIO_GBF4B_SNES_BASELINE_SCORE_TARGET_PERCENT_MAYBE = BIO_GBF4B_SNES_score.query(f'SCIENTIFIC_NAME in {self.BIO_GBF_4B_SNES_MAYBE_SEL}')
        self.BIO_GBF4B_ECNES_BASELINE_SCORE_TARGET_PERCENT_LIKELY = BIO_GBF4B_ECNES_score.query(f'COMMUNITY in {self.BIO_GBF4B_ECNES_LIKELY_SEL}')
        self.BIO_GBF4B_ECNES_BASELINE_SCORE_TARGET_PERCENTE_MAYBE = BIO_GBF4B_ECNES_score.query(f'COMMUNITY in {self.BIO_GBF4B_ECNES_MAYBE_SEL}')
        
 
 
        ###############################################################
        # BECCS data.
        ###############################################################
        print("\tLoading BECCS data...", flush=True)

        # Load dataframe
        beccs_df = pd.read_hdf(os.path.join(INPUT_DIR, 'cell_BECCS_df.h5') )

        # Capture as numpy arrays
        self.BECCS_COSTS_AUD_HA_YR = self.get_array_resfactor_applied(beccs_df['BECCS_COSTS_AUD_HA_YR'].to_numpy())
        self.BECCS_REV_AUD_HA_YR = self.get_array_resfactor_applied(beccs_df['BECCS_REV_AUD_HA_YR'].to_numpy())
        self.BECCS_TCO2E_HA_YR = self.get_array_resfactor_applied(beccs_df['BECCS_TCO2E_HA_YR'].to_numpy())
        self.BECCS_MWH_HA_YR = self.get_array_resfactor_applied(beccs_df['BECCS_MWH_HA_YR'].to_numpy())


        ###############################################################
        # Cost multiplier data.
        ###############################################################
        cost_mult_excel = pd.ExcelFile(os.path.join(INPUT_DIR, 'cost_multipliers.xlsx'))
        self.AC_COST_MULTS = pd.read_excel(cost_mult_excel, "AC_multiplier", index_col="Year")
        self.QC_COST_MULTS = pd.read_excel(cost_mult_excel, "QC_multiplier", index_col="Year")
        self.FOC_COST_MULTS = pd.read_excel(cost_mult_excel, "FOC_multiplier", index_col="Year")
        self.FLC_COST_MULTS = pd.read_excel(cost_mult_excel, "FLC_multiplier", index_col="Year")
        self.FDC_COST_MULTS = pd.read_excel(cost_mult_excel, "FDC_multiplier", index_col="Year")
        self.WP_COST_MULTS = pd.read_excel(cost_mult_excel, "WP_multiplier", index_col="Year")["Water_delivery_price_multiplier"].to_dict()
        self.WATER_LICENSE_COST_MULTS = pd.read_excel(cost_mult_excel, "Water License Cost multiplier", index_col="Year")["Water_license_cost_multiplier"].to_dict()
        self.EST_COST_MULTS = pd.read_excel(cost_mult_excel, "Establishment cost multiplier", index_col="Year")["Establishment_cost_multiplier"].to_dict()
        self.MAINT_COST_MULTS = pd.read_excel(cost_mult_excel, "Maintennance cost multiplier", index_col="Year")["Maintennance_cost_multiplier"].to_dict()
        self.TRANS_COST_MULTS = pd.read_excel(cost_mult_excel, "Transitions cost multiplier", index_col="Year")["Transitions_cost_multiplier"].to_dict()
        self.SAVBURN_COST_MULTS = pd.read_excel(cost_mult_excel, "Savanna burning cost multiplier", index_col="Year")["Savanna_burning_cost_multiplier"].to_dict()
        self.IRRIG_COST_MULTS = pd.read_excel(cost_mult_excel, "Irrigation cost multiplier", index_col="Year")["Irrigation_cost_multiplier"].to_dict()
        self.BECCS_COST_MULTS = pd.read_excel(cost_mult_excel, "BECCS cost multiplier", index_col="Year")["BECCS_cost_multiplier"].to_dict()
        self.BECCS_REV_MULTS = pd.read_excel(cost_mult_excel, "BECCS revenue multiplier", index_col="Year")["BECCS_revenue_multiplier"].to_dict()
        self.FENCE_COST_MULTS = pd.read_excel(cost_mult_excel, "Fencing cost multiplier", index_col="Year")["Fencing_cost_multiplier"].to_dict()


        ###############################################################
        # Apply resfactor to various arrays required for data loading.
        ###############################################################
        self.SAVBURN_ELIGIBLE = self.get_array_resfactor_applied(self.SAVBURN_ELIGIBLE)
        self.BIODIV_SCORE_RAW_WEIGHTED = self.get_array_resfactor_applied(self.BIODIV_SCORE_RAW_WEIGHTED)
        self.BIODIV_RAW_WEIGHTED_LDS = self.get_array_resfactor_applied(self.BIODIV_RAW_WEIGHTED_LDS)

        print("Data loading complete\n")
        

    def get_coord(self, index_ij: np.ndarray, trans):
        """
        Calculate the coordinates [[lon,...],[lat,...]] based on
        the given index [[row,...],[col,...]] and transformation matrix.

        Parameters:
        index_ij (np.ndarray): A numpy array containing the row and column indices.
        trans (affin): An instance of the Transformation class.
        resfactor (int, optional): The resolution factor. Defaults to 1.

        Returns:
        tuple: A tuple containing the x and y coordinates.
        """
        coord_x = trans.c + trans.a * (index_ij[1] + 0.5)    # Move to the center of the cell
        coord_y = trans.f + trans.e * (index_ij[0] + 0.5)    # Move to the center of the cell
        return coord_x, coord_y


    def update_geo_meta(self):
        """
        Update the geographic metadata based on the current settings.

        Note: When this function is called, the RESFACTOR is assumend to be > 1,
        because there is no need to update the metadata if the RESFACTOR is 1.

        Returns:
            dict: The updated geographic metadata.
        """
        meta = self.GEO_META_FULLRES.copy()
        height, width = (self.GEO_META_FULLRES['height'], self.GEO_META_FULLRES['width'])  if settings.WRITE_FULL_RES_MAPS else self.LUMAP_2D_RESFACTORED.shape
        trans = list(self.GEO_META_FULLRES['transform'])
        trans[0] = trans[0] if settings.WRITE_FULL_RES_MAPS else trans[0] * settings.RESFACTOR    # Adjust the X resolution
        trans[4] = trans[4] if settings.WRITE_FULL_RES_MAPS else trans[4] * settings.RESFACTOR    # Adjust the Y resolution
        trans = Affine(*trans)
        meta.update(width=width, height=height, compress='lzw', driver='GTiff', transform=trans, nodata=self.NODATA, dtype='float32')
        return meta

    def get_array_resfactor_applied(self, array: np.ndarray):
        """
        Returns a version of the given array with the ResFactor applied.
        """
        return array[self.MASK]

    def get_df_resfactor_applied(self, df: pd.DataFrame):
        """
        Returns a version of the given DataFrame with the ResFactor applied.
        """
        return df.iloc[self.MASK]

    def add_lumap(self, yr: int, lumap: np.ndarray):
        """
        Safely adds a land-use map to the the Data object.
        """
        self.lumaps[yr] = lumap

    def add_lmmap(self, yr: int, lmmap: np.ndarray):
        """
        Safely adds a land-management map to the Data object.
        """
        self.lmmaps[yr] = lmmap

    def add_ammaps(self, yr: int, ammap: np.ndarray):
        """
        Safely adds an agricultural management map to the Data object.
        """
        self.ammaps[yr] = ammap

    def add_ag_dvars(self, yr: int, ag_dvars: np.ndarray):
        """
        Safely adds agricultural decision variables' values to the Data object.
        """
        self.ag_dvars[yr] = ag_dvars

    def add_non_ag_dvars(self, yr: int, non_ag_dvars: np.ndarray):
        """
        Safely adds non-agricultural decision variables' values to the Data object.
        """
        self.non_ag_dvars[yr] = non_ag_dvars

    def add_ag_man_dvars(self, yr: int, ag_man_dvars: dict[str, np.ndarray]):
        """
        Safely adds agricultural management decision variables' values to the Data object.
        """
        self.ag_man_dvars[yr] = ag_man_dvars
        
        
    def get_exact_resfactored_lumap_mrj(self):
        """
        Rather than picking the center cell when resfactoring the lumap, this function
        calculate the exact value of each land-use cell based from lumap to create dvars.
        
        E.g., given a resfactor of 5, then each resfactored dvar cell will cover a 5x5 area.
        If there are 9 Apple cells in the 5x5 area, then the dvar cell for it will be 9/25.
        
        """
        if settings.RESFACTOR == 1:
            return lumap2ag_l_mrj(self.LUMAP_NO_RESFACTOR, self.LMMAP_NO_RESFACTOR)[:, self.MASK, :]

        # Create a 2D array of IDs for the LUMAP_2D_RESFACTORED
        lumap_2d_id = np.arange(self.LUMAP_2D_RESFACTORED.size).reshape(self.LUMAP_2D_RESFACTORED.shape)
        lumap_2d_id = upsample_array(self, lumap_2d_id, settings.RESFACTOR)    
        lumask_2d_no_resfactor = (self.LUMAP_2D != self.NODATA) & (self.LUMAP_2D != self.MASK_LU_CODE)    

        # Get the 2D water supply map at full resolution 
        lmmap_full_2d = np.full_like(self.NLUM_MASK, self.NODATA, dtype=np.int16)                           # 2D map,  full of nodata (-9999)
        np.place(lmmap_full_2d, self.NLUM_MASK == 1, self.LMMAP_NO_RESFACTOR)                               # 2D map,  -9999 for ocean; -1 for desert, urban, water, etc; 0-27 for land uses

        # Calculate the number of cells with each resfactored ID cell
        cell_count = np.bincount(lumap_2d_id.flatten(), lumask_2d_no_resfactor.flatten(), minlength=self.LUMAP_2D_RESFACTORED.size)
        lumap_resample_avg = np.zeros((len(self.LANDMANS), self.NCELLS, self.N_AG_LUS), dtype=np.float32)
                
        for idx_lu in self.DESC2AGLU.values():
            for idx_w, _ in enumerate(self.LANDMANS):
                # Get the cells with the same ID and water supply
                lumap_w = (self.LUMAP_2D == idx_lu) * (lmmap_full_2d == idx_w)
                cell_sum = np.bincount(lumap_2d_id.flatten(), lumap_w.flatten(), minlength=self.LUMAP_2D_RESFACTORED.size)

                # Calculate the average value of each ID cell
                with np.errstate(divide='ignore', invalid='ignore'):                    # Ignore the division by zero warning
                    cell_avg = cell_sum / cell_count
                    cell_avg[~np.isfinite(cell_avg)] = 0                                # Set the NaN and Inf to 0
                    
                # Reshape the 1D avg array to 2D array
                cell_avg_2d = cell_avg.reshape(self.LUMAP_2D_RESFACTORED.shape)
                # Upsample the 2D array from choarser resolution to finer resolution
                cell_avg_2d = upsample_array(self, cell_avg_2d, settings.RESFACTOR).astype(np.float32)
                # Only keep the cells within the luto study area
                cell_avg_1d = cell_avg_2d[np.nonzero(self.NLUM_MASK)]
                cell_avg_1d = cell_avg_1d[self.MASK]

                lumap_resample_avg[idx_w, :, idx_lu] = cell_avg_1d
                
        return lumap_resample_avg
    
    
    
    def get_GBF3_target_scores_by_year(self, yr:int):
        '''
        Interpolate the user-defined targets to get target at the given year
        '''
        
        GBF3_target_percents = []
        for _,row in self.GBF3_BASELINE_AREA_AND_USERDEFINE_TARGETS.iterrows():
            f = interp1d(
                [2010, 2030, 2050, 2100],
                [min(row['BASE_YR_PERCENT'],row['USER_DEFINED_TARGET_PERCENT_2030']), 
                 row['USER_DEFINED_TARGET_PERCENT_2030'], 
                 row['USER_DEFINED_TARGET_PERCENT_2050'], 
                 row['USER_DEFINED_TARGET_PERCENT_2100']
                ],
                kind="linear",
                fill_value="extrapolate",
            )
            GBF3_target_percents.append(f(yr).item())
            
        return self.BIO_GBF3_BASELINE_SCORE_ALL_AUSTRALIA * GBF3_target_percents / 100  # Convert the percentage to proportion

    
    def get_GBF4A_bio_layers_by_yr(self, yr: int, level:Literal['species', 'group']='species'):
        '''
        Get the biodiversity suitability score [hectare weighted] for each species at the given year.
        
        The raw biodiversity suitability score [2D (shape, 808*978), (dtype, uint8, 0-100)] represents the 
        suitability of each cell for each species/group.  Here it is LINEARLY interpolated to the given year,
        then LINEARLY interpolated to the given spatial coordinates.
        
        Because the coordinates are the controid of the `self.MASK` array, so the spatial interpolation is 
        simultaneously a masking process. 
        
        The suitability score is then weighted by the area (ha) of each cell. The area weighting is necessary 
        to ensure that the biodiversity suitability score will not be affected by different RESFACTOR (i.e., cell size) values.
        '''
        
        input_lr = self.BIO_GBF4A_SPECIES_LAYER if level == 'species' else self.BIO_GBF4A_GROUPS_LAYER
        
        current_species_val = input_lr.interp(                          # Here the year interpolation is done first                      
            year=yr,
            method='linear', 
            kwargs={'fill_value': 'extrapolate'}
        ).interp(                                                       # Then the spatial interpolation and masking is done
            x=xr.DataArray(self.COORD_LON_LAT[0], dims='cell'),
            y=xr.DataArray(self.COORD_LON_LAT[1], dims='cell'),
            method='linear'                                             # Use LINEAR interpolation for the `suitability` values
        ).drop_vars(['year'])
        
        # Weight the biodiversity suitability by the area of each cell, so that the biodiversity contribution score
        # will not be affected by different RESFACTOR (i.e., cell size) values.
        current_species_val = (current_species_val * self.REAL_AREA).values.astype(np.float32)
        return current_species_val
    
    
    def get_GBF4A_area_weighted_score_all_Australia_by_yr(self, yr: int):
        '''
        Get the biodiversity suitability score (area weighted [ha]) for each species at the given year for all Australia.
        '''
        # Get the target percentage for each species at the given year
        target_pct = []
        for _,row in self.BIO_GBF4A_BASELINE_SCORE_AND_TARGET_PERCENT_SPECIES.iterrows():
            f = interp1d(
                [1990, 2030, 2050, 2100],
                [row['HABITAT_SUITABILITY_BASELINE_PERCENT'], row[f'USER_DEFINED_TARGET_PERCENT_2030'], row[f'USER_DEFINED_TARGET_PERCENT_2050'], row[f'USER_DEFINED_TARGET_PERCENT_2100']],
                kind="linear",
                fill_value="extrapolate",
            )
            target_pct.append(f(yr).item()) 
            
        # Calculate the target biodiversity suitability score for each species at the given year for all Australia
        target_scores_all_AUS = self.BIO_GBF4A_BASELINE_SCORE_AND_TARGET_PERCENT_SPECIES['HABITAT_SUITABILITY_BASELINE_SCORE_ALL_AUSTRALIA'] * np.array(target_pct)
        return target_scores_all_AUS
    
    
    def get_GBF4A_area_weighted_score_outside_natural_LUTO_by_yr(self, yr: int, level:Literal['species', 'group']='species'):
        '''
        Get the biodiversity suitability score (area weighted [ha]) for each species at the given year for the Outside LUTO natural land.
        '''
        
        if level == 'species':
            base_score = self.BIO_GBF4A_BASELINE_SCORE_AND_TARGET_PERCENT_SPECIES['HABITAT_SUITABILITY_BASELINE_SCORE_OUTSIDE_LUTO']
            proj_score = self.BIO_GBF4A_OUTSDIE_LUTO_SCORE_SPECIES.pivot(index='species', columns='year').reset_index()
        elif level == 'group':
            base_score = self.BIO_GBF4A_BASELINE_SCORE_GROUPS['HABITAT_SUITABILITY_BASELINE_SCORE_OUTSIDE_LUTO']
            proj_score = self.BIO_GBF4A_OUTSDIE_LUTO_SCORE_GROUPS.pivot(index='group', columns='year').reset_index()
        else:
            raise ValueError("Invalid level. Must be 'species' or 'group'")
        
        # Put the base score to the proj_score
        proj_score.columns = proj_score.columns.droplevel() 
        proj_score[1990] = base_score.values
        
        # Interpolate the suitability score for each species/group at the given year
        outside_natural_scores = []
        for _,row in proj_score.iterrows():
            f = interp1d(
                [1990, 2030, 2050, 2070, 2090],
                [row[1990], row[2030], row[2050], row[2070], row[2090]],
                kind="linear",
                fill_value="extrapolate",
            )
            outside_natural_scores.append(f(yr).item())
        
        return  outside_natural_scores
    
    
    def get_GBF4A_suitability_target_inside_natural_LUTO_by_yr(self, yr: int):
        '''
        Get the biodiversity suitability score (area weighted [ha]) for each species at the given year for the Inside LUTO natural land.
        '''
        target_scores = self.get_GBF4A_area_weighted_score_all_Australia_by_yr(yr) - self.get_GBF4A_area_weighted_score_outside_natural_LUTO_by_yr(yr)
        return target_scores.values


    def get_GBF4B_SNES_target_inside_LUTO_natural_by_year(self, yr:int, layer:Literal['LIKELY', 'MAYBE']):
        # Check the layer name
        if layer == 'LIKELY':
            snes_out_LUTO = snes_df[f'HABITAT_SIGNIFICANCE_BASELINE_OUT_LUTO_NATURAL_{layer}']
        elif layer == 'MAYBE':
            snes_df = self.BIO_GBF4B_SNES_BASELINE_SCORE_TARGET_PERCENT_MAYBE
        else:
            raise ValueError("Invalid layer name. Must be 'LIKELY' or 'MAYBE'")
        
        # Check the num of selected species
        if len(snes_df) == 0:
            return 0
        
        target_pct = []
        for _,row in snes_df.iterrows():
            f = interp1d(
                [2010, 2030, 2050, 2100],
                [row[f'HABITAT_SIGNIFICANCE_BASELINE_PERCENT_{layer}'], row[f'USER_DEFINED_TARGET_PERCENT_2030_{layer}'], row[f'USER_DEFINED_TARGET_PERCENT_2050_{layer}'], row[f'USER_DEFINED_TARGET_PERCENT_2100_{layer}']],
                kind = "linear",
                fill_value = "extrapolate",
            )
            target_pct.append(f(yr).item())
            
        # Get the significance score for all Australia and outside LUTO natural
        snes_out_LUTO = snes_df[f'HABITAT_SIGNIFICANCE_BASELINE_OUT_LUTO_NATURAL_{layer}']
        snes_score_all_Australia = snes_df['HABITAT_SIGNIFICANCE_BASELINE_ALL_AUSTRALIA_{layer}'] * target_pct
        # Get the significance score for inside LUTO natural
        snes_inside_LUTO_natural =  snes_score_all_Australia - snes_out_LUTO
        return snes_inside_LUTO_natural.values
    
        
    def get_GBF4B_ECNES_target_inside_LUTO_natural_by_year(self, yr:int, layer:Literal['LIKELY', 'MAYBE']):
        
        # Check the layer name
        if layer == 'LIKELY':
            ecnes_df = self.BIO_GBF4B_ECNES_BASELINE_SCORE_TARGET_PERCENT_LIKELY
        elif layer == 'MAYBE':
            ecnes_df = self.BIO_GBF4B_ECNES_BASELINE_SCORE_TARGET_PERCENTE_MAYBE
        else:
            raise ValueError("Invalid layer name. Must be 'LIKELY' or 'MAYBE'")
        
        # Check the num of selected communities
        if len(ecnes_df) == 0:
            return 0
        
        target_pct = []
        for _,row in ecnes_df.iterrows():
            f = interp1d(
                [2010, 2030, 2050, 2100],
                [row[f'HABITAT_SIGNIFICANCE_BASELINE_PERCENT_{layer}'], row[f'USER_DEFINED_TARGET_PERCENT_2030_{layer}'], row[f'USER_DEFINED_TARGET_PERCENT_2050_{layer}'], row[f'USER_DEFINED_TARGET_PERCENT_2100_{layer}']],
                kind = "linear",
                fill_value = "extrapolate",
            )
            target_pct.append(f(yr).item())
            
        # Get the significance score for all Australia and outside LUTO natural
        ecnes_out_LUTO = ecnes_df[f'HABITAT_SIGNIFICANCE_BASELINE_OUT_LUTO_NATURAL_{layer}']
        ecnes_score_all_Australia = ecnes_df[f'HABITAT_SIGNIFICANCE_BASELINE_ALL_AUSTRALIA_{layer}'] * target_pct
        # Get the significance score for inside LUTO natural
        ecnes_inside_LUTO_natural =  ecnes_score_all_Australia - ecnes_out_LUTO
        return ecnes_inside_LUTO_natural.values
    
    
    def get_GBF4B_SNES_layers(self, layer:Literal['LIKELY', 'MAYBE']):
        '''
        Get the biodiversity significance score (area weighted [ha]) for each species at the given year for all Australia.
        '''
        BIO_GBF4B_SPECIES_raw = xr.open_dataarray(f'{settings.INPUT_DIR}/bio_DCCEEW_SNES.nc', chunks={'species':1})
        # The presence values are 1 = MAYBE, 2 = LIKELY
        if layer == 'LIKELY':
            snes_arr = BIO_GBF4B_SPECIES_raw.sel(species=self.BIO_GBF_4B_SNES_LIKELY_SEL, cell=self.MASK, presence=2).compute()
        elif layer == 'MAYBE':
            snes_arr = BIO_GBF4B_SPECIES_raw.sel(species=self.BIO_GBF_4B_SNES_MAYBE_SEL, cell=self.MASK, presence=1).compute()
        else:
            raise ValueError("Invalid layer name, must be 'LIKELY' or 'MAYBE'")
        
        # Check the num of selected species
        if len(snes_arr) == 0:
            return 0
        
        return (snes_arr.values * self.REAL_AREA).astype(np.float32)


    def get_GBF4B_ECNES_layers(self, layer:Literal['LIKELY', 'MAYBE']):
        '''
        Get the biodiversity significance score (area weighted [ha]) for each species at the given year for all Australia.
        '''
        BIO_GBF4B_COMUNITY_raw = xr.open_dataarray(f'{settings.INPUT_DIR}/bio_DCCEEW_ECNES.nc', chunks={'species':1})
        # The presence values are 1 = MAYBE, 2 = LIKELY
        if layer == 'LIKELY':
            ecnes_arr = BIO_GBF4B_COMUNITY_raw.sel(species=self.BIO_GBF4B_ECNES_LIKELY_SEL, cell=self.MASK, presence=2).compute()
        elif layer == 'MAYBE':
            ecnes_arr = BIO_GBF4B_COMUNITY_raw.sel(species=self.BIO_GBF4B_ECNES_MAYBE_SEL, cell=self.MASK, presence=1).compute()
        else:
            raise ValueError("Invalid layer name, must be 'LIKELY' or 'MAYBE'")
        
        # Check the num of selected species
        if len(ecnes_arr) == 0:
            return 0
        
        return (ecnes_arr.values * self.REAL_AREA).astype(np.float32)
    
    
    def get_regional_adoption_percent_by_year(self, yr: int):
        """
        Get the regional adoption percentage for each region for the given year.
        
        Return a list of tuples where each tuple contains 
        - the region ID, 
        - landuse name, 
        - the adoption percentage.
        
        """
        reg_adop_limits = []
        for _,row in self.REGIONAL_ADOPTION_TARGETS.iterrows():
            f = interp1d(
                [2010, 2030, 2050, 2100],
                [row['BASE_LANDUSE_AREA_PERCENT'], row['ADOPTION_PERCENTAGE_2030'], row['ADOPTION_PERCENTAGE_2050'], row['ADOPTION_PERCENTAGE_2100']],
                kind="linear",
                fill_value="extrapolate",
            )
            reg_adop_limits.append((row[REGIONAL_ADOPTION_ZONE], row['TARGET_LANDUSE'], f(yr).item()))
            
        return reg_adop_limits
    
    def get_regional_adoption_limit_ha_by_year(self, yr: int):
        """
        Get the regional adoption area for each region for the given year.
        
        Return a list of tuples where each tuple contains
        - the region ID,
        - landuse name,
        - the adoption area (ha).
        """
        reg_adop_limits = self.get_regional_adoption_percent_by_year(yr)
        reg_adop_limits_ha = []
        for reg, landuse, pct in reg_adop_limits:
            reg_total_area_ha = ((self.REGIONAL_ADOPTION_ZONES == reg) * self.REAL_AREA).sum()
            reg_adop_limits_ha.append((reg, landuse, reg_total_area_ha * pct / 100))
            
        return reg_adop_limits_ha
    
    
    def add_production_data(self, yr: int, data_type: str, prod_data: Any):
        """
        Safely save production data for a given year to the Data object.

        Parameters
        ----
        yr: int
            Year of production data being saved.
        data_type: str
            Type of production data being saved. Typically either 'Production', 'GHG Emissions' or 'Biodiversity'.
        prod_data: Any
            Actual production data to save.
        """
        if yr not in self.prod_data:
            self.prod_data[yr] = {}
        self.prod_data[yr][data_type] = prod_data

    def add_obj_vals(self, yr: int, obj_val: float):
        """
        Safely save objective value for a given year to the Data object
        """
        self.obj_vals[yr] = obj_val

    def set_path(self, base_year, target_year) -> str:
        """Create a folder for storing outputs and return folder name."""

        # Get the years to write
        if settings.MODE == "snapshot":
            yr_all = [base_year, target_year]
        elif settings.MODE == "timeseries":
            yr_all = list(range(base_year, target_year + 1))

        # Create path name
        self.path = f"{settings.OUTPUT_DIR}/{self.timestamp_sim}_RF{settings.RESFACTOR}_{yr_all[0]}-{yr_all[-1]}_{settings.MODE}"

        # Get all paths
        paths = (
            [self.path]
            + [f"{self.path}/out_{yr}" for yr in yr_all]
            + [f"{self.path}/out_{yr}/lucc_separate" for yr in yr_all[1:]]
        )  # Skip creating lucc_separate for base year

        # Add the path for the comparison between base-year and target-year if in the timeseries mode
        if settings.MODE == "timeseries":
            path_begin_end_compare = f"{self.path}/begin_end_compare_{yr_all[0]}_{yr_all[-1]}"
            paths = (
                paths
                + [path_begin_end_compare]
                + [
                    f"{path_begin_end_compare}/out_{yr_all[0]}",
                    f"{path_begin_end_compare}/out_{yr_all[-1]}",
                    f"{path_begin_end_compare}/out_{yr_all[-1]}/lucc_separate",
                ]
            )

        # Create all paths
        for p in paths:
            if not os.path.exists(p):
                os.makedirs(p)

        return self.path

    def get_production(
        self,
        yr_cal: int,
        lumap: np.ndarray,
        lmmap: np.ndarray,
    ) -> np.ndarray:
        """
        Return total production of commodities for a specific year...

        'yr_cal' is calendar year

        Can return base year production (e.g., year = 2010) or can return production for
        a simulated year if one exists (i.e., year = 2030).

        Includes the impacts of land-use change, productivity increases, and
        climate change on yield.
        """
        if yr_cal == self.YR_CAL_BASE:
            ag_X_mrj = self.AG_L_MRJ
            non_ag_X_rk = self.NON_AG_L_RK
            ag_man_X_mrj = self.AG_MAN_L_MRJ_DICT
            
        else:
            ag_X_mrj = lumap2ag_l_mrj(lumap, lmmap)
            non_ag_X_rk = lumap2non_ag_l_mk(lumap, len(settings.NON_AG_LAND_USES.keys()))
            ag_man_X_mrj = get_base_am_vars(self.NCELLS, self.NLMS, self.N_AG_LUS)

        # Calculate year index (i.e., number of years since 2010)
        yr_idx = yr_cal - self.YR_CAL_BASE

        # Get the quantity of each commodity produced by agricultural land uses
        ag_q_mrp = ag_quantity.get_quantity_matrices(self, yr_idx)

        # Convert map of land-use in mrj format to mrp format using vectorization
        ag_X_mrp = np.einsum('mrj,pj->mrp', ag_X_mrj, self.LU2PR.astype(bool))

        # Sum quantities in product (PR/p) representation.
        ag_q_p = np.einsum('mrp,mrp->p', ag_q_mrp, ag_X_mrp)

        # Transform quantities to commodity (CM/c) representation.
        ag_q_c = np.einsum('cp,p->c', self.PR2CM.astype(bool), ag_q_p)

        # Get the quantity of each commodity produced by non-agricultural land uses
        q_crk = non_ag_quantity.get_quantity_matrix(self, ag_q_mrp, lumap)
        non_ag_q_c = np.einsum('crk,rk->c', q_crk, non_ag_X_rk)

        # Get quantities produced by agricultural management options
        ag_man_q_mrp = ag_quantity.get_agricultural_management_quantity_matrices(self, ag_q_mrp, yr_idx)
        ag_man_q_c = np.zeros(self.NCMS)

        j2p = {j: [p for p in range(self.NPRS) if self.LU2PR[p, j]]
                        for j in range(self.N_AG_LUS)}
        for am, am_lus in AG_MANAGEMENTS_TO_LAND_USES.items():
            am_j_list = [self.DESC2AGLU[lu] for lu in am_lus]
            current_ag_man_X_mrp = np.zeros(ag_q_mrp.shape, dtype=np.float32)
            for j in am_j_list:
                for p in j2p[j]:
                    current_ag_man_X_mrp[:, :, p] = ag_man_X_mrj[am][:, :, j]

            ag_man_q_p = np.einsum('mrp,mrp->p', ag_man_q_mrp[am], current_ag_man_X_mrp)
            ag_man_q_c += np.einsum('cp,p->c', self.PR2CM.astype(bool), ag_man_q_p)

        # Return total commodity production as numpy array.
        total_q_c = ag_q_c + non_ag_q_c + ag_man_q_c
        return total_q_c

    def get_carbon_price_by_yr_idx(self, yr_idx: int) -> float:
        """
        Return the price of carbon per tonne for a given year index (since 2010).
        The resulting year should be between 2010 - 2100
        """
        yr_cal = yr_idx + self.YR_CAL_BASE
        return self.get_carbon_price_by_year(yr_cal)

    def get_carbon_price_by_year(self, yr_cal: int) -> float:
        """
        Return the price of carbon per tonne for a given year.
        The resulting year should be between 2010 - 2100
        """
        if yr_cal not in self.CARBON_PRICES:
            raise ValueError(
                f"Carbon price data not given for the given year: {yr_cal}. "
                f"Year should be between {self.YR_CAL_BASE} and 2100."
            )
        return self.CARBON_PRICES[yr_cal]

    def get_water_nl_yield_for_yr_idx(
        self,
        yr_idx: int,
        water_dr_yield: Optional[np.ndarray] = None,
        water_sr_yield: Optional[np.ndarray] = None,
    ) -> np.ndarray:
        """
        Get the net land water yield array, inclusive of all cells that LUTO does not look at.

        Returns
        -------
        np.ndarray: shape (NCELLS,)
        """
        water_dr_yield = (
            water_dr_yield if water_dr_yield is not None
            else self.WATER_YIELD_DR_FILE[yr_idx]
        )
        water_sr_yield = (
            water_sr_yield if water_sr_yield is not None
            else self.WATER_YIELD_SR_FILE[yr_idx]
        )
        dr_prop = self.DEEP_ROOTED_PROPORTION

        return (dr_prop * water_dr_yield + (1 - dr_prop) * water_sr_yield)<|MERGE_RESOLUTION|>--- conflicted
+++ resolved
@@ -448,10 +448,6 @@
                     out_shape=(src_meta['height'], src_meta['width']),
                     transform=src_meta['transform'],
                     fill=0,
-<<<<<<< HEAD
-                   #  dtype=np.int8
-=======
->>>>>>> b4aa36c0
                     dtype=np.int16
                 )
                 # Add the no-go area to the list
@@ -690,7 +686,7 @@
         # Raw transition cost matrix. In AUD/ha and ordered lexicographically.
         self.AG_TMATRIX = np.load(os.path.join(INPUT_DIR, "ag_tmatrix.npy"))
         
-  
+
         # Boolean x_mrj matrix with allowed land uses j for each cell r under lm.
         self.EXCLUDE = np.load(os.path.join(INPUT_DIR, "x_mrj.npy"))
         self.EXCLUDE = self.EXCLUDE[:, self.MASK, :]  # Apply resfactor specially for the exclude matrix
@@ -873,7 +869,7 @@
         
         # Read the data into memory with [...], so that it can be pickled.
         self.WATER_YIELD_DR_FILE = h5py.File(wyield_fname_dr, 'r')[f'Water_yield_GCM-Ensemble_ssp{settings.SSP}_2010-2100_DR_ML_HA_mean'][...][:, self.MASK]
-        self.WATER_YIELD_SR_FILE = h5py.File(wyield_fname_sr, 'r')[f'Water_yield_GCM-Ensemble_ssp{settings.SSP}_2010-2100_SR_ML_HA_mean'][...][:, self.MASK]
+        self.WATER_YIELD_SR_FILE = h5py.File(wyield_fname_sr, 'r')[f'Water_yield_GCM-Ensemble_ssp{settings.SSP}_2010-2100_SR_ML_HA_mean'][...][:, self.MASK] 
         
 
         # Water yield from outside LUTO study area.
@@ -1156,11 +1152,11 @@
         self.BIODIV_BASE_YR_VAL_EACH_LU = np.bincount(                                                                                          # Sum the biodiversity value within each land-use type
             self.LUMAP_NO_RESFACTOR[self.LUMASK], 
             weights=biodiv_base_yr_val[self.LUMASK] * self.REAL_AREA_NO_RESFACTOR[self.LUMASK]
-        ) 
+        )
         
         # Apply the resfactor to the biodiversity degradation scores
-        self.BIODIV_DEGRADE_LDS = self.get_array_resfactor_applied(self.BIODIV_DEGRADE_LDS)                 
-        
+        self.BIODIV_DEGRADE_LDS = self.get_array_resfactor_applied(self.BIODIV_DEGRADE_LDS)
+
 
         # Biodiversity values need to be restored under the GBF Target 2                    
         '''                 
@@ -1191,7 +1187,7 @@
             INPUT_DIR + '/BIODIVERSITY_GBF3_SCORES_AND_TARGETS.xlsx',
             sheet_name = f'NVIS_{NVIS_CLASS_DETAIL}_{NVIS_SPATIAL_DETAIL}_SPATIAL_DETAIL'
         )
-        
+
         for _,row in self.GBF3_BASELINE_AREA_AND_USERDEFINE_TARGETS.iterrows():
             if not all([
                 row['USER_DEFINED_TARGET_PERCENT_2030'] >= 0,
@@ -1204,7 +1200,7 @@
         self.BIO_GBF3_BASELINE_SCORE_ALL_AUSTRALIA = self.GBF3_BASELINE_AREA_AND_USERDEFINE_TARGETS['AREA_WEIGHTED_SCORE_ALL_AUSTRALIA_HA'].to_numpy()
         self.BIO_GBF3_BASELINE_SCORE_OUTSIDE_LUTO = self.GBF3_BASELINE_AREA_AND_USERDEFINE_TARGETS['AREA_WEIGHTED_SCORE_OUTSIDE_LUTO_NATURAL_HA'].to_numpy()
         self.BIO_GBF3_N_CLASSES = self.BIO_GBF3_BASELINE_SCORE_ALL_AUSTRALIA.shape[0]
-      
+
 
         # Read in vegetation layer data
         NVIS_pre_xr = xr.load_dataarray(INPUT_DIR + f'/NVIS_{NVIS_CLASS_DETAIL}_{NVIS_SPATIAL_DETAIL}_SPATIAL_DETAIL.nc').values
@@ -1222,7 +1218,7 @@
         # Apply Savanna Burning penalties
         veg_degradation_raw_weighted_LDS = self.NVIS_PRE_GR * (1 - self.BIODIV_DEGRADE_LDS)   # Savburn damages
         self.NVIS_PRE_GR_LDS = self.NVIS_PRE_GR - veg_degradation_raw_weighted_LDS
-        
+
         # Container storing which cells apply to each major vegetation group
         epsilon = 1e-5
         self.MAJOR_VEG_INDECES = {
@@ -1259,7 +1255,7 @@
         self.BIO_GBF4A_GROUPS_LAYER = xr.load_dataset(f'{settings.INPUT_DIR}/bio_ssp{settings.SSP}_EnviroSuit_group.nc')['data']
         
         self.N_SPECIES = len(self.BIO_GBF4A_SEL_SPECIES)
-        
+
         # Read in the species data from DCCEEW National Environmental Significance (noted as GBF-4B)
         BIO_GBF4B_SNES_score = pd.read_csv(INPUT_DIR + '/bio_DCCEEW_SNES_target.csv')
         BIO_GBF4B_ECNES_score = pd.read_csv(INPUT_DIR + '/bio_DCCEEW_ECNES_target.csv')
@@ -1434,7 +1430,7 @@
         calculate the exact value of each land-use cell based from lumap to create dvars.
         
         E.g., given a resfactor of 5, then each resfactored dvar cell will cover a 5x5 area.
-        If there are 9 Apple cells in the 5x5 area, then the dvar cell for it will be 9/25.
+        If there are 9 Apple cells in the 5x5 area, then the dvar cell for it will be 9/25. 
         
         """
         if settings.RESFACTOR == 1:
@@ -1475,28 +1471,28 @@
                 lumap_resample_avg[idx_w, :, idx_lu] = cell_avg_1d
                 
         return lumap_resample_avg
-    
-    
-    
+
+
+
     def get_GBF3_target_scores_by_year(self, yr:int):
         '''
         Interpolate the user-defined targets to get target at the given year
         '''
-        
+
         GBF3_target_percents = []
         for _,row in self.GBF3_BASELINE_AREA_AND_USERDEFINE_TARGETS.iterrows():
             f = interp1d(
                 [2010, 2030, 2050, 2100],
-                [min(row['BASE_YR_PERCENT'],row['USER_DEFINED_TARGET_PERCENT_2030']), 
-                 row['USER_DEFINED_TARGET_PERCENT_2030'], 
-                 row['USER_DEFINED_TARGET_PERCENT_2050'], 
+                [min(row['BASE_YR_PERCENT'],row['USER_DEFINED_TARGET_PERCENT_2030']),
+                 row['USER_DEFINED_TARGET_PERCENT_2030'],
+                 row['USER_DEFINED_TARGET_PERCENT_2050'],
                  row['USER_DEFINED_TARGET_PERCENT_2100']
                 ],
                 kind="linear",
                 fill_value="extrapolate",
             )
             GBF3_target_percents.append(f(yr).item())
-            
+
         return self.BIO_GBF3_BASELINE_SCORE_ALL_AUSTRALIA * GBF3_target_percents / 100  # Convert the percentage to proportion
 
     
@@ -1769,7 +1765,7 @@
             yr_all = list(range(base_year, target_year + 1))
 
         # Create path name
-        self.path = f"{settings.OUTPUT_DIR}/{self.timestamp_sim}_RF{settings.RESFACTOR}_{yr_all[0]}-{yr_all[-1]}_{settings.MODE}"
+        self.path = f"{OUTPUT_DIR}/{self.timestamp_sim}_RF{settings.RESFACTOR}_{yr_all[0]}-{yr_all[-1]}_{settings.MODE}"
 
         # Get all paths
         paths = (
@@ -1794,7 +1790,7 @@
         # Create all paths
         for p in paths:
             if not os.path.exists(p):
-                os.makedirs(p)
+                os.mkdir(p)
 
         return self.path
 
