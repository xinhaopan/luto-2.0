--- conflicted
+++ resolved
@@ -1163,24 +1163,18 @@
         bio_GBF4A_baseline_score = pd.read_csv(INPUT_DIR + '/BIODIVERSITY_GBF4A_SCORES.csv')
         bio_GBF4A_target_percent = pd.read_csv(INPUT_DIR + '/BIODIVERSITY_GBF4A_TARGET.csv')
         
-<<<<<<< HEAD
-        self.BIO_GBF4A_SEL_SPECIES = bio_GBF4A_target_score_sel['species'].tolist()
-        self.N_SPECIES = len(self.BIO_GBF4A_SEL_SPECIES)
-        self.BIO_GBF4A_TARGET_PCT = bio_GBF4A_target_score_sel['USER_DEFINED_TARGET_PERCENT'].to_numpy()
-        self.BIO_GBF4A_SCORE_BASE_SEL = bio_GBF4A_baseline_score.query(f'year==1990 and SSP=={settings.SSP}').query(f'species in {self.BIO_GBF4A_SEL_SPECIES}')['BIO_SCORE_HA'].values 
-        self.BIO_GBF4A_OUTSIDE_LUTO_SCORE = bio_GBF4A_baseline_score.query(f'year == 2010 and SSP=={settings.SSP} and source == "out"').query(f'species in {self.BIO_GBF4A_SEL_SPECIES}')['BIO_SCORE_HA'].values
-=======
         self.BIO_GBF4A_SEL_SPECIES = [row['species'] for _,row in bio_GBF4A_target_percent.iterrows() 
                                       if all([row['USER_DEFINED_TARGET_PERCENT_2030'] >0,
                                              row['USER_DEFINED_TARGET_PERCENT_2050'] >0,
                                              row['USER_DEFINED_TARGET_PERCENT_2100'] >0])]
->>>>>>> da26e168
         
         self.BIO_GBF4A_SUITABILITY_OUTSDIE_LUTO_SCORE = bio_GBF4A_baseline_score.query(f'species in {self.BIO_GBF4A_SEL_SPECIES}')[['species', 'year', f'OUTSIDE_LUTO_NATURAL_SUITABILITY_AREA_WEIGHTED_HA_SSP{settings.SSP}']]
         self.BIO_GBF4A_SUITABILITY_BASELINE_SCORE_TARGET_PERCENT = bio_GBF4A_target_percent.query(f'species in {self.BIO_GBF4A_SEL_SPECIES}')
 
         self.BIO_GBF4A_SPECIES_LAYER = BIO_GBF4A_SPECIES_raw.sel(species=self.BIO_GBF4A_SEL_SPECIES).compute()
         self.BIO_GBF4A_GROUPS = xr.load_dataset(f'{settings.INPUT_DIR}/bio_ssp{settings.SSP}_Condition_group.nc')['data']
+
+        self.N_SPECIES = len(self.BIO_GBF4A_SEL_SPECIES)
         
         
         # Read in the species data from DCCEEW National Environmental Significance (noted as GBF-4B)
@@ -1400,11 +1394,7 @@
         return lumap_resample_avg
 
     
-<<<<<<< HEAD
-    def get_bio_GBF4A_species_by_yr(self, yr: int) -> np.ndarray:
-=======
     def get_GBF4A_bio_species_layers_by_yr(self, yr: int):
->>>>>>> da26e168
         '''
         Get the biodiversity suitability score [hectare weighted] for each species at the given year.
         
