--- conflicted
+++ resolved
@@ -1298,15 +1298,7 @@
                                                 if all([row['USER_DEFINED_TARGET_PERCENT_2030_LIKELY_MAYBE']>0,
                                                         row['USER_DEFINED_TARGET_PERCENT_2050_LIKELY_MAYBE']>0,
                                                         row['USER_DEFINED_TARGET_PERCENT_2100_LIKELY_MAYBE']>0])]
-        
-        self.BIO_GBF_4B_SNES_LIKELY_MAYBE_SEL = [row['SCIENTIFIC_NAME'] for _,row in BIO_GBF4B_SNES_score.iterrows()
-                                                if all([row['USER_DEFINED_TARGET_PERCENT_2030_MAYBE']>0,
-                                                        row['USER_DEFINED_TARGET_PERCENT_2050_MAYBE']>0,
-                                                        row['USER_DEFINED_TARGET_PERCENT_2100_MAYBE']>0])
-                                                or all([row['USER_DEFINED_TARGET_PERCENT_2030_LIKELY']>0,
-                                                        row['USER_DEFINED_TARGET_PERCENT_2050_LIKELY']>0,
-                                                        row['USER_DEFINED_TARGET_PERCENT_2100_LIKELY']>0])]
-        
+                
         self.BIO_GBF4B_ECNES_LIKELY_SEL = [row['COMMUNITY'] for _,row in BIO_GBF4B_ECNES_score.iterrows()
                                                 if all([row['USER_DEFINED_TARGET_PERCENT_2030_LIKELY']>0,
                                                         row['USER_DEFINED_TARGET_PERCENT_2050_LIKELY']>0,
@@ -1316,14 +1308,7 @@
                                                 if all([row['USER_DEFINED_TARGET_PERCENT_2030_LIKELY_MAYBE']>0,
                                                         row['USER_DEFINED_TARGET_PERCENT_2050_LIKELY_MAYBE']>0,
                                                         row['USER_DEFINED_TARGET_PERCENT_2100_LIKELY_MAYBE']>0])]
-        
-        self.BIO_GBF4B_ECNES_LIKELY_MAYBE_SEL = [row['COMMUNITY'] for _,row in BIO_GBF4B_ECNES_score.iterrows()
-                                                if all([row['USER_DEFINED_TARGET_PERCENT_2030_MAYBE']>0,
-                                                        row['USER_DEFINED_TARGET_PERCENT_2050_MAYBE']>0,
-                                                        row['USER_DEFINED_TARGET_PERCENT_2100_MAYBE']>0])
-                                                or all([row['USER_DEFINED_TARGET_PERCENT_2030_LIKELY']>0,
-                                                        row['USER_DEFINED_TARGET_PERCENT_2050_LIKELY']>0,
-                                                        row['USER_DEFINED_TARGET_PERCENT_2100_LIKELY']>0])]
+    
         
         
         if len(self.BIO_GBF_4B_SNES_LIKELY_SEL) == 0 or len(self.BIO_GBF4B_ECNES_LIKELY_SEL) == 0:
@@ -1645,13 +1630,8 @@
         # Check the layer name
         if layer == 'LIKELY':
             snes_df = self.BIO_GBF4B_SNES_BASELINE_SCORE_TARGET_PERCENT_LIKELY
-<<<<<<< HEAD
-        elif layer == 'MAYBE':
-            snes_df = self.BIO_GBF4B_SNES_BASELINE_SCORE_TARGET_PERCENT_MAYBE
-=======
         elif layer == 'LIKELY_AND_MAYBE':
             snes_df = self.BIO_GBF4B_SNES_BASELINE_SCORE_TARGET_PERCENT_LIKELY_AND_MAYBE
->>>>>>> 78b69371
         else:
             raise ValueError("Invalid layer name. Must be 'LIKELY' or 'LIKELY_AND_MAYBE'")
         
@@ -1716,17 +1696,9 @@
         BIO_GBF4B_SPECIES_raw = xr.open_dataarray(f'{settings.INPUT_DIR}/bio_DCCEEW_SNES.nc', chunks={'species':1})
         
         if layer == 'LIKELY':
-<<<<<<< HEAD
-            snes_arr = BIO_GBF4B_SPECIES_raw.sel(species=self.BIO_GBF_4B_SNES_LIKELY_SEL, cell=self.MASK, presence=2).compute()
-        elif layer == 'MAYBE':
-            snes_arr = BIO_GBF4B_SPECIES_raw.sel(
-                species=self.BIO_GBF_4B_SNES_LIKELY_MAYBE_SEL, cell=self.MASK, presence=1
-            ).compute()
-=======
             snes_arr = BIO_GBF4B_SPECIES_raw.sel(species=self.BIO_GBF_4B_SNES_LIKELY_SEL, cell=self.MASK, presence=layer).compute()
         elif layer == 'LIKELY_AND_MAYBE':
             snes_arr = BIO_GBF4B_SPECIES_raw.sel(species=self.BIO_GBF_4B_SNES_LIKELY_AND_MAYBE_SEL, cell=self.MASK, presence=layer).compute()
->>>>>>> 78b69371
         else:
             raise ValueError("Invalid layer name, must be 'LIKELY' or 'LIKELY_AND_MAYBE'")
         
@@ -1744,17 +1716,9 @@
         BIO_GBF4B_COMUNITY_raw = xr.open_dataarray(f'{settings.INPUT_DIR}/bio_DCCEEW_ECNES.nc', chunks={'species':1})
 
         if layer == 'LIKELY':
-<<<<<<< HEAD
-            ecnes_arr = BIO_GBF4B_COMUNITY_raw.sel(species=self.BIO_GBF4B_ECNES_LIKELY_SEL, cell=self.MASK, presence=2).compute()
-        elif layer == 'MAYBE':
-            ecnes_arr = BIO_GBF4B_COMUNITY_raw.sel(
-                species=self.BIO_GBF4B_ECNES_LIKELY_MAYBE_SEL, cell=self.MASK, presence=1
-            ).compute()
-=======
             ecnes_arr = BIO_GBF4B_COMUNITY_raw.sel(species=self.BIO_GBF4B_ECNES_LIKELY_SEL, cell=self.MASK, presence=layer).compute()
         elif layer == 'LIKELY_AND_MAYBE':
             ecnes_arr = BIO_GBF4B_COMUNITY_raw.sel(species=self.BIO_GBF4B_ECNES_LIKELY_AND_MAYBE_SEL, cell=self.MASK, presence=layer).compute()
->>>>>>> 78b69371
         else:
             raise ValueError("Invalid layer name, must be 'LIKELY' or 'LIKELY_AND_MAYBE'")
         
