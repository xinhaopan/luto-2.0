--- conflicted
+++ resolved
@@ -480,7 +480,7 @@
         self.REGIONAL_ADOPTION_ZONES = pd.read_hdf(
             os.path.join(INPUT_DIR, "regional_adoption_zones.h5"), where=self.MASK
         )[REGIONAL_ADOPTION_ZONE].to_numpy()
-    
+
         
         regional_adoption_targets = pd.read_excel(os.path.join(INPUT_DIR, "regional_adoption_zones.xlsx"), sheet_name=REGIONAL_ADOPTION_ZONE)
         self.REGIONAL_ADOPTION_TARGETS = regional_adoption_targets.iloc[
@@ -589,8 +589,8 @@
 
         # Load soil carbon data, convert C to CO2e (x 44/12), and average over years
         self.SOIL_CARBON_AVG_T_CO2_HA = (
-            pd.read_hdf(os.path.join(INPUT_DIR, "soil_carbon_t_ha.h5"), where=self.MASK).to_numpy(dtype=np.float32) 
-            * (44 / 12) 
+            pd.read_hdf(os.path.join(INPUT_DIR, "soil_carbon_t_ha.h5"), where=self.MASK).to_numpy(dtype=np.float32)
+            * (44 / 12)
             / settings.SOC_AMORTISATION
         )
 
@@ -646,7 +646,7 @@
 
 
         ###############################################################
-        # Calculate base year production 
+        # Calculate base year production
         ###############################################################
 
         self.AG_MAN_L_MRJ_DICT = get_base_am_vars(self.NCELLS, self.NLMS, self.N_AG_LUS)
@@ -695,7 +695,7 @@
         # Raw transition cost matrix. In AUD/ha and ordered lexicographically.
         self.AG_TMATRIX = np.load(os.path.join(INPUT_DIR, "ag_tmatrix.npy"))
         
-
+  
         # Boolean x_mrj matrix with allowed land uses j for each cell r under lm.
         self.EXCLUDE = np.load(os.path.join(INPUT_DIR, "x_mrj.npy"))
         self.EXCLUDE = self.EXCLUDE[:, self.MASK, :]  # Apply resfactor specially for the exclude matrix
@@ -815,11 +815,11 @@
         self.WATER_DELIVERY_PRICE = np.nan_to_num(
                 pd.read_hdf(os.path.join(INPUT_DIR, "water_delivery_price.h5"), where=self.MASK).to_numpy()
             )
-       
+
 
         # River regions.
         self.RIVREG_ID = pd.read_hdf(os.path.join(INPUT_DIR, "rivreg_id.h5"), where=self.MASK).to_numpy()  # River region ID mapped.
- 
+
         rr = pd.read_hdf(os.path.join(INPUT_DIR, "rivreg_lut.h5"))
         self.RIVREG_DICT = dict(
             zip(rr.HR_RIVREG_ID, rr.HR_RIVREG_NAME)
@@ -1039,7 +1039,7 @@
         savburn_df = pd.read_hdf(os.path.join(INPUT_DIR, 'cell_savanna_burning.h5'), where=self.MASK)
 
         # Load the columns as numpy arrays
-        self.SAVBURN_ELIGIBLE =  savburn_df.ELIGIBLE_AREA.to_numpy()              # 1 = areas eligible for early dry season savanna burning under the ERF, 0 = ineligible          
+        self.SAVBURN_ELIGIBLE =  savburn_df.ELIGIBLE_AREA.to_numpy()              # 1 = areas eligible for early dry season savanna burning under the ERF, 0 = ineligible
         self.SAVBURN_TOTAL_TCO2E_HA = savburn_df.AEA_TOTAL_TCO2E_HA.to_numpy()
         
         # # Avoided emissions from savanna burning
@@ -1078,6 +1078,7 @@
 
         if settings.CONNECTIVITY_SOURCE == 'NCI':
             connectivity_score = biodiv_priorities['DCCEEW_NCI'].to_numpy(dtype = np.float32)
+            connectivity_score = np.where(self.MASK, connectivity_score, 1)               # Set the connectivity score to 1 for cells outside the LUMASK
             connectivity_score = np.interp(connectivity_score, (connectivity_score.min(), connectivity_score.max()), (settings.CONNECTIVITY_LB, 1)).astype('float32')
         elif settings.CONNECTIVITY_SOURCE == 'DWI':
             connectivity_score = biodiv_priorities['NATURAL_AREA_CONNECTIVITY'].to_numpy(dtype = np.float32)
@@ -1087,12 +1088,12 @@
         else:
             raise ValueError(f"Invalid connectivity source: {settings.CONNECTIVITY_SOURCE}, must be 'NCI', 'DWI' or 'NONE'")
 
-        # Get the raw biodiversity rank score; 1) weight by distance score; 2) mask by priority conservation areas 
+        # Get the raw biodiversity rank score; 1) weight by distance score; 2) mask by priority conservation areas
         biodiv_score_raw = biodiv_priorities['BIODIV_PRIORITY_SSP' + str(settings.SSP)].to_numpy(dtype = np.float32)
 
         self.BIO_DISTANCE_WEIGHTED = biodiv_score_raw * connectivity_score
         self.BIO_DISTANCE_WEIGHTED_PRIORITY_REGION = self.BIO_DISTANCE_WEIGHTED * bio_priority_conservation_mask
-        
+
         
         # Calculate the biodiversity socre under 1) Savana Burning and 2) HCAS impact
         self.BIODIV_HABITAT_DEGRADE_LOOK_UP = pd.read_csv(os.path.join(INPUT_DIR, 'BIODIV_HABITAT_DEGRADE_LOOK_UP.csv')
@@ -1102,73 +1103,49 @@
         self.BIODIV_HABITAT_DEGRADE_LOOK_UP = {         # Round degradation figures to avoid numerical issues in Gurobi
             j: round(x, settings.ROUND_DECMIALS) 
             for j, x in self.BIODIV_HABITAT_DEGRADE_LOOK_UP.items()}
-        
+
         bio_retain_fraction_habitat = np.vectorize(self.BIODIV_HABITAT_DEGRADE_LOOK_UP.get, otypes=[float])(self.LUMAP).astype(np.float32)
-        self.BIO_RETAIN_FRACTION_LDS = np.where(self.SAVBURN_ELIGIBLE, settings.LDS_BIODIVERSITY_VALUE, 1)          
-
-<<<<<<< HEAD
-        # Get the biodiversity degradation score (0-1) for each cell
-        '''
-        The degradation scores are float values range between 0-1 indicating the discount of biodiversity value for each cell.
-        E.g., 0.8 means the biodiversity value of the cell is 80% of the original raw biodiversity value.
-        '''
-
-        self.BIODIV_DEGRADE_LDS = np.where(self.SAVBURN_ELIGIBLE, settings.LDS_BIODIVERSITY_VALUE, 1)                                                   # Get the biodiversity degradation score for LDS burning (1D numpy array)
-        biodiv_degrade_habitat = np.vectorize(self.BIODIV_HABITAT_DEGRADE_LOOK_UP.get, otypes=[float])(self.LUMAP).astype(np.float32)                   # Get the biodiversity degradation score for each cell (1D numpy array)
-=======
-        bio_damage_LDS = self.BIO_DISTANCE_WEIGHTED_PRIORITY_REGION * (1 - self.BIO_RETAIN_FRACTION_LDS)           
-        bio_damage_habitat = self.BIO_DISTANCE_WEIGHTED_PRIORITY_REGION * (1 - bio_retain_fraction_habitat)         
->>>>>>> 523ca6b5
+        self.BIO_RETAIN_FRACTION_LDS = np.where(self.SAVBURN_ELIGIBLE, settings.LDS_BIODIVERSITY_VALUE, 1)
+
+        bio_damage_LDS = self.BIO_DISTANCE_WEIGHTED_PRIORITY_REGION * (1 - self.BIO_RETAIN_FRACTION_LDS)
+        bio_damage_habitat = self.BIO_DISTANCE_WEIGHTED_PRIORITY_REGION * (1 - bio_retain_fraction_habitat)
 
 
         # Get the biodiversity value after LDS and habitat impact for the beginning year (BASE YR = 2010)
-        self.BIO_BASE_YR_AFTER_LDS = self.BIO_DISTANCE_WEIGHTED_PRIORITY_REGION - bio_damage_LDS                    
-        bio_base_yr_after_LDS_habitat = self.BIO_BASE_YR_AFTER_LDS - bio_damage_habitat                            
-        
+        self.BIO_BASE_YR_AFTER_LDS = self.BIO_DISTANCE_WEIGHTED_PRIORITY_REGION - bio_damage_LDS
+        bio_base_yr_after_LDS_habitat = self.BIO_BASE_YR_AFTER_LDS - bio_damage_habitat
+
         
         # Get the retain value after degradation at the beginning of the simulation
         bio_baseline_area_weighted_sum = (self.BIO_DISTANCE_WEIGHTED_PRIORITY_REGION * self.REAL_AREA).sum()
         bio_base_yr_after_LDS_habitat_area_weighted_sum = (bio_base_yr_after_LDS_habitat * self.REAL_AREA).sum()
         bio_base_yr_after_LDS_habitat_percent2baseline = bio_base_yr_after_LDS_habitat_area_weighted_sum / bio_baseline_area_weighted_sum
-        
+
         self.BIO_BASE_YR_AREA_WEIGHTED_SUM_EACH_LU = np.bincount(
-            self.LUMAP, 
+            self.LUMAP,
             weights=bio_base_yr_after_LDS_habitat * self.REAL_AREA,
             minlength=self.N_AG_LUS
         ) 
-<<<<<<< HEAD
-
-
-        # Biodiversity values need to be restored under the GBF Target 2                    
-        '''                 
-        The biodiversity value to be restored is calculated as the difference between the 'Unallocated - natural land'                  
-        and 'current land-use' regarding their biodiversity degradation scale.                  
-        '''                 
-        biodiv_degradation_base_yr_val = (
-            biodiv_degradation_raw_weighted_LDS +                                                                                               # Biodiversity degradation from LDS burning
-            biodiv_degradation_raw_weighted_habitat                                                                                             # Biodiversity degradation from HCAS
-=======
         
         self.BIO_BASE_YR_LOSS = bio_baseline_area_weighted_sum * (1 - bio_base_yr_after_LDS_habitat_percent2baseline)
-        
-   
+
+
         # Calculate the biodiversity conservation target for each year
         bio_base_yr_loss_percent = 1 - bio_base_yr_after_LDS_habitat_percent2baseline
-        bio_target_years_percent = [bio_base_yr_after_LDS_habitat_percent2baseline + (bio_base_yr_loss_percent * i) 
+        bio_target_years_percent = [bio_base_yr_after_LDS_habitat_percent2baseline + (bio_base_yr_loss_percent * i)
                                     for i in settings.BIODIV_GBF_TARGET_2_DICT.values()]
         bio_all_years_percent = {
-            self.YR_CAL_BASE: bio_base_yr_after_LDS_habitat_percent2baseline, 
+            self.YR_CAL_BASE: bio_base_yr_after_LDS_habitat_percent2baseline,
             **dict(zip(settings.BIODIV_GBF_TARGET_2_DICT.keys(), bio_target_years_percent))
         }
-                
+
         f = interp1d(
             list(bio_all_years_percent.keys()),
             list(bio_all_years_percent.values()),
             kind = "linear",
             fill_value = "extrapolate",
->>>>>>> 523ca6b5
-        )
-        
+        )
+
         biodiv_GBF_target_2_proportions_2010_2100 = {yr: f(yr).item() for yr in range(2010, 2101)}
 
         self.BIODIV_GBF_TARGET_2 = {
@@ -1188,7 +1165,7 @@
             INPUT_DIR + '/BIODIVERSITY_GBF3_SCORES_AND_TARGETS.xlsx',
             sheet_name = f'NVIS_{NVIS_CLASS_DETAIL}_{NVIS_SPATIAL_DETAIL}_SPATIAL_DETAIL'
         )
-
+        
         for _,row in self.GBF3_BASELINE_AREA_AND_USERDEFINE_TARGETS.iterrows():
             if not all([
                 row['USER_DEFINED_TARGET_PERCENT_2030'] >= 0,
@@ -1201,7 +1178,7 @@
         self.BIO_GBF3_BASELINE_SCORE_ALL_AUSTRALIA = self.GBF3_BASELINE_AREA_AND_USERDEFINE_TARGETS['AREA_WEIGHTED_SCORE_ALL_AUSTRALIA_HA'].to_numpy()
         self.BIO_GBF3_BASELINE_SCORE_OUTSIDE_LUTO = self.GBF3_BASELINE_AREA_AND_USERDEFINE_TARGETS['AREA_WEIGHTED_SCORE_OUTSIDE_LUTO_NATURAL_HA'].to_numpy()
         self.BIO_GBF3_N_CLASSES = self.BIO_GBF3_BASELINE_SCORE_ALL_AUSTRALIA.shape[0]
-
+      
 
         # Read in vegetation layer data
         NVIS_pre_xr = xr.load_dataarray(INPUT_DIR + f'/NVIS_{NVIS_CLASS_DETAIL}_{NVIS_SPATIAL_DETAIL}_SPATIAL_DETAIL.nc').values
@@ -1219,7 +1196,7 @@
         # Apply Savanna Burning penalties
         veg_degradation_raw_weighted_LDS = self.NVIS_PRE_GR * (1 - self.BIO_RETAIN_FRACTION_LDS)   # Savburn damages
         self.NVIS_PRE_GR_LDS = self.NVIS_PRE_GR - veg_degradation_raw_weighted_LDS
-
+        
         # Container storing which cells apply to each major vegetation group
         epsilon = 1e-5
         self.MAJOR_VEG_INDECES = {
@@ -1256,7 +1233,7 @@
         self.BIO_GBF4A_GROUPS_LAYER = xr.load_dataset(f'{settings.INPUT_DIR}/bio_ssp{settings.SSP}_EnviroSuit_group.nc')['data']
         
         self.N_SPECIES = len(self.BIO_GBF4A_SEL_SPECIES)
-
+        
         # Read in the species data from DCCEEW National Environmental Significance (noted as GBF-4B)
         BIO_GBF4B_SNES_score = pd.read_csv(INPUT_DIR + '/bio_DCCEEW_SNES_target.csv')
         BIO_GBF4B_ECNES_score = pd.read_csv(INPUT_DIR + '/bio_DCCEEW_ECNES_target.csv')
@@ -1343,7 +1320,7 @@
         self.FENCE_COST_MULTS = pd.read_excel(cost_mult_excel, "Fencing cost multiplier", index_col="Year")["Fencing_cost_multiplier"].to_dict()
 
 
-        print("Data loading complete\n")        
+        print("Data loading complete\n")
 
     def get_coord(self, index_ij: np.ndarray, trans):
         """
@@ -1467,28 +1444,28 @@
                 lumap_resample_avg[idx_w, :, idx_lu] = cell_avg_1d
                 
         return lumap_resample_avg
-
-
-
+    
+    
+    
     def get_GBF3_target_scores_by_year(self, yr:int):
         '''
         Interpolate the user-defined targets to get target at the given year
         '''
-
+        
         GBF3_target_percents = []
         for _,row in self.GBF3_BASELINE_AREA_AND_USERDEFINE_TARGETS.iterrows():
             f = interp1d(
                 [2010, 2030, 2050, 2100],
-                [min(row['BASE_YR_PERCENT'],row['USER_DEFINED_TARGET_PERCENT_2030']),
-                 row['USER_DEFINED_TARGET_PERCENT_2030'],
-                 row['USER_DEFINED_TARGET_PERCENT_2050'],
+                [min(row['BASE_YR_PERCENT'],row['USER_DEFINED_TARGET_PERCENT_2030']), 
+                 row['USER_DEFINED_TARGET_PERCENT_2030'], 
+                 row['USER_DEFINED_TARGET_PERCENT_2050'], 
                  row['USER_DEFINED_TARGET_PERCENT_2100']
                 ],
                 kind="linear",
                 fill_value="extrapolate",
             )
             GBF3_target_percents.append(f(yr).item())
-
+            
         return self.BIO_GBF3_BASELINE_SCORE_ALL_AUSTRALIA * GBF3_target_percents / 100  # Convert the percentage to proportion
 
     
@@ -1752,14 +1729,14 @@
         """
         self.obj_vals[yr] = obj_val
 
-    def set_path(self, base_year, target_year, step_size, years) -> str:
+    def set_path(self, base_year, target_year) -> str:
         """Create a folder for storing outputs and return folder name."""
 
         # Get the years to write
         if settings.MODE == "snapshot":
             yr_all = [base_year, target_year]
         elif settings.MODE == "timeseries":
-            yr_all = list(range(base_year, target_year + 1, step_size))
+            yr_all = list(range(base_year, target_year + 1))
 
         # Create path name
         self.path = f"{OUTPUT_DIR}/{self.timestamp_sim}_RF{settings.RESFACTOR}_{yr_all[0]}-{yr_all[-1]}_{settings.MODE}"
@@ -1773,14 +1750,14 @@
 
         # Add the path for the comparison between base-year and target-year if in the timeseries mode
         if settings.MODE == "timeseries":
-            self.path_begin_end_compare = f"{self.path}/begin_end_compare_{yr_all[0]}_{yr_all[-1]}"
+            path_begin_end_compare = f"{self.path}/begin_end_compare_{yr_all[0]}_{yr_all[-1]}"
             paths = (
                 paths
-                + [self.path_begin_end_compare]
+                + [path_begin_end_compare]
                 + [
-                    f"{self.path_begin_end_compare}/out_{yr_all[0]}",
-                    f"{self.path_begin_end_compare}/out_{yr_all[-1]}",
-                    f"{self.path_begin_end_compare}/out_{yr_all[-1]}/lucc_separate",
+                    f"{path_begin_end_compare}/out_{yr_all[0]}",
+                    f"{path_begin_end_compare}/out_{yr_all[-1]}",
+                    f"{path_begin_end_compare}/out_{yr_all[-1]}/lucc_separate",
                 ]
             )
 
