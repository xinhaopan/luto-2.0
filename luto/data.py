--- conflicted
+++ resolved
@@ -1345,18 +1345,9 @@
         '''
         Convert the dvar from 1D vector to 2D array.
         '''
-<<<<<<< HEAD
-        if settings.RESFACTOR > 1:
-            map_resfactored = self.LUMAP_2D_RESFACTORED.copy().astype(np.float32)
-        else:
-            map_resfactored = self.LUMAP_2D.copy().astype(np.float32)
-        np.place(map_resfactored, (map_resfactored != self.MASK_LU_CODE) & (map_resfactored != self.NODATA), map_) 
-        return map_resfactored
-=======
         map_1D = self.LUMAP_2D_RESFACTORED.copy().astype(np.float32) if settings.RESFACTOR > 1 else self.LUMAP_2D.copy().astype(np.float32)
         np.place(map_1D, (map_1D != self.MASK_LU_CODE) & (map_1D != self.NODATA), map_) 
         return map_1D
->>>>>>> fd336b1f
     
     
     # Upsample dvar to its full resolution representation
