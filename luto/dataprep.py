--- conflicted
+++ resolved
@@ -633,11 +633,7 @@
 
     ############### Forest and reforestation data
 
-<<<<<<< HEAD
-    # Carbon stock in mature forest on natural land and save to file
-=======
     # # Carbon stock in mature forest on natural land and save to file
->>>>>>> b478bfcf
     # s = pd.DataFrame(columns=['REMNANT_VEG_T_CO2_HA'])
     # s['REMNANT_VEG_T_CO2_HA'] = bioph['REMNANT_VEG_T_CO2_HA']
     # s.to_hdf(outpath + 'natural_land_t_co2_ha.h5', key = 'natural_land_t_co2_ha', mode = 'w', format = 'fixed', index = False, complevel = 9)
@@ -685,22 +681,10 @@
     s['HIR_BLOCK_BG_AVG_T_CO2_HA_YR'] = bioph['HIR_BLOCK_SOIL_AVG_T_CO2_HA_YR']
     s.to_hdf(outpath + 'hir_block_avg_t_co2_ha_yr.h5', key = 'hir_block_avg_t_co2_ha_yr', mode = 'w', format = 'fixed', index = False, complevel = 9)
     
-<<<<<<< HEAD
-    # # Average annual carbon sequestration by Human Induced Regrowth (riparian plantings) and save to file
-    # s = pd.DataFrame(columns=['HIR_RIP_AG_AVG_T_CO2_HA_YR', 'HIR_RIP_BG_AVG_T_CO2_HA_YR'])
-    # s['HIR_RIP_AG_AVG_T_CO2_HA_YR'] = bioph.eval('HIR_RIP_TREES_AVG_T_CO2_HA_YR + HIR_RIP_DEBRIS_AVG_T_CO2_HA_YR')
-    # s['HIR_RIP_BG_AVG_T_CO2_HA_YR'] = bioph['HIR_RIP_SOIL_AVG_T_CO2_HA_YR']
-    # s.to_hdf(outpath + 'hir_rip_avg_t_co2_ha_yr.h5', key = 'hir_rip_avg_t_co2_ha_yr', mode = 'w', format = 'fixed', index = False, complevel = 9)
-
-    # # MASK for Human Induced Regrowth (riparian plantings) and save to file
-    # hir_mask = bioph['AVG_AN_PREC_MM_YR'] <= 300
-    # np.save(outpath + 'hir_mask.npy', hir_mask.values)  # shape: (6956407,)
-=======
 
     # MASK for Human Induced Regrowth; only allow planting where average annual precipitation is less than 300mm
     hir_mask = bioph['AVG_AN_PREC_MM_YR'] <= 300
     np.save(outpath + 'hir_mask.npy', hir_mask.values)  # shape: (6956407,)
->>>>>>> b478bfcf
 
     # Fire risk low, medium, and high and save to file
     s = bioph[['FD_RISK_PERC_5TH', 'FD_RISK_MEDIAN', 'FD_RISK_PERC_95TH']].copy()
