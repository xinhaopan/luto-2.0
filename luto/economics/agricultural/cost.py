--- conflicted
+++ resolved
@@ -483,19 +483,7 @@
     land_uses = AG_MANAGEMENTS_TO_LAND_USES['HIR - Beef']
     c_mrj_effects = np.zeros((data.NLMS, data.NCELLS, len(land_uses))).astype(np.float32)
 
-<<<<<<< HEAD
-    yr_cal = data.YR_CAL_BASE + yr_idx
-    all_yrs = [2010] + settings.SIM_YEARS if 2010 not in settings.SIM_YEARS else settings.SIM_YEARS
-    base_yr_idx = all_yrs.index(yr_cal) - 1
-    base_yr = all_yrs[base_yr_idx]
-    if base_yr_idx < 0:
-        # raise ValueError("The base year index for HIR - Sheep is out of range. Are you calculating HIR cost for the BASE year?")
-        return np.zeros_like(c_mrj_effects)
-
-    # Cost reduction due to reduced livestock density; assume all costs (Area, Fixed, Quantity ...) are reduced proportionally
-=======
     # Cost reduction due to reduced livestock density; all costs (Area, Fixed, Quantity ...) are reduced proportionally
->>>>>>> a16788c1
     for m, lm in enumerate(data.LANDMANS):
         for j_idx, lu in enumerate(land_uses):
             # ag_cost_r = get_cost_lvstk(data, lu, lm, yr_idx)[(lu, lm, 'Quantity cost')].values
@@ -525,19 +513,7 @@
     land_uses = AG_MANAGEMENTS_TO_LAND_USES['HIR - Sheep']
     c_mrj_effects = np.zeros((data.NLMS, data.NCELLS, len(land_uses))).astype(np.float32)
     
-<<<<<<< HEAD
-    yr_cal = data.YR_CAL_BASE + yr_idx
-    all_yrs = [2010] + settings.SIM_YEARS if 2010 not in settings.SIM_YEARS else settings.SIM_YEARS
-    base_yr_idx = all_yrs.index(yr_cal) - 1
-    base_yr = all_yrs[base_yr_idx]
-    if base_yr_idx < 0:
-        # raise ValueError("The base year index for HIR - Sheep is out of range. Are you calculating HIR cost for the BASE year?")
-        return np.zeros_like(c_mrj_effects)
-
-    # Cost reduction due to reduced livestock density; assume all costs (Area, Fixed, Quantity ...) are reduced proportionally
-=======
     # Cost reduction due to reduced livestock density; all costs (Area, Fixed, Quantity ...) are reduced proportionally
->>>>>>> a16788c1
     for m, lm in enumerate(data.LANDMANS):
         for j_idx, lu in enumerate(land_uses):
             # ag_cost_r = get_cost_lvstk(data, lu, lm, yr_idx)[(lu, lm, 'Quantity cost')].values
