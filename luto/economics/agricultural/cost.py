--- conflicted
+++ resolved
@@ -26,11 +26,7 @@
 
 import luto.settings as settings
 from luto.economics.agricultural.quantity import get_yield_pot, lvs_veg_types, get_quantity
-<<<<<<< HEAD
-from luto.settings import AG_MANAGEMENTS,LIVESTOCK_DRINKING_WATER
-=======
 from luto.settings import AG_MANAGEMENTS
->>>>>>> c67af362
 from luto.ag_managements import AG_MANAGEMENTS_TO_LAND_USES
 from luto.data import Data
 from luto.economics.agricultural.quantity import get_yield_pot, get_quantity, lvs_veg_types
@@ -188,11 +184,7 @@
         raise KeyError(f"Unknown {lm} land management. Check `lm` key.")
 
     # Water delivery costs equal drinking water plus irrigation water req per head * yield (head/ha)
-<<<<<<< HEAD
-    costs_w = (data.AGEC_LVSTK['WR_DRN', lvstype] * LIVESTOCK_DRINKING_WATER + WR_IRR) * yield_pot
-=======
     costs_w = (data.AGEC_LVSTK['WR_DRN', lvstype] * settings.LIVESTOCK_DRINKING_WATER + WR_IRR) * yield_pot
->>>>>>> c67af362
     costs_w *= data.WATER_DELIVERY_PRICE * data.WP_COST_MULTS[yr_cal]  # $/ha
 
     # Convert costs to $ per cell including resfactor.
