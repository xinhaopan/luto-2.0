--- conflicted
+++ resolved
@@ -342,11 +342,7 @@
 
                 if co2e_type == "CO2E_KG_HA_SOIL":
                     co2e_type += "_N_SURP"  # TODO: determine why names differ between files
-<<<<<<< HEAD
-                
-=======
-
->>>>>>> 068249aa
+
                 if reduction_perc != 0:
                     reduction_amnt = (
                         np.nan_to_num(data.AGGHG_CROPS[co2e_type, lm, lu].to_numpy(), 0) # type: ignore
