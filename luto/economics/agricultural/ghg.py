# Copyright 2023 Brett A. Bryan at Deakin University
#
# This file is part of LUTO 2.0.
#
# LUTO 2.0 is free software: you can redistribute it and/or modify it under the
# terms of the GNU General Public License as published by the Free Software
# Foundation, either version 3 of the License, or (at your option) any later
# version.
#
# LUTO 2.0 is distributed in the hope that it will be useful, but WITHOUT ANY
# WARRANTY; without even the implied warranty of MERCHANTABILITY or FITNESS FOR
# A PARTICULAR PURPOSE. See the GNU General Public License for more details.
#
# You should have received a copy of the GNU General Public License along with
# LUTO 2.0. If not, see <https://www.gnu.org/licenses/>.

"""
Pure functions to calculate greenhouse gas emissions by lm, lu.
"""


import itertools
import numpy as np
import pandas as pd

from luto.data import Data, lvs_veg_types
from luto.economics.agricultural.quantity import get_yield_pot
import luto.tools as tools
from luto.ag_managements import AG_MANAGEMENTS_TO_LAND_USES


def get_ghg_crop(data: Data, lu, lm, yr_idx, aggregate):
    """Return crop GHG emissions <unit: t/cell>  of `lu`+`lm` in `yr_idx` 
    as (np array|pd.DataFrame) depending on aggregate (True|False).

    Args:
        data (object/module): Data object or module. Assumes fields like in `luto.data`.
        lu (str): Land use (e.g. 'Winter cereals' or 'Beef - natural land').
        lm (str): Land management (e.g. 'dry', 'irr').
        yr_idx (int): Number of years from base year, counting from zero.
        aggregate (bool): True -> return GHG emission as np.array, False -> return GHG emission as pd.DataFrame.

    Returns:
        np.array or pd.DataFrame: Crop GHG emissions <unit: t/cell>  of `lu`+`lm` in `yr_idx`.

    Crop GHG emissions include:
        - 'CO2E_KG_HA_CHEM_APPL'
        - 'CO2E_KG_HA_CROP_MGT'
        - 'CO2E_KG_HA_CULTIV'
        - 'CO2E_KG_HA_FERT_PROD'
        - 'CO2E_KG_HA_HARVEST'
        - 'CO2E_KG_HA_IRRIG'
        - 'CO2E_KG_HA_PEST_PROD'
        - 'CO2E_KG_HA_SOIL'
        - 'CO2E_KG_HA_SOWING'
    """
    
    # Process GHG_crop only if the land-use (lu) and land management (lm) combination exists (e.g., dryland Pears/Rice do not occur)
    if lu in data.AGGHG_CROPS['CO2E_KG_HA_CHEM_APPL', lm].columns:

        # Get the data column {ghg_rs: r -> each pixel,  s -> each GHG source}
        ghg_rs = data.AGGHG_CROPS.loc[:, (slice(None), lm, lu)]

        # Convert kg CO2e per ha to tonnes. 
        ghg_rs /= 1000

        # Convert tonnes CO2 per ha to tonnes CO2 per cell including resfactor
        ghg_rs *= data.REAL_AREA[:, np.newaxis]

        # Convert to MultiIndex with levels [source, lm, lu]
        ghg_rs.columns = pd.MultiIndex.from_tuples([[col[0], lm, lu] for col in ghg_rs.columns])

        # Reset the dataframe index
        ghg_rs.reset_index(drop=True, inplace=True)

        # Return greenhouse gas emissions by individual source or summed over all sources (default)
        return ghg_rs if aggregate == False else ghg_rs.sum(axis=1).values



def get_ghg_lvstk( data: Data  # Data object.
                 , lu          # Land use.
                 , lm          # Land management.
                 , yr_idx      # Number of years post base-year ('YR_CAL_BASE').
                 , aggregate): # GHG calculated as a total (for the solver) or by individual source (for writing outputs)
    """Return livestock GHG emissions <unit: t/cell>  of `lu`+`lm` in `yr_idx`
            as (np array|pd.DataFrame) depending on aggregate (True|False).

    `data`: data object/module -- assumes fields like in `luto.data`.
    `lu`: land use (e.g. 'Winter cereals' or 'Beef - natural land').
    `lm`: land management (e.g. 'dry', 'irr').
    `yr_idx`: number of years from base year, counting from zero.
    `aggregate`: True -> return GHG emission as np.array 
                 False -> return GHG emission as pd.DataFrame.
    
    Livestock GHG emissions include:    
                  'CO2E_KG_HEAD_DUNG_URINE',
                  'CO2E_KG_HEAD_ELEC',
                  'CO2E_KG_HEAD_ENTERIC',
                  'CO2E_KG_HEAD_FODDER',
                  'CO2E_KG_HEAD_FUEL',
                  'CO2E_KG_HEAD_IND_LEACH_RUNOFF',
                  'CO2E_KG_HEAD_MANURE_MGT',
                  'CO2E_KG_HEAD_SEED',
    """
    
    lvstype, vegtype = lvs_veg_types(lu)

    # Get the yield potential, i.e. the total number of livestock head per hectare.
    yield_pot = get_yield_pot(data, lvstype, vegtype, lm, yr_idx)

    # Get GHG emissions by source in kg CO2e per head of livestock. 
    # Note: ghg_rs (r -> each cell, s -> each GHG source)
    ghg_raw = data.AGGHG_LVSTK.loc[:, (lvstype, slice(None)) ]

    # Get the names for each GHG source
    ghg_name_s = [ i[1] for i in ghg_raw.columns ]

    # Calculate the GHG emissions (kgCO2/head * head/ha = kgCO/ha)
    ghg_rs = ghg_raw * yield_pot[:,np.newaxis]


    # Add pasture irrigation emissions.
    if lm == 'irr':
        ghg_lvstk_irr = data.AGGHG_IRRPAST
        ghg_lvstk_irr_cols = [i for i in ghg_lvstk_irr.columns if 'CO2E' in i]
        
        ghg_rs = pd.concat([ghg_rs, ghg_lvstk_irr[ghg_lvstk_irr_cols]], axis = 1)
        ghg_name_s += ghg_lvstk_irr_cols
        

    # Convert to tonnes of CO2e per ha. 
    ghg_rs = ghg_rs / 1000

    # Convert to tonnes CO2e per cell including resfactor
    ghg_rs *= data.REAL_AREA[:, np.newaxis]

    # Convert to MultiIndex with levels [source, lm, lu]
    ghg_rs = pd.DataFrame(ghg_rs)
    ghg_rs.columns = pd.MultiIndex.from_tuples( [(ghg, lm, lu) for ghg in ghg_name_s ])

    # Reset dataframe index
    ghg_rs.reset_index(drop = True, inplace = True)
    
    # Return the full dataframe if Aggregate == False otherwise return the sum over all GHG sources
    return ghg_rs if aggregate == False else ghg_rs.sum(axis = 1).values
       


def get_ghg(data: Data, lu, lm, yr_idx, aggregate):
    """Return GHG emissions [tCO2e/cell] of `lu`+`lm` in `yr_idx` 
    as (np array|pd.DataFrame) depending on aggregate (True|False).

    Args:
        data (object/module): Data object or module. Assumes fields like in `luto.data`.
        lu (str): Land use (e.g. 'Winter cereals').
        lm (str): Land management (e.g. 'dry', 'irr').
        yr_idx (int): Number of years from base year, counting from zero.
        aggregate (bool): True -> return GHG emission as np.array, False -> return GHG emission as pd.DataFrame.

    Returns:
        np.array or pd.DataFrame: GHG emissions [tCO2e/cell] of `lu`+`lm` in `yr_idx`.

    Raises:
        KeyError: If land use `lu` is not found in `data.LANDUSES`.
    """

    # If it is a crop, it is known how to get GHG emissions.
    if lu in data.LU_CROPS:
        return get_ghg_crop(data, lu, lm, yr_idx, aggregate)
    elif lu in data.LU_LVSTK:
        return get_ghg_lvstk(data, lu, lm, yr_idx, aggregate)
    elif lu in data.AGRICULTURAL_LANDUSES:
        if aggregate:
            return np.zeros(data.NCELLS)
        else:
            return pd.DataFrame({('CO2E_KG_HA_CHEM_APPL', lm, lu): np.zeros(data.NCELLS)})
    else:
        raise KeyError(f"Land use '{lu}' not found in data.LANDUSES")



def get_ghg_matrix(data: Data, lm, yr_idx, aggregate):
    """
    Return g_rj matrix <unit: t/cell> per lu under `lm` in `yr_idx`.

    Parameters:
    - data: The data object containing the necessary information.
    - lm: The land use model.
    - yr_idx: The index of the year.
    - aggregate: A boolean indicating whether to aggregate the results or not.

    Returns:
    - If `aggregate` is True, returns a numpy array of shape (NCELLS, len(data.AGRICULTURAL_LANDUSES)).
    - If `aggregate` is False, returns a pandas DataFrame with columns corresponding to each agricultural land use.

    """
    if aggregate == True: 
        g_rj = np.zeros((data.NCELLS, len(data.AGRICULTURAL_LANDUSES)))
        for j, lu in enumerate(data.AGRICULTURAL_LANDUSES):
            g_rj[:, j] = get_ghg(data, lu, lm, yr_idx, aggregate)
            
        # Make sure all NaNs are replaced by zeroes.
        g_rj = np.nan_to_num(g_rj)
    
        return g_rj
    
    elif aggregate == False:     
        return pd.concat([get_ghg(data, lu, lm, yr_idx, aggregate) 
                          for lu in data.AGRICULTURAL_LANDUSES],axis=1)
        


def get_ghg_matrices(data: Data, yr_idx, aggregate=True):
    """
    Return g_mrj matrix <unit: t/cell> as 3D Numpy array.
    
    Parameters:
        data (object): The data object containing the necessary information.
        yr_idx (int): The index of the year.
        aggregate (bool, optional): Whether to aggregate the results. Defaults to True.
    
    Returns:
        numpy.ndarray or pandas.DataFrame: The GHG emissions matrix as a 3D Numpy array if aggregate is True,
        or as a pandas DataFrame if aggregate is False.
    """
    
    if aggregate == True:  
        return np.stack(
            tuple(
                get_ghg_matrix(data, lm, yr_idx, aggregate)
                for lm in data.LANDMANS
            )
        )
    elif aggregate == False:   
        return pd.concat([get_ghg_matrix(data, lu, yr_idx, aggregate) 
                          for lu in data.LANDMANS], axis=1)



def get_ghg_transition_penalties(data: Data, lumap) -> np.ndarray:
    """
    Gets the one-off greenhouse gas penalties for transitioning natural land to
    modified land. The penalty represents the carbon that is emitted when
    clearing natural land.

    Parameters:
        data (object): The data object containing relevant information.
        lumap (1D array): The lumap object containing land use mapping.

    Returns:
        np.ndarray, <unit : t/cell>.
    """
    ncells, n_ag_lus = data.REAL_AREA.shape[0], len(data.AGRICULTURAL_LANDUSES)
    # Set up empty array of penalties
    penalties_rj = np.zeros((ncells, n_ag_lus), dtype=np.float32)
    natural_lu_cells = tools.get_ag_natural_lu_cells(data, lumap)

    # Calculate penalties and add to g_rj matrix
    penalties_r = (
          data.NATURAL_LAND_T_CO2_HA[natural_lu_cells]
        * data.REAL_AREA[natural_lu_cells]
    )
    for lu in data.LU_MODIFIED_LAND:
        penalties_rj[natural_lu_cells, lu] = penalties_r

    return np.stack([penalties_rj] * 2)



def get_ghg_limits(data: Data, target):
    """
    Return greenhouse gas emissions limits in tonnes CO2e from year target.

    Parameters:
    - data: The data containing greenhouse gas emissions targets.
    - target: The target year for which the emissions limit is requested.

    Returns:
    - The greenhouse gas emissions limit in tonnes CO2e for the specified target year.
    """
    return data.GHG_TARGETS[target]




def get_asparagopsis_effect_g_mrj(data, yr_idx):
    """
    Applies the effects of using asparagopsis to the GHG data
    for all relevant agricultural land uses.

    Parameters:
    - data: The input data containing GHG and land use information.
    - yr_idx: The index of the year to calculate the effects for.

    Returns:
    - new_g_mrj: The matrix <unit: t/cell> containing the updated GHG data with the effects of using asparagopsis.

    Note: This function relies on other helper functions such as lvs_veg_types and get_yield_pot to calculate
    the reduction amount for each land use and management type.
    """
    land_uses = AG_MANAGEMENTS_TO_LAND_USES.get('Asparagopsis taxiformis', [])
    yr_cal = data.YR_CAL_BASE + yr_idx

    # Set up the effects matrix
    new_g_mrj = np.zeros((data.NLMS, data.NCELLS, len(land_uses))).astype(np.float32)

    # Update values in the new matrix, taking into account the CH4 reduction of asparagopsis
    for lu_idx, lu in enumerate(land_uses):
        ch4_reduction_perc = 1 - data.ASPARAGOPSIS_DATA[lu].loc[yr_cal, "CO2E_KG_HEAD_ENTERIC"]

        if ch4_reduction_perc != 0:
            for lm in data.LANDMANS:
                m = 0 if lm == 'irr' else 1
                # Subtract enteric fermentation emissions multiplied by reduction multiplier
                lvstype, vegtype = lvs_veg_types(lu)

                yield_pot = get_yield_pot(data, lvstype, vegtype, lm, yr_idx)

                reduction_amnt = (
                    data.AGGHG_LVSTK[lvstype, "CO2E_KG_HEAD_ENTERIC"].to_numpy()
                    * yield_pot
                    * ch4_reduction_perc
                    / 1000            # convert to tonnes
                    * data.REAL_AREA  # adjust for resfactor
                )
                new_g_mrj[m, :, lu_idx] = -reduction_amnt

    return new_g_mrj


def get_precision_agriculture_effect_g_mrj(data: Data, yr_idx):
    """
    Applies the effects of using precision agriculture to the GHG data
    for all relevant agr. land uses.

    Parameters:
    - data: The input data containing the necessary information.
    - yr_idx: The index of the year to calculate the effects for.

    Returns:
    - new_g_mrj: The matrix <unit: t/cell> containing the updated GHG data after applying the effects of precision agriculture.
    """
<<<<<<< HEAD
    land_uses = AG_MANAGEMENTS_TO_LAND_USES.get('Precision Agriculture', [])
=======

    land_uses = AG_MANAGEMENTS_TO_LAND_USES['Precision Agriculture']
>>>>>>> 4397e858
    yr_cal = data.YR_CAL_BASE + yr_idx

    # Set up the effects matrix
    new_g_mrj = np.zeros((data.NLMS, data.NCELLS, len(land_uses))).astype(np.float32)

    # Update values in the new matrix
    for lu_idx, lu in enumerate(land_uses):
        lu_data = data.PRECISION_AGRICULTURE_DATA[lu]

        for lm in data.LANDMANS:
            m = 0 if lm == 'dry' else 1
            for co2e_type in [
                'CO2E_KG_HA_CHEM_APPL',
                'CO2E_KG_HA_CROP_MGT',
                'CO2E_KG_HA_PEST_PROD',
                'CO2E_KG_HA_SOIL'
            ]:
                # Check if land-use/land management combination exists (e.g., dryland Pears/Rice do not occur), if not use zeros
                if lu not in data.AGGHG_CROPS[data.AGGHG_CROPS.columns[0][0], lm].columns:
                    continue

                reduction_perc = 1 - lu_data.loc[yr_cal, co2e_type]

                if reduction_perc != 0:
                    reduction_amnt = (
                        np.nan_to_num(data.AGGHG_CROPS[co2e_type, lm, lu].to_numpy(), 0) 
                        * reduction_perc
                        / 1000            # convert to tonnes
                        * data.REAL_AREA  # adjust for resfactor
                    )
                    new_g_mrj[m, :, lu_idx] -= reduction_amnt

    if np.isnan(new_g_mrj).any():
        raise ValueError("Error in data: NaNs detected in agricultural management options' GHG effect matrix.")

    return new_g_mrj


def get_ecological_grazing_effect_g_mrj(data: Data, yr_idx):
    """
    Applies the effects of using ecological grazing to the GHG data
    for all relevant agricultural land uses.

    Parameters:
    - data: The input data containing relevant information for calculations.
    - yr_idx: The index of the year for which the calculations are performed.

    Returns:
    - new_g_mrj: The matrix <unit: t/cell> containing the updated GHG data after applying ecological grazing effects.
    """
<<<<<<< HEAD
    land_uses = AG_MANAGEMENTS_TO_LAND_USES.get('Ecological Grazing', [])
=======

    land_uses = AG_MANAGEMENTS_TO_LAND_USES['Ecological Grazing']
>>>>>>> 4397e858
    yr_cal = data.YR_CAL_BASE + yr_idx

    # Set up the effects matrix
    new_g_mrj = np.zeros((data.NLMS, data.NCELLS, len(land_uses))).astype(np.float32)

    # Update values in the new matrix
    for lu_idx, lu in enumerate(land_uses):
        lu_data = data.ECOLOGICAL_GRAZING_DATA[lu]

        for lm in data.LANDMANS:
            m = 0 if lm == 'dry' else 1
            # Subtract leach runoff carbon benefit
            leach_reduction_perc = 1 - lu_data.loc[yr_cal, 'CO2E_KG_HEAD_IND_LEACH_RUNOFF']
            if leach_reduction_perc != 0:
                lvstype, vegtype = lvs_veg_types(lu)
                yield_pot = get_yield_pot(data, lvstype, vegtype, lm, yr_idx)

                leach_reduction_amnt = (
                    data.AGGHG_LVSTK[lvstype, 'CO2E_KG_HEAD_IND_LEACH_RUNOFF'].to_numpy()
                    * yield_pot       # convert to HAs
                    * leach_reduction_perc
                    / 1000            # convert to tonnes
                    * data.REAL_AREA  # adjust for resfactor
                )
                new_g_mrj[m, :, lu_idx] -= leach_reduction_amnt

            # Subtract soil carbon benefit
            soil_multiplier = lu_data.loc[yr_cal, 'IMPACTS_soil_carbon'] - 1
            if soil_multiplier != 0:
                soil_reduction_amnt = (
                    data.SOIL_CARBON_AVG_T_CO2_HA
                    * soil_multiplier
                    * data.REAL_AREA  # adjust for resfactor
                )
                new_g_mrj[m, :, lu_idx] -= soil_reduction_amnt

    return new_g_mrj


<<<<<<< HEAD
def get_agricultural_management_ghg_matrices(data, g_mrj, yr_idx) -> Dict[str, np.ndarray]:
    ag_management_data = {}

    if 'Asparagopsis taxiformis' in AG_MANAGEMENTS_TO_LAND_USES:
        ag_management_data['Asparagopsis taxiformis'] = get_asparagopsis_effect_g_mrj(data, yr_idx)
    if 'Precision Agriculture' in AG_MANAGEMENTS_TO_LAND_USES:
        ag_management_data['Precision Agriculture'] = get_precision_agriculture_effect_g_mrj(data, yr_idx)
    if 'Ecological Grazing' in AG_MANAGEMENTS_TO_LAND_USES:
        ag_management_data['Ecological Grazing'] = get_ecological_grazing_effect_g_mrj(data, yr_idx)

    return ag_management_data
=======
def get_savanna_burning_effect_g_mrj(data, g_mrj):
    """
    Applies the effects of using savanna burning to the GHG data
    for all relevant agr. land uses.

    Parameters:
    - data: The input data containing relevant information.
    - g_mrj: The savanna burning factor.

    Returns:
    - sb_g_mrj: The GHG data <unit: t/cell> with the effects of savanna burning applied.
    """
    nlus = len(AG_MANAGEMENTS_TO_LAND_USES["Savanna Burning"])
    sb_g_mrj = np.zeros((data.NLMS, data.NCELLS, nlus))

    for m, j in itertools.product(range(data.NLMS), range(nlus)):
        # sb_g_mrj[m, :, j] = -data.SAVBURN_TOTAL_TCO2E_HA * data.REAL_AREA
        sb_g_mrj[m, :, j] = np.where( data.SAVBURN_ELIGIBLE, 
                                     -data.SAVBURN_TOTAL_TCO2E_HA * data.REAL_AREA, 
                                      0
                                    )
    return sb_g_mrj


def get_agtech_ei_effect_g_mrj(data, yr_idx):
    """
    Applies the effects of using AgTech EI to the GHG data
    for all relevant agr. land uses.

    Parameters:
    - data: The input data containing the necessary information.
    - yr_idx: The index of the year to calculate the effects for.

    Returns:
    - new_g_mrj: The matrix <unit: t/cell> containing the updated GHG data after applying the AgTech EI effects.
    """
    land_uses = AG_MANAGEMENTS_TO_LAND_USES['AgTech EI']
    yr_cal = data.YR_CAL_BASE + yr_idx

    # Set up the effects matrix
    new_g_mrj = np.zeros((data.NLMS, data.NCELLS, len(land_uses))).astype(np.float32)

    # Update values in the new matrix
    for lu_idx, lu in enumerate(land_uses):
        lu_data = data.AGTECH_EI_DATA[lu]

        for lm in data.LANDMANS:
            m = 0 if lm == 'dry' else 1
            for co2e_type in [
                'CO2E_KG_HA_CHEM_APPL',
                'CO2E_KG_HA_CROP_MGT',
                'CO2E_KG_HA_PEST_PROD',
                'CO2E_KG_HA_SOIL'
            ]:    
                # Check if land-use/land management combination exists (e.g., dryland Pears/Rice do not occur), if not use zeros
                if lu not in data.AGGHG_CROPS[data.AGGHG_CROPS.columns[0][0], lm].columns:
                    continue

                reduction_perc = 1 - lu_data.loc[yr_cal, co2e_type]

                if reduction_perc != 0:
                    reduction_amnt = (
                        np.nan_to_num(data.AGGHG_CROPS[co2e_type, lm, lu].to_numpy(), 0) 
                        * reduction_perc
                        / 1000            # convert to tonnes
                        * data.REAL_AREA  # adjust for resfactor
                    )
                    new_g_mrj[m, :, lu_idx] -= reduction_amnt

            # Subtract extra 'CO2e_KG_HA_IRRIG' carbon for irrigated land uses
            if m == 1:
                if lu not in data.AGGHG_CROPS[data.AGGHG_CROPS.columns[0][0], lm].columns:
                    continue

                # Columns names for irrig. CO2e are inconsistent across sheets
                irrig_co2e_col = 'CO2e_KG_HA_IRRIG'
                if 'CO2E_KG_HA_IRRIG' in lu_data.columns:
                    irrig_co2e_col = 'CO2E_KG_HA_IRRIG'

                reduction_perc = 1 - lu_data.loc[yr_cal, irrig_co2e_col]

                if reduction_perc != 0:
                    reduction_amnt = (
                        np.nan_to_num(data.AGGHG_CROPS['CO2E_KG_HA_IRRIG', lm, lu].to_numpy(), 0) 
                        * reduction_perc
                        / 1000            # convert to tonnes
                        * data.REAL_AREA  # adjust for resfactor
                    )
                    new_g_mrj[m, :, lu_idx] -= reduction_amnt

    return new_g_mrj


def get_agricultural_management_ghg_matrices(data: Data, g_mrj, yr_idx) -> dict[str, np.ndarray]:
    """
    Calculate the greenhouse gas (GHG) matrices for different agricultural management practices.

    Args:
        data: The input data for the calculations.
        g_mrj: The g_mrj parameter.
        yr_idx: The year index.

    Returns:
        A dictionary containing the GHG matrices <unit: t/cell> for different agricultural management practices.
        The keys of the dictionary represent the management practices, and the values are numpy arrays.

    """
    asparagopsis_data = get_asparagopsis_effect_g_mrj(data, yr_idx)
    precision_agriculture_data = get_precision_agriculture_effect_g_mrj(data, yr_idx)
    eco_grazing_data = get_ecological_grazing_effect_g_mrj(data, yr_idx)
    sav_burning_ghg_impact = get_savanna_burning_effect_g_mrj(data, g_mrj)
    agtech_ei_ghg_impact = get_agtech_ei_effect_g_mrj(data, yr_idx)

    return {
        'Asparagopsis taxiformis': asparagopsis_data,
        'Precision Agriculture': precision_agriculture_data,
        'Ecological Grazing': eco_grazing_data,
        'Savanna Burning': sav_burning_ghg_impact,
        'AgTech EI': agtech_ei_ghg_impact,
    }
>>>>>>> 4397e858
<|MERGE_RESOLUTION|>--- conflicted
+++ resolved
@@ -341,12 +341,8 @@
     Returns:
     - new_g_mrj: The matrix <unit: t/cell> containing the updated GHG data after applying the effects of precision agriculture.
     """
-<<<<<<< HEAD
-    land_uses = AG_MANAGEMENTS_TO_LAND_USES.get('Precision Agriculture', [])
-=======
 
     land_uses = AG_MANAGEMENTS_TO_LAND_USES['Precision Agriculture']
->>>>>>> 4397e858
     yr_cal = data.YR_CAL_BASE + yr_idx
 
     # Set up the effects matrix
@@ -397,12 +393,8 @@
     Returns:
     - new_g_mrj: The matrix <unit: t/cell> containing the updated GHG data after applying ecological grazing effects.
     """
-<<<<<<< HEAD
-    land_uses = AG_MANAGEMENTS_TO_LAND_USES.get('Ecological Grazing', [])
-=======
 
     land_uses = AG_MANAGEMENTS_TO_LAND_USES['Ecological Grazing']
->>>>>>> 4397e858
     yr_cal = data.YR_CAL_BASE + yr_idx
 
     # Set up the effects matrix
@@ -442,19 +434,6 @@
     return new_g_mrj
 
 
-<<<<<<< HEAD
-def get_agricultural_management_ghg_matrices(data, g_mrj, yr_idx) -> Dict[str, np.ndarray]:
-    ag_management_data = {}
-
-    if 'Asparagopsis taxiformis' in AG_MANAGEMENTS_TO_LAND_USES:
-        ag_management_data['Asparagopsis taxiformis'] = get_asparagopsis_effect_g_mrj(data, yr_idx)
-    if 'Precision Agriculture' in AG_MANAGEMENTS_TO_LAND_USES:
-        ag_management_data['Precision Agriculture'] = get_precision_agriculture_effect_g_mrj(data, yr_idx)
-    if 'Ecological Grazing' in AG_MANAGEMENTS_TO_LAND_USES:
-        ag_management_data['Ecological Grazing'] = get_ecological_grazing_effect_g_mrj(data, yr_idx)
-
-    return ag_management_data
-=======
 def get_savanna_burning_effect_g_mrj(data, g_mrj):
     """
     Applies the effects of using savanna burning to the GHG data
@@ -574,5 +553,4 @@
         'Ecological Grazing': eco_grazing_data,
         'Savanna Burning': sav_burning_ghg_impact,
         'AgTech EI': agtech_ei_ghg_impact,
-    }
->>>>>>> 4397e858
+    }