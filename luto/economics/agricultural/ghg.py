# Copyright 2025 Bryan, B.A., Williams, N., Archibald, C.L., de Haan, F., Wang, J., 
# van Schoten, N., Hadjikakou, M., Sanson, J.,  Zyngier, R., Marcos-Martinez, R.,  
# Navarro, J.,  Gao, L., Aghighi, H., Armstrong, T., Bohl, H., Jaffe, P., Khan, M.S., 
# Moallemi, E.A., Nazari, A., Pan, X., Steyl, D., and Thiruvady, D.R.
#
# This file is part of LUTO2 - Version 2 of the Australian Land-Use Trade-Offs model
#
# LUTO2 is free software: you can redistribute it and/or modify it under the
# terms of the GNU General Public License as published by the Free Software
# Foundation, either version 3 of the License, or (at your option) any later
# version.
#
# LUTO2 is distributed in the hope that it will be useful, but WITHOUT ANY
# WARRANTY; without even the implied warranty of MERCHANTABILITY or FITNESS FOR
# A PARTICULAR PURPOSE. See the GNU General Public License for more details.
#
# You should have received a copy of the GNU General Public License along with
# LUTO2. If not, see <https://www.gnu.org/licenses/>.



"""
Pure functions to calculate greenhouse gas emissions by lm, lu.
"""


import itertools
import numpy as np
import pandas as pd

from luto.data import Data
import luto.tools as tools
from luto import settings
from luto.economics.agricultural.quantity import get_yield_pot
from luto.economics.agricultural.quantity import lvs_veg_types


def get_ghg_crop(data:Data, lu, lm, aggregate):
    """Return crop GHG emissions <unit: t/cell>  of `lu`+`lm` in `yr_idx` 
    as (np array|pd.DataFrame) depending on aggregate (True|False).

    Args:
        data (object/module): Data object or module. Assumes fields like in `luto.data`.
        lu (str): Land use (e.g. 'Winter cereals' or 'Beef - natural land').
        lm (str): Land management (e.g. 'dry', 'irr').
        aggregate (bool): True -> return GHG emission as np.array, False -> return GHG emission as pd.DataFrame.

    Returns
        np.array or pd.DataFrame: Crop GHG emissions <unit: t/cell>  of `lu`+`lm` in `yr_idx`.

    Crop GHG emissions include:
        - 'CO2E_KG_HA_CHEM_APPL'
        - 'CO2E_KG_HA_CROP_MGT'
        - 'CO2E_KG_HA_CULTIV'
        - 'CO2E_KG_HA_FERT_PROD'
        - 'CO2E_KG_HA_HARVEST'
        - 'CO2E_KG_HA_IRRIG'
        - 'CO2E_KG_HA_PEST_PROD'
        - 'CO2E_KG_HA_SOIL'
        - 'CO2E_KG_HA_SOWING'
    """
    
    # Process GHG_crop only if the land-use (lu) and land management (lm) combination exists (e.g., dryland Pears/Rice do not occur)
    if lu in data.AGGHG_CROPS['CO2E_KG_HA_CHEM_APPL', lm].columns:

        # Get the data column {ghg_rs: r -> each pixel,  s -> each GHG source}
        if settings.USE_GHG_SCOPE_1:
            ghg_rs = data.AGGHG_CROPS.loc[:, (data.AGGHG_CROPS.columns.get_level_values(0).isin(settings.CROP_GHG_SCOPE_1)) & 
                                             (data.AGGHG_CROPS.columns.get_level_values(1) == lm) & 
                                             (data.AGGHG_CROPS.columns.get_level_values(2) == lu)]
        else:
            ghg_rs = data.AGGHG_CROPS.loc[:, (slice(None), lm, lu)]

        # Convert kg CO2e per ha to tonnes. 
        ghg_rs /= 1000

        # Convert tonnes CO2 per ha to tonnes CO2 per cell including resfactor
        ghg_rs *= data.REAL_AREA[:, np.newaxis]

        # Convert to MultiIndex with levels [source, lm, lu]
        ghg_rs.columns = pd.MultiIndex.from_tuples([[col[0], lm, lu] for col in ghg_rs.columns])

        # Reset the dataframe index
        ghg_rs.reset_index(drop=True, inplace=True)

        # Return greenhouse gas emissions by individual source or summed over all sources (default)
        return ghg_rs if aggregate == False else ghg_rs.sum(axis=1).values



def get_ghg_lvstk( data:Data    # Data object.
                 , lu          # Land use.
                 , lm          # Land management.
                 , yr_idx      # Number of years post base-year ('YR_CAL_BASE').
                 , aggregate): # GHG calculated as a total (for the solver) or by individual source (for writing outputs)
    """Return livestock GHG emissions <unit: t/cell>  of `lu`+`lm` in `yr_idx`
            as (np array|pd.DataFrame) depending on aggregate (True|False).

    `data`: data object/module -- assumes fields like in `luto.data`.
    `lu`: land use (e.g. 'Winter cereals' or 'Beef - natural land').
    `lm`: land management (e.g. 'dry', 'irr').
    `yr_idx`: number of years from base year, counting from zero.
    `aggregate`: True -> return GHG emission as np.array 
                 False -> return GHG emission as pd.DataFrame.
    
    Livestock GHG emissions include:    
                  'CO2E_KG_HEAD_DUNG_URINE',
                  'CO2E_KG_HEAD_ELEC',
                  'CO2E_KG_HEAD_ENTERIC',
                  'CO2E_KG_HEAD_FODDER',
                  'CO2E_KG_HEAD_FUEL',
                  'CO2E_KG_HEAD_IND_LEACH_RUNOFF',
                  'CO2E_KG_HEAD_MANURE_MGT',
                  'CO2E_KG_HEAD_SEED',
    """
    
    lvstype, vegtype = lvs_veg_types(lu)

    # Get the yield potential, i.e. the total number of livestock head per hectare.
    yield_pot = get_yield_pot(data, lvstype, vegtype, lm, yr_idx)

    # Get GHG emissions by source in kg CO2e per head of livestock.  settings.LVSTK_GHG_SCOPE_1
    # Note: ghg_rs (r -> each cell, s -> each GHG source)
    if settings.USE_GHG_SCOPE_1:
        ghg_raw = data.AGGHG_LVSTK.loc[:, (data.AGGHG_LVSTK.columns.get_level_values(0) == lvstype) &
                                          (data.AGGHG_LVSTK.columns.get_level_values(1).isin(settings.LVSTK_GHG_SCOPE_1))]
    else:
        ghg_raw = data.AGGHG_LVSTK.loc[:, (lvstype, slice(None)) ]

    # Get the names for each GHG source
    ghg_name_s = [ i[1] for i in ghg_raw.columns ]

    # Calculate the GHG emissions (kgCO2/head * head/ha = kgCO/ha)
    ghg_rs = ghg_raw * yield_pot[:,np.newaxis]


    # Add pasture irrigation emissions.
    if lm == 'irr':
        ghg_lvstk_irr = data.AGGHG_IRRPAST
        ghg_lvstk_irr_cols = [i for i in ghg_lvstk_irr.columns if 'CO2E' in i]
        
        ghg_rs = pd.concat([ghg_rs, ghg_lvstk_irr[ghg_lvstk_irr_cols]], axis = 1)
        ghg_name_s += ghg_lvstk_irr_cols
        

    # Convert to tonnes of CO2e per ha. 
    ghg_rs = ghg_rs / 1000

    # Convert to tonnes CO2e per cell including resfactor
    ghg_rs *= data.REAL_AREA[:, np.newaxis]

    # Convert to MultiIndex with levels [source, lm, lu]
    ghg_rs = pd.DataFrame(ghg_rs)
    ghg_rs.columns = pd.MultiIndex.from_tuples( [(ghg, lm, lu) for ghg in ghg_name_s ])

    # Reset dataframe index
    ghg_rs.reset_index(drop = True, inplace = True)
    
    # Return the full dataframe if Aggregate == False otherwise return the sum over all GHG sources
    return ghg_rs if aggregate == False else ghg_rs.sum(axis = 1).values
       


def get_ghg(data:Data, lu, lm, yr_idx, aggregate):
    """Return GHG emissions [tCO2e/cell] of `lu`+`lm` in `yr_idx` 
    as (np array|pd.DataFrame) depending on aggregate (True|False).

    Args:
        data (object/module): Data object or module. Assumes fields like in `luto.data`.
        lu (str): Land use (e.g. 'Winter cereals').
        lm (str): Land management (e.g. 'dry', 'irr').
        yr_idx (int): Number of years from base year, counting from zero.
        aggregate (bool): True -> return GHG emission as np.array, False -> return GHG emission as pd.DataFrame.

    Returns
        np.array or pd.DataFrame: GHG emissions [tCO2e/cell] of `lu`+`lm` in `yr_idx`.

    Raises:
        KeyError: If land use `lu` is not found in `data.LANDUSES`.
    """

    # If it is a crop, it is known how to get GHG emissions.
    if lu in data.LU_CROPS:
        return get_ghg_crop(data, lu, lm, aggregate)
    elif lu in data.LU_LVSTK:
        return get_ghg_lvstk(data, lu, lm, yr_idx, aggregate)
    elif lu in data.AGRICULTURAL_LANDUSES:
        if aggregate:
            return np.zeros(data.NCELLS)
        else:
            return pd.DataFrame({('CO2E_KG_HA_CHEM_APPL', lm, lu): np.zeros(data.NCELLS)})
    else:
        raise KeyError(f"Land use '{lu}' not found in data.LANDUSES")



def get_ghg_matrix(data:Data, lm, yr_idx, aggregate):
    """
    Return g_rj matrix <unit: t/cell> per lu under `lm` in `yr_idx`.

    Parameters
    - data: The data object containing the necessary information.
    - lm: The land use model.
    - yr_idx: The index of the year.
    - aggregate: A boolean indicating whether to aggregate the results or not.

    Returns
    - If `aggregate` is True, returns a numpy array of shape (NCELLS, len(data.AGRICULTURAL_LANDUSES)).
    - If `aggregate` is False, returns a pandas DataFrame with columns corresponding to each agricultural land use.

    """
    if aggregate == True: 
        g_rj = np.zeros((data.NCELLS, len(data.AGRICULTURAL_LANDUSES)))
        for j, lu in enumerate(data.AGRICULTURAL_LANDUSES):
            g_rj[:, j] = get_ghg(data, lu, lm, yr_idx, aggregate)
            
        # Make sure all NaNs are replaced by zeroes.
        g_rj = np.nan_to_num(g_rj)
    
        return g_rj
    
    elif aggregate == False:     
        return pd.concat([get_ghg(data, lu, lm, yr_idx, aggregate) 
                          for lu in data.AGRICULTURAL_LANDUSES],axis=1)
        


def get_ghg_matrices(data:Data, yr_idx, aggregate=True):
    """
    Return g_mrj matrix <unit: t/cell> as 3D Numpy array.
    
    Parameters
        data (object): The data object containing the necessary information.
        yr_idx (int): The index of the year.
        aggregate (bool, optional): Whether to aggregate the results. Defaults to True.
    
    Returns
        numpy.ndarray or pandas.DataFrame: The GHG emissions matrix as a 3D Numpy array if aggregate is True,
        or as a pandas DataFrame if aggregate is False.
    """
    
    if aggregate == True:  
        return np.stack(
            tuple(
                get_ghg_matrix(data, lm, yr_idx, aggregate)
                for lm in data.LANDMANS
            )
        )
    elif aggregate == False:   
        return pd.concat([get_ghg_matrix(data, lu, yr_idx, aggregate) 
                          for lu in data.LANDMANS], axis=1)


def get_ghg_unall_natural_to_lvstk_natural(data:Data, lumap) -> np.ndarray:
    """
    Gets the one-off greenhouse gas penalties for transitioning unallocated natural land to livestock natural land.
    
    Parameters
        data (object): The data object containing relevant information.
        lumap (1D array): The lumap object containing land use mapping.

    Returns
        np.ndarray, <unit : t/cell>.
    """
    
    ncells, n_ag_lus = data.REAL_AREA.shape[0], len(data.AGRICULTURAL_LANDUSES)
    ghg_unall_natural_to_lvstk_natural_rj = np.zeros((ncells, n_ag_lus), dtype=np.float32)
    un_allow_code = data.DESC2AGLU["Unallocated - natural land"]

    for to_lu in data.LU_LVSTK_NATURAL:

        ghg_unall_natural_to_lvstk_natural_r = (
            data.CO2E_STOCK_UNALL_NATURAL[lumap == un_allow_code] 
            * (1 - data.BIO_HABITAT_CONTRIBUTION_LOOK_UP[to_lu])
            * data.REAL_AREA[lumap == un_allow_code]
        ) 
        
        ghg_unall_natural_to_lvstk_natural_rj[lumap == un_allow_code, to_lu] = ghg_unall_natural_to_lvstk_natural_r
            
    return np.stack([ghg_unall_natural_to_lvstk_natural_rj] * 2)


def get_ghg_lvstk_natural_to_modified(data:Data, lumap) -> np.ndarray:
    """
    Gets the one-off greenhouse gas penalties for transitioning livestock natural land to modified land.
    
    Parameters
        data (object): The data object containing relevant information.
        lumap (1D array): The lumap object containing land use mapping.

    Returns
        np.ndarray, <unit : t/cell>.
    """
    
    ncells, n_ag_lus = data.REAL_AREA.shape[0], len(data.AGRICULTURAL_LANDUSES)
    ghg_lvstk_natural_to_modified_rj = np.zeros((ncells, n_ag_lus), dtype=np.float32)
    
    for from_lu in data.LU_LVSTK_NATURAL:
        for to_lu in data.LU_MODIFIED_LAND:
            # Get GHG penalties from current land use to future land use
            ghg_lvstk_natural_to_modified_r = (
                data.CO2E_STOCK_UNALL_NATURAL[lumap == from_lu] 
                * (1 - data.BIO_HABITAT_CONTRIBUTION_LOOK_UP[to_lu])
                * data.REAL_AREA[lumap == from_lu]
            ) 
            
            # Assign the penalties to the transition matrices
            ghg_lvstk_natural_to_modified_rj[lumap == from_lu, to_lu] = ghg_lvstk_natural_to_modified_r
        
    return np.stack([ghg_lvstk_natural_to_modified_rj] * 2)


def get_ghg_unall_natural_to_modified(data:Data, lumap) -> np.ndarray:
    """
    Gets the one-off greenhouse gas penalties for transitioning unallocated natural land to modified land.

    Parameters
        data (object): The data object containing relevant information.
        lumap (1D array): The lumap object containing land use mapping.

    Returns
        np.ndarray, <unit : t/cell>.
    """
    ncells, n_ag_lus = data.REAL_AREA.shape[0], len(data.AGRICULTURAL_LANDUSES)
    ghg_unall_natural_to_modified_rj = np.zeros((ncells, n_ag_lus), dtype=np.float32)
    un_allow_code = data.DESC2AGLU["Unallocated - natural land"]

    for to_lu in data.LU_MODIFIED_LAND:
        # Get GHG penalties from current land use to future land use
        ghg_unall_natural_to_modified_r = (
            data.CO2E_STOCK_UNALL_NATURAL[lumap == un_allow_code] 
            * (1 - data.BIO_HABITAT_CONTRIBUTION_LOOK_UP[to_lu])
            * data.REAL_AREA[lumap == un_allow_code]
        ) 
        
        # Assign the penalties to the transition matrices
        ghg_unall_natural_to_modified_rj[lumap == un_allow_code, to_lu] = ghg_unall_natural_to_modified_r

    return np.stack([ghg_unall_natural_to_modified_rj] * 2)


def get_ghg_transition_emissions(data:Data, lumap, separate=False) -> np.ndarray:
    """
    Get the one-off greenhouse gas penalties for transitioning between land uses.

    Parameters
    ----------
      data (object): The data object containing relevant information.
      lumap (np.ndarray): The lumap object containing land use mapping.
      separate (bool): Whether to return the penalties for each transition separately.

    Returns
    -------
      GHG penalties (dict[np.ndarray]|np.ndarray): The greenhouse gas transition penalties.
    """
   
    ghg_lvstck_natural_to_unall_natural = np.zeros_like(data.AG_L_MRJ)   # No land can transited to unall-natural, here use a full zero array for consistency
    ghg_lvstck_natural_to_modified = get_ghg_lvstk_natural_to_modified(data, lumap)
    ghg_unall_natural_to_lvstck_natural = get_ghg_unall_natural_to_lvstk_natural(data, lumap)
    ghg_unall_natural_to_modified = get_ghg_unall_natural_to_modified(data, lumap)
    
    if separate:
        ghg_trainsition_penalties = {
            'Livestock natural to unallocated natural': ghg_lvstck_natural_to_unall_natural,
            'Unallocated natural to livestock natural': ghg_unall_natural_to_lvstck_natural,
            'Livestock natural to modified': ghg_lvstck_natural_to_modified,
            'Unallocated natural to modified': ghg_unall_natural_to_modified
        }
    else:
        ghg_trainsition_penalties = ghg_lvstck_natural_to_unall_natural \
            + ghg_unall_natural_to_lvstck_natural \
            + ghg_lvstck_natural_to_modified \
            + ghg_unall_natural_to_modified \
    
    return ghg_trainsition_penalties
    
    


def get_asparagopsis_effect_g_mrj(data:Data, yr_idx):
    """
    Applies the effects of using asparagopsis to the GHG data
    for all relevant agricultural land uses.

    Parameters
    - data: The input data containing GHG and land use information.
    - yr_idx: The index of the year to calculate the effects for.

    Returns
    - new_g_mrj: The matrix <unit: t/cell> containing the updated GHG data with the effects of using asparagopsis.

    Note: This function relies on other helper functions such as lvs_veg_types and get_yield_pot to calculate
    the reduction amount for each land use and management type.
    """
    land_uses = settings.AG_MANAGEMENTS_TO_LAND_USES["Asparagopsis taxiformis"]
    yr_cal = data.YR_CAL_BASE + yr_idx

    # Set up the effects matrix
    new_g_mrj = np.zeros((data.NLMS, data.NCELLS, len(land_uses))).astype(np.float32)

    if not settings.AG_MANAGEMENTS['Asparagopsis taxiformis']:
        return new_g_mrj

    # Update values in the new matrix, taking into account the CH4 reduction of asparagopsis
    for lu_idx, lu in enumerate(land_uses):
        ch4_reduction_perc = 1 - data.ASPARAGOPSIS_DATA[lu].loc[yr_cal, "CO2E_KG_HEAD_ENTERIC"]

        if ch4_reduction_perc != 0:
            for lm in data.LANDMANS:
                m = 0 if lm == 'irr' else 1
                # Subtract enteric fermentation emissions multiplied by reduction multiplier
                lvstype, vegtype = lvs_veg_types(lu)

                yield_pot = get_yield_pot(data, lvstype, vegtype, lm, yr_idx)

                reduction_amnt = (
                    data.AGGHG_LVSTK[lvstype, "CO2E_KG_HEAD_ENTERIC"].to_numpy()
                    * yield_pot
                    * ch4_reduction_perc
                    / 1000            # convert to tonnes
                    * data.REAL_AREA  # adjust for resfactor
                )
                new_g_mrj[m, :, lu_idx] = -reduction_amnt

    return new_g_mrj


def get_precision_agriculture_effect_g_mrj(data:Data, yr_idx):
    """
    Applies the effects of using precision agriculture to the GHG data
    for all relevant agr. land uses.

    Parameters
    - data: The input data containing the necessary information.
    - yr_idx: The index of the year to calculate the effects for.

    Returns
    - new_g_mrj: The matrix <unit: t/cell> containing the updated GHG data after applying the effects of precision agriculture.
    """

    land_uses = settings.AG_MANAGEMENTS_TO_LAND_USES['Precision Agriculture']
    yr_cal = data.YR_CAL_BASE + yr_idx

    # Set up the effects matrix
    new_g_mrj = np.zeros((data.NLMS, data.NCELLS, len(land_uses))).astype(np.float32)

    if not settings.AG_MANAGEMENTS['Precision Agriculture']:
        return new_g_mrj

    # Update values in the new matrix
    for lu_idx, lu in enumerate(land_uses):
        lu_data = data.PRECISION_AGRICULTURE_DATA[lu]

        for lm in data.LANDMANS:
            m = 0 if lm == 'dry' else 1
            for co2e_type in [
                'CO2E_KG_HA_CHEM_APPL',
                'CO2E_KG_HA_CROP_MGT',
                'CO2E_KG_HA_PEST_PROD',
                'CO2E_KG_HA_SOIL'
            ]:
                # Check if land-use/land management combination exists (e.g., dryland Pears/Rice do not occur), if not use zeros
                if lu not in data.AGGHG_CROPS[data.AGGHG_CROPS.columns[0][0], lm].columns:
                    continue

                reduction_perc = 1 - lu_data.loc[yr_cal, co2e_type]

                if reduction_perc != 0:
                    reduction_amnt = (
                        np.nan_to_num(data.AGGHG_CROPS[co2e_type, lm, lu].to_numpy().copy(), 0)
                        * reduction_perc
                        / 1000            # convert to tonnes
                        * data.REAL_AREA  # adjust for resfactor
                    )
                    new_g_mrj[m, :, lu_idx] -= reduction_amnt

    if np.isnan(new_g_mrj).any():
        raise ValueError("Error in data: NaNs detected in agricultural management options' GHG effect matrix.")

    return new_g_mrj


def get_ecological_grazing_effect_g_mrj(data:Data, yr_idx):
    """
    Applies the effects of using ecological grazing to the GHG data
    for all relevant agricultural land uses.

    Parameters
    - data: The input data containing relevant information for calculations.
    - yr_idx: The index of the year for which the calculations are performed.

    Returns
    - new_g_mrj: The matrix <unit: t/cell> containing the updated GHG data after applying ecological grazing effects.
    """

    land_uses = settings.AG_MANAGEMENTS_TO_LAND_USES['Ecological Grazing']
    yr_cal = data.YR_CAL_BASE + yr_idx

    # Set up the effects matrix
    new_g_mrj = np.zeros((data.NLMS, data.NCELLS, len(land_uses))).astype(np.float32)

    if not settings.AG_MANAGEMENTS['Ecological Grazing']:
        return new_g_mrj

    # Update values in the new matrix
    for lu_idx, lu in enumerate(land_uses):
        lu_data = data.ECOLOGICAL_GRAZING_DATA[lu]

        for lm in data.LANDMANS:
            m = 0 if lm == 'dry' else 1
            # Subtract leach runoff carbon benefit
            leach_reduction_perc = 1 - lu_data.loc[yr_cal, 'CO2E_KG_HEAD_IND_LEACH_RUNOFF']
            if leach_reduction_perc != 0:
                lvstype, vegtype = lvs_veg_types(lu)
                yield_pot = get_yield_pot(data, lvstype, vegtype, lm, yr_idx)

                leach_reduction_amnt = (
                    data.AGGHG_LVSTK[lvstype, 'CO2E_KG_HEAD_IND_LEACH_RUNOFF'].to_numpy()
                    * yield_pot       # convert to HAs
                    * leach_reduction_perc
                    / 1000            # convert to tonnes
                    * data.REAL_AREA  # adjust for resfactor
                )
                new_g_mrj[m, :, lu_idx] -= leach_reduction_amnt

            # Subtract soil carbon benefit
            soil_multiplier = lu_data.loc[yr_cal, 'IMPACTS_soil_carbon'] - 1
            if soil_multiplier != 0:
                soil_reduction_amnt = (
                    data.SOIL_CARBON_AVG_T_CO2_HA
                    * soil_multiplier
                    * data.REAL_AREA  # adjust for resfactor
                    / settings.SOC_AMORTISATION # annualise the soil carbon sequestration
                )
                new_g_mrj[m, :, lu_idx] -= soil_reduction_amnt

    return new_g_mrj


def get_savanna_burning_effect_g_mrj(data:Data):
    """
    Applies the effects of using savanna burning to the GHG data
    for all relevant agr. land uses.

    Parameters
    - data: The input data containing relevant information.
    - g_mrj: The savanna burning factor.

    Returns
    - sb_g_mrj: The GHG data <unit: t/cell> with the effects of savanna burning applied.
    """
    nlus = len(settings.AG_MANAGEMENTS_TO_LAND_USES["Savanna Burning"])
    sb_g_mrj = np.zeros((data.NLMS, data.NCELLS, nlus)).astype(np.float32)

    if not settings.AG_MANAGEMENTS['Savanna Burning']:
        return sb_g_mrj

    for m, j in itertools.product(range(data.NLMS), range(nlus)):
        # sb_g_mrj[m, :, j] = -data.SAVBURN_TOTAL_TCO2E_HA * data.REAL_AREA
        sb_g_mrj[m, :, j] = np.where( data.SAVBURN_ELIGIBLE, 
                                     -data.SAVBURN_TOTAL_TCO2E_HA * data.REAL_AREA, 
                                      0
                                    )
    return sb_g_mrj


def get_agtech_ei_effect_g_mrj(data:Data, yr_idx):
    """
    Applies the effects of using AgTech EI to the GHG data
    for all relevant agr. land uses.

    Parameters
    - data: The input data containing the necessary information.
    - yr_idx: The index of the year to calculate the effects for.

    Returns
    - new_g_mrj: The matrix <unit: t/cell> containing the updated GHG data after applying the AgTech EI effects.
    """
    land_uses = settings.AG_MANAGEMENTS_TO_LAND_USES['AgTech EI']
    yr_cal = data.YR_CAL_BASE + yr_idx

    # Set up the effects matrix
    new_g_mrj = np.zeros((data.NLMS, data.NCELLS, len(land_uses))).astype(np.float32)

    if not settings.AG_MANAGEMENTS['AgTech EI']:
        return new_g_mrj

    # Update values in the new matrix
    for lu_idx, lu in enumerate(land_uses):
        lu_data = data.AGTECH_EI_DATA[lu]

        for lm in data.LANDMANS:
            m = 0 if lm == 'dry' else 1
            for co2e_type in [
                'CO2E_KG_HA_CHEM_APPL',
                'CO2E_KG_HA_CROP_MGT',
                'CO2E_KG_HA_PEST_PROD',
                'CO2E_KG_HA_SOIL'
            ]:    
                # Check if land-use/land management combination exists (e.g., dryland Pears/Rice do not occur), if not use zeros
                if lu not in data.AGGHG_CROPS[data.AGGHG_CROPS.columns[0][0], lm].columns:
                    continue

                reduction_perc = 1 - lu_data.loc[yr_cal, co2e_type]

                if reduction_perc != 0:
                    reduction_amnt = (
                        np.nan_to_num(data.AGGHG_CROPS[co2e_type, lm, lu].to_numpy().copy(), 0) 
                        * reduction_perc
                        / 1000            # convert to tonnes
                        * data.REAL_AREA  # adjust for resfactor
                    )
                    new_g_mrj[m, :, lu_idx] -= reduction_amnt

            # Subtract extra 'CO2e_KG_HA_IRRIG' carbon for irrigated land uses
            if m == 1:
                if lu not in data.AGGHG_CROPS[data.AGGHG_CROPS.columns[0][0], lm].columns:
                    continue

                # Columns names for irrig. CO2e are inconsistent across sheets
                irrig_co2e_col = 'CO2e_KG_HA_IRRIG'
                if 'CO2E_KG_HA_IRRIG' in lu_data.columns:
                    irrig_co2e_col = 'CO2E_KG_HA_IRRIG'

                reduction_perc = 1 - lu_data.loc[yr_cal, irrig_co2e_col]

                if reduction_perc != 0:
                    reduction_amnt = (
                        np.nan_to_num(data.AGGHG_CROPS['CO2E_KG_HA_IRRIG', lm, lu].copy().to_numpy(), 0) 
                        * reduction_perc
                        / 1000            # convert to tonnes
                        * data.REAL_AREA  # adjust for resfactor
                    )
                    new_g_mrj[m, :, lu_idx] -= reduction_amnt

    return new_g_mrj


def get_biochar_effect_g_mrj(data:Data, yr_idx):
    """
    Applies the effects of using Biochar to the GHG data
    for all relevant agr. land uses.

    Parameters
    - data: The input data containing the necessary information.
    - yr_idx: The index of the year to calculate the effects for.

    Returns
    - new_g_mrj: The matrix <unit: t/cell> containing the updated GHG data after applying the Biochar effects.
    """
    land_uses = settings.AG_MANAGEMENTS_TO_LAND_USES['Biochar']
    yr_cal = data.YR_CAL_BASE + yr_idx

    # Set up the effects matrix
    new_g_mrj = np.zeros((data.NLMS, data.NCELLS, len(land_uses))).astype(np.float32)

    if not settings.AG_MANAGEMENTS['Biochar']:
        return new_g_mrj

    # Update values in the new matrix
    for lu_idx, lu in enumerate(land_uses):
        lu_data = data.BIOCHAR_DATA[lu]

        for lm in data.LANDMANS:
            m = 0 if lm == 'dry' else 1
            for co2e_type in [
                'CO2E_KG_HA_CROP_MGT',
                'CO2E_KG_HA_SOIL',  # TODO: the column in the data refers to CO2E_KG_HA_SOIL_N_SURP
            ]:
                # Check if land-use/land management combination exists (e.g., dryland Pears/Rice do not occur), if not use zeros
                if lu not in data.AGGHG_CROPS[data.AGGHG_CROPS.columns[0][0], lm].columns:
                    continue
                
                if co2e_type == 'CO2E_KG_HA_SOIL':
                    reduction_perc = 1 - lu_data.loc[yr_cal, 'CO2E_KG_HA_SOIL_N_SURP']
                else:
                    reduction_perc = 1 - lu_data.loc[yr_cal, co2e_type]

                if reduction_perc != 0:
                    reduction_amnt = (
                        np.nan_to_num(data.AGGHG_CROPS[co2e_type, lm, lu].to_numpy().copy(), 0) 
                        * reduction_perc
                        / 1000            # convert to tonnes
                        * data.REAL_AREA  # adjust for resfactor
                    )
                    new_g_mrj[m, :, lu_idx] -= reduction_amnt

            # Subtract soil carbon benefit
            soil_multiplier = lu_data.loc[yr_cal, 'IMPACTS_soil_carbon'] - 1
            if soil_multiplier != 0:
                soil_reduction_amnt = (
                    data.SOIL_CARBON_AVG_T_CO2_HA
                    * soil_multiplier
                    * data.REAL_AREA  # adjust for resfactor
                    / settings.SOC_AMORTISATION # annualise the soil carbon sequestration 
                )
                new_g_mrj[m, :, lu_idx] -= soil_reduction_amnt

    return new_g_mrj


def get_beef_hir_effect_g_mrj(data: Data, yr_idx):
<<<<<<< HEAD

=======
>>>>>>> 9c204fdd
    land_uses = settings.AG_MANAGEMENTS_TO_LAND_USES['HIR - Beef']
    g_mrj_effect = np.zeros((data.NLMS, data.NCELLS, len(land_uses)))
    
    # GHG abatement from Land Use Change 
    for j_idx, lu in enumerate(land_uses):
        g_mrj_effect[:, :, j_idx] -= (
            data.CO2E_STOCK_UNALL_NATURAL      
            * (1 - data.BIO_HABITAT_CONTRIBUTION_LOOK_UP[data.DESC2AGLU[lu]])
            * data.REAL_AREA
            / settings.HIR_EFFECT_YEARS    
        )

    # GHG abatement from livestock density reduction
    for lm_idx, lm in enumerate(data.LANDMANS):         
        for j_idx, lu in enumerate(land_uses):
            g_mrj_effect[lm_idx, :, j_idx] -= get_ghg_lvstk(data, lu, lm, yr_idx, True) * settings.HIR_PRODUCTIVITY_CONTRIBUTION

    return g_mrj_effect


def get_sheep_hir_effect_g_mrj(data: Data, yr_idx):
    land_uses = settings.AG_MANAGEMENTS_TO_LAND_USES['HIR - Sheep']
    g_mrj_effect = np.zeros((data.NLMS, data.NCELLS, len(land_uses)))
    
    # GHG abatement from Land Use Change
    for j_idx, lu in enumerate(land_uses):
        g_mrj_effect[:, :, j_idx] -= (
            data.CO2E_STOCK_UNALL_NATURAL      
            * (1 - data.BIO_HABITAT_CONTRIBUTION_LOOK_UP[data.DESC2AGLU[lu]])
            * data.REAL_AREA
            / settings.HIR_EFFECT_YEARS    # Annualise carbon sequestration capacity to align the full growth span of a tree
        )
        
    # GHG abatement from livestock density reduction
    for lm_idx, lm in enumerate(data.LANDMANS):
        for j_idx, lu in enumerate(land_uses):
            g_mrj_effect[lm_idx, :, j_idx] -= get_ghg_lvstk(data, lu, lm, yr_idx, True) * settings.HIR_PRODUCTIVITY_CONTRIBUTION


    return g_mrj_effect


def get_agricultural_management_ghg_matrices(data:Data, yr_idx) -> dict[str, np.ndarray]:
    """
    Calculate the greenhouse gas (GHG) matrices for different agricultural management practices.

    Args:
        data: The input data for the calculations.
        yr_idx: The year index.

    Returns
        A dictionary containing the GHG matrices <unit: t/cell> for different agricultural management practices.
        The keys of the dictionary represent the management practices, and the values are numpy arrays.

    """
    asparagopsis_data = get_asparagopsis_effect_g_mrj(data, yr_idx)                         
    precision_agriculture_data = get_precision_agriculture_effect_g_mrj(data, yr_idx)       
    eco_grazing_data = get_ecological_grazing_effect_g_mrj(data, yr_idx)                    
    sav_burning_ghg_impact = get_savanna_burning_effect_g_mrj(data)                         
    agtech_ei_ghg_impact = get_agtech_ei_effect_g_mrj(data, yr_idx)                         
    biochar_ghg_impact = get_biochar_effect_g_mrj(data, yr_idx)                             
    beef_hir_ghg_impact = get_beef_hir_effect_g_mrj(data, yr_idx)                                   
    sheep_hir_ghg_impact = get_sheep_hir_effect_g_mrj(data, yr_idx)                                 

    return {
        'Asparagopsis taxiformis': asparagopsis_data,
        'Precision Agriculture': precision_agriculture_data,
        'Ecological Grazing': eco_grazing_data,
        'Savanna Burning': sav_burning_ghg_impact,
        'AgTech EI': agtech_ei_ghg_impact,
        'Biochar': biochar_ghg_impact,
        'HIR - Beef': beef_hir_ghg_impact,
        'HIR - Sheep': sheep_hir_ghg_impact,
    }<|MERGE_RESOLUTION|>--- conflicted
+++ resolved
@@ -700,24 +700,20 @@
 
 
 def get_beef_hir_effect_g_mrj(data: Data, yr_idx):
-<<<<<<< HEAD
-
-=======
->>>>>>> 9c204fdd
     land_uses = settings.AG_MANAGEMENTS_TO_LAND_USES['HIR - Beef']
     g_mrj_effect = np.zeros((data.NLMS, data.NCELLS, len(land_uses)))
-    
-    # GHG abatement from Land Use Change 
+
+    # GHG abatement from Land Use Change
     for j_idx, lu in enumerate(land_uses):
         g_mrj_effect[:, :, j_idx] -= (
-            data.CO2E_STOCK_UNALL_NATURAL      
+            data.CO2E_STOCK_UNALL_NATURAL
             * (1 - data.BIO_HABITAT_CONTRIBUTION_LOOK_UP[data.DESC2AGLU[lu]])
             * data.REAL_AREA
-            / settings.HIR_EFFECT_YEARS    
+            / settings.HIR_EFFECT_YEARS
         )
 
     # GHG abatement from livestock density reduction
-    for lm_idx, lm in enumerate(data.LANDMANS):         
+    for lm_idx, lm in enumerate(data.LANDMANS):
         for j_idx, lu in enumerate(land_uses):
             g_mrj_effect[lm_idx, :, j_idx] -= get_ghg_lvstk(data, lu, lm, yr_idx, True) * settings.HIR_PRODUCTIVITY_CONTRIBUTION
 
@@ -727,16 +723,16 @@
 def get_sheep_hir_effect_g_mrj(data: Data, yr_idx):
     land_uses = settings.AG_MANAGEMENTS_TO_LAND_USES['HIR - Sheep']
     g_mrj_effect = np.zeros((data.NLMS, data.NCELLS, len(land_uses)))
-    
+
     # GHG abatement from Land Use Change
     for j_idx, lu in enumerate(land_uses):
         g_mrj_effect[:, :, j_idx] -= (
-            data.CO2E_STOCK_UNALL_NATURAL      
+            data.CO2E_STOCK_UNALL_NATURAL
             * (1 - data.BIO_HABITAT_CONTRIBUTION_LOOK_UP[data.DESC2AGLU[lu]])
             * data.REAL_AREA
             / settings.HIR_EFFECT_YEARS    # Annualise carbon sequestration capacity to align the full growth span of a tree
         )
-        
+
     # GHG abatement from livestock density reduction
     for lm_idx, lm in enumerate(data.LANDMANS):
         for j_idx, lu in enumerate(land_uses):
@@ -765,8 +761,8 @@
     sav_burning_ghg_impact = get_savanna_burning_effect_g_mrj(data)                         
     agtech_ei_ghg_impact = get_agtech_ei_effect_g_mrj(data, yr_idx)                         
     biochar_ghg_impact = get_biochar_effect_g_mrj(data, yr_idx)                             
-    beef_hir_ghg_impact = get_beef_hir_effect_g_mrj(data, yr_idx)                                   
-    sheep_hir_ghg_impact = get_sheep_hir_effect_g_mrj(data, yr_idx)                                 
+    beef_hir_ghg_impact = get_beef_hir_effect_g_mrj(data, yr_idx)
+    sheep_hir_ghg_impact = get_sheep_hir_effect_g_mrj(data, yr_idx)
 
     return {
         'Asparagopsis taxiformis': asparagopsis_data,
