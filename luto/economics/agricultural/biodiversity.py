--- conflicted
+++ resolved
@@ -15,11 +15,7 @@
     return list(set(data.LU_NATURAL) - set(data.LU_LVSTK_INDICES))  # returns [23], the index of Unallocated - natural land index
 
 
-<<<<<<< HEAD
-def get_livestock_land_uses(data):
-=======
 def get_livestock_natural_land_land_uses(data) -> list[int]:
->>>>>>> f52143db
     """
     Return a list of land uses that contribute to biodiversity but are penalised as per the 
     BIODIV_LIVESTOCK_IMPACT setting (i.e., livestock on natural land).
