--- conflicted
+++ resolved
@@ -26,11 +26,7 @@
 import numpy as np
 
 from luto import settings
-<<<<<<< HEAD
 from luto import tools
-from luto.ag_managements import AG_MANAGEMENTS_TO_LAND_USES
-=======
->>>>>>> 27fb1750
 from luto.data import Data
 
 
@@ -300,7 +296,6 @@
     return data.get_GBF3_limit_score_inside_LUTO_by_yr(yr_cal), data.BIO_GBF3_ID2DESC, data.MAJOR_VEG_INDECES
 
 
-<<<<<<< HEAD
 def get_ag_management_biodiversity_impacts(
     data: Data,
     yr_cal: int,
@@ -308,35 +303,35 @@
     return {
         'Asparagopsis taxiformis': {
             j_idx: np.zeros(data.NCELLS).astype(np.float32)
-            for j_idx, lu in enumerate(AG_MANAGEMENTS_TO_LAND_USES['Asparagopsis taxiformis'])
+            for j_idx, lu in enumerate(settings.AG_MANAGEMENTS_TO_LAND_USES['Asparagopsis taxiformis'])
         },
         'Precision Agriculture': {
             j_idx: np.zeros(data.NCELLS).astype(np.float32)
-            for j_idx, lu in enumerate(AG_MANAGEMENTS_TO_LAND_USES['Precision Agriculture'])
+            for j_idx, lu in enumerate(settings.AG_MANAGEMENTS_TO_LAND_USES['Precision Agriculture'])
         },
         'Ecological Grazing': {
             j_idx: np.zeros(data.NCELLS).astype(np.float32)
-            for j_idx, lu in enumerate(AG_MANAGEMENTS_TO_LAND_USES['Ecological Grazing'])
+            for j_idx, lu in enumerate(settings.AG_MANAGEMENTS_TO_LAND_USES['Ecological Grazing'])
         },
         'Savanna Burning': {
             j_idx: 1 - data.BIO_RETAIN_FRACTION_LDS.astype(np.float32)
-            for j_idx, lu in enumerate(AG_MANAGEMENTS_TO_LAND_USES['Savanna Burning'])
+            for j_idx, lu in enumerate(settings.AG_MANAGEMENTS_TO_LAND_USES['Savanna Burning'])
         },
         'AgTech EI': {
             j_idx: np.zeros(data.NCELLS).astype(np.float32)
-            for j_idx, lu in enumerate(AG_MANAGEMENTS_TO_LAND_USES['AgTech EI'])
+            for j_idx, lu in enumerate(settings.AG_MANAGEMENTS_TO_LAND_USES['AgTech EI'])
         },
         'Biochar': {
             j_idx: (data.BIOCHAR_DATA[lu].loc[yr_cal, 'Biodiversity_impact'] - 1) * np.ones(data.NCELLS).astype(np.float32)
-            for j_idx, lu in enumerate(AG_MANAGEMENTS_TO_LAND_USES['Biochar'])
+            for j_idx, lu in enumerate(settings.AG_MANAGEMENTS_TO_LAND_USES['Biochar'])
         },
         'Beef - HIR': {
             j_idx: (np.ones(data.NCELLS) * (1 - settings.HIR_BIODIVERSITY_PENALTY)).astype(np.float32)
-            for j_idx, lu in enumerate(AG_MANAGEMENTS_TO_LAND_USES['Beef - HIR'])
+            for j_idx, lu in enumerate(settings.AG_MANAGEMENTS_TO_LAND_USES['Beef - HIR'])
         },
         'Sheep - HIR': {
             j_idx: (np.ones(data.NCELLS) * (1 - settings.HIR_BIODIVERSITY_PENALTY)).astype(np.float32)
-            for j_idx, lu in enumerate(AG_MANAGEMENTS_TO_LAND_USES['Sheep - HIR'])
+            for j_idx, lu in enumerate(settings.AG_MANAGEMENTS_TO_LAND_USES['Sheep - HIR'])
         },
     }
 
@@ -365,9 +360,6 @@
 
 
 def get_snes_matrix(data: Data) -> np.ndarray:
-=======
-def get_GBF4_SNES_matrix_sr(data: Data) -> np.ndarray:
->>>>>>> 27fb1750
     """
     Gets the SNES contributions  matrix.
     
