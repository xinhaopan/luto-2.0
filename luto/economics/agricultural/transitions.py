--- conflicted
+++ resolved
@@ -230,7 +230,7 @@
     """
     asparagopsis_limits = {}
     yr_cal = data.YR_CAL_BASE + yr_idx
-    for lu in AG_MANAGEMENTS_TO_LAND_USES.get('Asparagopsis taxiformis', []):
+    for lu in AG_MANAGEMENTS_TO_LAND_USES['Asparagopsis taxiformis']:
         j = data.DESC2AGLU[lu]
         asparagopsis_limits[j] = data.ASPARAGOPSIS_DATA[lu].loc[yr_cal, 'Technical_Adoption']
 
@@ -243,7 +243,7 @@
     """
     prec_agr_limits = {}
     yr_cal = data.YR_CAL_BASE + yr_idx
-    for lu in AG_MANAGEMENTS_TO_LAND_USES.get('Precision Agriculture', []):
+    for lu in AG_MANAGEMENTS_TO_LAND_USES['Precision Agriculture']:
         j = data.DESC2AGLU[lu]
         prec_agr_limits[j] = data.PRECISION_AGRICULTURE_DATA[lu].loc[yr_cal, 'Technical_Adoption']
 
@@ -256,7 +256,7 @@
     """
     eco_grazing_limits = {}
     yr_cal = data.YR_CAL_BASE + yr_idx
-    for lu in AG_MANAGEMENTS_TO_LAND_USES.get('Ecological Grazing', []):
+    for lu in AG_MANAGEMENTS_TO_LAND_USES['Ecological Grazing']:
         j = data.DESC2AGLU[lu]
         eco_grazing_limits[j] = data.ECOLOGICAL_GRAZING_DATA[lu].loc[yr_cal, 'Feasible Adoption (%)']
 
@@ -300,7 +300,6 @@
         for ag_man_option, land_uses in AG_MANAGEMENTS_TO_LAND_USES.items()
     }
 
-<<<<<<< HEAD
     if AG_MANAGEMENTS['Asparagopsis taxiformis']:
         ag_management_data['Asparagopsis taxiformis'] = get_asparagopsis_adoption_limits(data, yr_idx)
     if AG_MANAGEMENTS['Precision Agriculture']:
@@ -313,7 +312,7 @@
         ag_management_data['AgTech EI'] = get_agtech_ei_adoption_limit(data, yr_idx)
 
     return ag_management_data
-=======
+
 
 def get_lower_bound_agricultural_management_matrices(data: Data, yr) -> Dict[str, dict]:
     """
@@ -332,4 +331,3 @@
         ag_man_lb_mrj[am] = data.ag_man_dvars[yr][am].astype(np.float32)
 
     return ag_man_lb_mrj
->>>>>>> 5ea55829
