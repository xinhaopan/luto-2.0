# Copyright 2025 Bryan, B.A., Williams, N., Archibald, C.L., de Haan, F., Wang, J., 
# van Schoten, N., Hadjikakou, M., Sanson, J.,  Zyngier, R., Marcos-Martinez, R.,  
# Navarro, J.,  Gao, L., Aghighi, H., Armstrong, T., Bohl, H., Jaffe, P., Khan, M.S., 
# Moallemi, E.A., Nazari, A., Pan, X., Steyl, D., and Thiruvady, D.R.
#
# This file is part of LUTO2 - Version 2 of the Australian Land-Use Trade-Offs model
#
# LUTO2 is free software: you can redistribute it and/or modify it under the
# terms of the GNU General Public License as published by the Free Software
# Foundation, either version 3 of the License, or (at your option) any later
# version.
#
# LUTO2 is distributed in the hope that it will be useful, but WITHOUT ANY
# WARRANTY; without even the implied warranty of MERCHANTABILITY or FITNESS FOR
# A PARTICULAR PURPOSE. See the GNU General Public License for more details.
#
# You should have received a copy of the GNU General Public License along with
# LUTO2. If not, see <https://www.gnu.org/licenses/>.

import numpy as np

from luto import settings
from luto.data import Data
import luto.tools as tools
import luto.economics.agricultural.water as ag_water
import luto.economics.agricultural.ghg as ag_ghg
import luto.economics.agricultural.transitions as ag_transitions


def get_env_plant_transitions_from_ag(data: Data, yr_idx, lumap, lmmap, separate=False) -> np.ndarray|dict:
    """
    Calculate the transition costs for transitioning from agricultural land to environmental plantings.

    Args:
        data (object): The data object containing relevant information.
        yr_idx (int): The index of the year.
        lumap (np.ndarray): The land use map.
        lmmap (np.ndarray): The water supply map.
        separate (bool, optional): Whether to return separate costs or the total cost. Defaults to False.

    Returns
        np.ndarray|dict: The transition costs as either a numpy array or a dictionary, depending on the value of `separate`.
    """
    yr_cal = data.YR_CAL_BASE + yr_idx
    cells = np.isin(lumap, np.array(list(data.AGLU2DESC.keys())))

    # Establishment costs
    est_costs_r = tools.amortise(data.EP_EST_COST_HA * data.REAL_AREA * data.EST_COST_MULTS[yr_cal]).astype(np.float32)
    est_costs_r[~cells] = 0.0
    
    # Transition costs
<<<<<<< HEAD
    base_ag_to_ep_j = data.T_MAT.sel(from_lu=data.AGRICULTURAL_LANDUSES, to_lu='Environmental Plantings').values
    base_ag_to_ep_t_r = np.vectorize(dict(enumerate(base_ag_to_ep_j)).get, otypes=['float32'])(lumap)
    base_ag_to_ep_t_r = np.nan_to_num(base_ag_to_ep_t_r)
    base_ag_to_ep_t_r = tools.amortise(base_ag_to_ep_t_r * data.REAL_AREA)
    base_ag_to_ep_t_r[~cells] = 0.0
=======
    ag_to_ep_j = data.T_MAT.sel(from_lu=data.AGRICULTURAL_LANDUSES, to_lu='Environmental Plantings').values
    ag_to_ep_t_r = np.vectorize(dict(enumerate(ag_to_ep_j)).get, otypes=['float32'])(lumap)
    ag_to_ep_t_r = np.nan_to_num(ag_to_ep_t_r)
    ag_to_ep_t_r = tools.amortise(ag_to_ep_t_r * data.REAL_AREA)
    ag_to_ep_t_r[~cells] = 0.0
>>>>>>> 9c204fdd
    
    # Water costs; Assume EP is dryland
    w_rm_irrig_cost_r = np.where(lmmap == 1, settings.REMOVE_IRRIG_COST * data.IRRIG_COST_MULTS[yr_cal], 0) * data.REAL_AREA
    w_rm_irrig_cost_r[~cells] = 0.0

    if separate:
        return {'Establishment cost (Ag2Non-Ag)': est_costs_r,
<<<<<<< HEAD
                'Transition cost (Ag2Non-Ag)': base_ag_to_ep_t_r, 
                'Remove irrigation cost (Ag2Non-Ag)': w_rm_irrig_cost_r}
    else:   
        return est_costs_r + base_ag_to_ep_t_r + w_rm_irrig_cost_r
=======
                'Transition cost (Ag2Non-Ag)': ag_to_ep_t_r, 
                'Remove irrigation cost (Ag2Non-Ag)': w_rm_irrig_cost_r}
    else:   
        return est_costs_r + ag_to_ep_t_r + w_rm_irrig_cost_r
>>>>>>> 9c204fdd


def get_rip_plant_transitions_from_ag(data: Data, yr_idx, lumap, lmmap, separate=False) -> np.ndarray|dict:
    """
    Get transition costs from agricultural land uses to riparian plantings for each cell.

    Returns
    -------
    np.ndarray
        1-D array, indexed by cell.
    """
    yr_cal = data.YR_CAL_BASE + yr_idx
    cells = np.isin(lumap, np.array(list(data.AGLU2DESC.keys())))
<<<<<<< HEAD
    
    # Establishment costs
    est_costs_r = tools.amortise(data.RP_EST_COST_HA * data.REAL_AREA * data.EST_COST_MULTS[yr_cal]).astype(np.float32)
    est_costs_r[~cells] = 0.0
    
    # Transition costs
    base_ag_to_rp_j = data.T_MAT.sel(from_lu=data.AGRICULTURAL_LANDUSES, to_lu='Riparian Plantings').values
    base_ag_to_rp_t_r = np.vectorize(dict(enumerate(base_ag_to_rp_j)).get, otypes=['float32'])(lumap)
    base_ag_to_rp_t_r = np.nan_to_num(base_ag_to_rp_t_r)
    base_ag_to_rp_t_r = tools.amortise(base_ag_to_rp_t_r * data.REAL_AREA)
    base_ag_to_rp_t_r[~cells] = 0.0
    
=======

    # Establishment costs
    est_costs_r = tools.amortise(data.RP_EST_COST_HA * data.REAL_AREA * data.EST_COST_MULTS[yr_cal]).astype(np.float32)
    est_costs_r[~cells] = 0.0
    # est_costs_r *= data.RP_PROPORTION
    
    # Transition costs
    ag_to_ep_j = data.T_MAT.sel(from_lu=data.AGRICULTURAL_LANDUSES, to_lu='Riparian Plantings').values
    ag_to_ep_t_r = np.vectorize(dict(enumerate(ag_to_ep_j)).get, otypes=['float32'])(lumap)
    ag_to_ep_t_r = np.nan_to_num(ag_to_ep_t_r)
    ag_to_ep_t_r = tools.amortise(ag_to_ep_t_r * data.REAL_AREA)
    ag_to_ep_t_r[~cells] = 0.0
    # ag_to_ep_t_r *= data.RP_PROPORTION
    
    
    # Water costs; Assume riparian plantings are dryland
    w_rm_irrig_cost_r = np.where(lmmap == 1, settings.REMOVE_IRRIG_COST * data.IRRIG_COST_MULTS[yr_cal], 0) * data.REAL_AREA
    w_rm_irrig_cost_r[~cells] = 0.0

>>>>>>> 9c204fdd
    # Fencing costs
    fencing_cost_r = (
        data.RP_FENCING_LENGTH 
        * settings.FENCING_COST_PER_M
<<<<<<< HEAD
        * data.FENCE_COST_MULTS[data.YR_CAL_BASE + yr_idx]
        * data.REAL_AREA
    ).astype(np.float32)
    fencing_cost_r[~cells] = 0.0

    # Water costs; Assume RP is dryland
    w_rm_irrig_cost_r = np.where(lmmap == 1, settings.REMOVE_IRRIG_COST * data.IRRIG_COST_MULTS[yr_cal], 0) * data.REAL_AREA
    w_rm_irrig_cost_r[~cells] = 0.0

    if separate:
        return {
            'Establishment cost (Ag2Non-Ag)': est_costs_r,
            'Transition cost (Ag2Non-Ag)': base_ag_to_rp_t_r,
            'Fencing cost (Ag2Non-Ag)': fencing_cost_r,
            'Remove irrigation cost (Ag2Non-Ag)': w_rm_irrig_cost_r
        }
    else:
        return est_costs_r + fencing_cost_r + w_rm_irrig_cost_r + w_rm_irrig_cost_r

=======
        * data.FENCE_COST_MULTS[yr_cal]
        * data.REAL_AREA
    ).astype(np.float32)
    fencing_cost_r[~cells] = 0.0
    # fencing_cost_r *= data.RP_PROPORTION
    
    
    if separate:
        return {
            'Establishment cost (Ag2Non-Ag)': est_costs_r,
            'Transition cost (Ag2Non-Ag)': ag_to_ep_t_r,
            'Remove irrigation cost (Ag2Non-Ag)': w_rm_irrig_cost_r,
            'Fencing cost (Ag2Non-Ag)': fencing_cost_r
        }
    else:
        return est_costs_r + ag_to_ep_t_r + w_rm_irrig_cost_r + fencing_cost_r
>>>>>>> 9c204fdd


def get_sheep_agroforestry_transitions_from_ag(
    data: Data, yr_idx, lumap, lmmap, separate=False
):
    """
    Get the base transition costs from agricultural land uses to Sheep Agroforestry for each cell.

    Returns
    -------
    np.ndarray
        (separate = False) 1-D array, indexed by cell. 
    dict
        (separate = True) Dict of separated transition costs.
    """
    
    yr_cal = data.YR_CAL_BASE + yr_idx
    cells = np.isin(lumap, np.array(list(data.AGLU2DESC.keys())))
<<<<<<< HEAD
    
    # Establishment costs
    est_costs_agroforestry_r = tools.amortise(data.AF_EST_COST_HA * data.REAL_AREA * data.EST_COST_MULTS[yr_cal]).astype(np.float32)
    est_costs_agroforestry_r[~cells] = 0.0
    est_costs_agroforestry_r *= settings.AF_PROPORTION
=======

    # Establishment costs
    est_costs_r = tools.amortise(data.AF_EST_COST_HA * data.REAL_AREA * data.EST_COST_MULTS[yr_cal]).astype(np.float32)
    est_costs_r[~cells] = 0.0
    est_costs_r *= settings.AF_PROPORTION  
>>>>>>> 9c204fdd
    
    # Transition costs
    ag_to_agroforestry_j = data.T_MAT.sel(from_lu=data.AGRICULTURAL_LANDUSES, to_lu='Sheep Agroforestry').values
    ag_to_agroforestry_t_r = np.vectorize(dict(enumerate(ag_to_agroforestry_j)).get, otypes=['float32'])(lumap)
    ag_to_agroforestry_t_r = np.nan_to_num(ag_to_agroforestry_t_r)
    ag_to_agroforestry_t_r = tools.amortise(ag_to_agroforestry_t_r * data.REAL_AREA)
    ag_to_agroforestry_t_r[~cells] = 0.0
    ag_to_agroforestry_t_r *= settings.AF_PROPORTION
    
<<<<<<< HEAD
    ag_to_sheep_j = data.T_MAT.sel(from_lu=data.AGRICULTURAL_LANDUSES, to_lu='Sheep - modified land').values    # Only consider sheep-modified land here; Ag to sheep-natural is handled in the destocked-natural module
=======
    ag_to_sheep_j = data.T_MAT.sel(from_lu=data.AGRICULTURAL_LANDUSES, to_lu='Sheep - modified land').values    # Only consider ag to sheep-modified land here; Ag to sheep-natural is handled in the destocked-natural module
>>>>>>> 9c204fdd
    ag_to_sheep_t_r = np.vectorize(dict(enumerate(ag_to_sheep_j)).get, otypes=['float32'])(lumap)
    ag_to_sheep_t_r = np.nan_to_num(ag_to_sheep_t_r)
    ag_to_sheep_t_r = tools.amortise(ag_to_sheep_t_r * data.REAL_AREA)
    ag_to_sheep_t_r[~cells] = 0.0
<<<<<<< HEAD
    ag_to_sheep_t_r *= (1 - settings.AF_PROPORTION)  
    
    # Fencing costs
    fencing_cost_r = (
        settings.AF_FENCING_LENGTH
        * settings.FENCING_COST_PER_M
        * data.FENCE_COST_MULTS[data.YR_CAL_BASE + yr_idx]
        * data.REAL_AREA
    ).astype(np.float32)
    fencing_cost_r[~cells] = 0.0
    fencing_cost_r *= settings.AF_PROPORTION
    
    # Water costs; Assume Sheep Agroforestry is dryland
    w_rm_irrig_cost_r = np.where(lmmap == 1, settings.REMOVE_IRRIG_COST * data.IRRIG_COST_MULTS[yr_cal], 0) * data.REAL_AREA
    w_rm_irrig_cost_r[~cells] = 0.0
    
    
    if separate:
        return {
            'Establishment cost (Ag2Non-Ag)': est_costs_agroforestry_r,
            'Transition cost (Ag2Non-Ag)': ag_to_agroforestry_t_r,
            'Transition cost (Ag2Ag)': ag_to_sheep_t_r,
            'Fencing cost (Ag2Non-Ag)': fencing_cost_r,
            'Remove irrigation cost (Ag2Non-Ag)': w_rm_irrig_cost_r
            }
=======
    ag_to_sheep_t_r *= (1 - settings.AF_PROPORTION)
    
    # Water costs; Assume AF is dryland so no need to multiply by AF_PROPORTION here
    w_rm_irrig_cost_r = np.where(lmmap == 1, settings.REMOVE_IRRIG_COST * data.IRRIG_COST_MULTS[yr_cal], 0) * data.REAL_AREA
    w_rm_irrig_cost_r[~cells] = 0.0
>>>>>>> 9c204fdd

    # Fencing costs
    fencing_cost_r = (
        settings.AF_FENCING_LENGTH_HA
        * settings.FENCING_COST_PER_M
        * data.FENCE_COST_MULTS[yr_cal]
        * data.REAL_AREA 
    ).astype(np.float32)
    fencing_cost_r[~cells] = 0.0
    
    if separate:
        return {
            'Establishment cost (Ag2Non-Ag)': est_costs_r,
            'Transition cost (Ag2Non-Ag)': ag_to_agroforestry_t_r,
            'Transition cost (Ag2AF-Sheep)': ag_to_sheep_t_r,
            'Remove irrigation cost (Ag2Non-Ag)': w_rm_irrig_cost_r,
            'Fencing cost (Ag2Non-Ag)': fencing_cost_r
        }
    else:
<<<<<<< HEAD
        return (
            est_costs_agroforestry_r + ag_to_agroforestry_t_r + ag_to_sheep_t_r + fencing_cost_r + w_rm_irrig_cost_r 
        )
=======
        return est_costs_r + ag_to_agroforestry_t_r + ag_to_sheep_t_r + w_rm_irrig_cost_r + fencing_cost_r
>>>>>>> 9c204fdd
    

def get_beef_agroforestry_transitions_from_ag(
    data: Data, yr_idx, lumap, lmmap, separate=False
):
    """
    Get the base transition costs from agricultural land uses to Beef Agroforestry for each cell.

    Returns
    -------
    np.ndarray
        (separate = False) 1-D array, indexed by cell. 
    dict
        (separate = True) Dict of separated transition costs.
    """
    yr_cal = data.YR_CAL_BASE + yr_idx
    cells = np.isin(lumap, np.array(list(data.AGLU2DESC.keys())))
    
    # Establishment costs
    est_costs_agroforestry_r = tools.amortise(data.AF_EST_COST_HA * data.REAL_AREA * data.EST_COST_MULTS[yr_cal]).astype(np.float32)
    est_costs_agroforestry_r[~cells] = 0.0
    est_costs_agroforestry_r *= settings.AF_PROPORTION
    
    # Transition costs
    ag_to_agroforestry_j = data.T_MAT.sel(from_lu=data.AGRICULTURAL_LANDUSES, to_lu='Beef Agroforestry').values
    ag_to_agroforestry_t_r = np.vectorize(dict(enumerate(ag_to_agroforestry_j)).get, otypes=['float32'])(lumap)
    ag_to_agroforestry_t_r = np.nan_to_num(ag_to_agroforestry_t_r)
    ag_to_agroforestry_t_r = tools.amortise(ag_to_agroforestry_t_r * data.REAL_AREA)
    ag_to_agroforestry_t_r[~cells] = 0.0
    ag_to_agroforestry_t_r *= settings.AF_PROPORTION
    
    ag_to_beef_j = data.T_MAT.sel(from_lu=data.AGRICULTURAL_LANDUSES, to_lu='Beef - modified land').values    # Only consider beef-modified land here; Ag to beef-natural is handled in the destocked-natural module
    ag_to_beef_t_r = np.vectorize(dict(enumerate(ag_to_beef_j)).get, otypes=['float32'])(lumap)
    ag_to_beef_t_r = np.nan_to_num(ag_to_beef_t_r)
    ag_to_beef_t_r = tools.amortise(ag_to_beef_t_r * data.REAL_AREA)
    ag_to_beef_t_r[~cells] = 0.0
    ag_to_beef_t_r *= (1 - settings.AF_PROPORTION)  
    
    # Fencing costs
    fencing_cost_r = (
        settings.AF_FENCING_LENGTH
        * settings.FENCING_COST_PER_M
        * data.FENCE_COST_MULTS[data.YR_CAL_BASE + yr_idx]
        * data.REAL_AREA
    ).astype(np.float32)
    fencing_cost_r[~cells] = 0.0
    fencing_cost_r *= settings.AF_PROPORTION
    
    # Water costs; Assume Beef Agroforestry is dryland
    w_rm_irrig_cost_r = np.where(lmmap == 1, settings.REMOVE_IRRIG_COST * data.IRRIG_COST_MULTS[yr_cal], 0) * data.REAL_AREA
    w_rm_irrig_cost_r[~cells] = 0.0
    
<<<<<<< HEAD
    if separate:
        return {
            'Establishment cost (Ag2Non-Ag)': est_costs_agroforestry_r,
            'Transition cost (Ag2Non-Ag)': ag_to_agroforestry_t_r,
            'Transition cost (Ag2Ag)': ag_to_beef_t_r,
            'Fencing cost (Ag2Non-Ag)': fencing_cost_r,
            'Remove irrigation cost (Ag2Non-Ag)': w_rm_irrig_cost_r
            }
    else:
        return (
            est_costs_agroforestry_r + ag_to_agroforestry_t_r + ag_to_beef_t_r + fencing_cost_r + w_rm_irrig_cost_r 
        )


def get_carbon_plantings_block_from_ag(
    data: Data, yr_idx, lumap, lmmap, separate=False
) -> np.ndarray|dict:
=======
    yr_cal = data.YR_CAL_BASE + yr_idx
    cells = np.isin(lumap, np.array(list(data.AGLU2DESC.keys())))

    # Establishment costs
    est_costs_r = tools.amortise(data.AF_EST_COST_HA * data.REAL_AREA * data.EST_COST_MULTS[yr_cal]).astype(np.float32)
    est_costs_r[~cells] = 0.0
    est_costs_r *= settings.AF_PROPORTION  
    
    # Transition costs
    ag_to_agroforestry_j = data.T_MAT.sel(from_lu=data.AGRICULTURAL_LANDUSES, to_lu='Beef Agroforestry').values
    ag_to_agroforestry_t_r = np.vectorize(dict(enumerate(ag_to_agroforestry_j)).get, otypes=['float32'])(lumap)
    ag_to_agroforestry_t_r = np.nan_to_num(ag_to_agroforestry_t_r)
    ag_to_agroforestry_t_r = tools.amortise(ag_to_agroforestry_t_r * data.REAL_AREA)
    ag_to_agroforestry_t_r[~cells] = 0.0
    ag_to_agroforestry_t_r *= settings.AF_PROPORTION
    
    ag_to_beef_j = data.T_MAT.sel(from_lu=data.AGRICULTURAL_LANDUSES, to_lu='Beef - modified land').values    # Only consider ag to beef-modified land here; Ag to beef-natural is handled in the destocked-natural module
    ag_to_beef_t_r = np.vectorize(dict(enumerate(ag_to_beef_j)).get, otypes=['float32'])(lumap)
    ag_to_beef_t_r = np.nan_to_num(ag_to_beef_t_r)
    ag_to_beef_t_r = tools.amortise(ag_to_beef_t_r * data.REAL_AREA)
    ag_to_beef_t_r[~cells] = 0.0
    ag_to_beef_t_r *= (1 - settings.AF_PROPORTION)
    
    # Water costs; Assume AF is dryland so no need to multiply by AF_PROPORTION here
    w_rm_irrig_cost_r = np.where(lmmap == 1, settings.REMOVE_IRRIG_COST * data.IRRIG_COST_MULTS[yr_cal], 0) * data.REAL_AREA
    w_rm_irrig_cost_r[~cells] = 0.0
    
    # Fencing costs
    fencing_cost_r = (
        settings.AF_FENCING_LENGTH_HA
        * settings.FENCING_COST_PER_M
        * data.FENCE_COST_MULTS[data.YR_CAL_BASE + yr_idx]
        * data.REAL_AREA
    ).astype(np.float32)
    fencing_cost_r[~cells] = 0.0
    
    if separate:
        return {
            'Establishment cost (Ag2Non-Ag)': est_costs_r,
            'Transition cost (Ag2Non-Ag)': ag_to_agroforestry_t_r,
            'Transition cost (Ag2AF-Beef)': ag_to_beef_t_r,
            'Remove irrigation cost (Ag2Non-Ag)': w_rm_irrig_cost_r,
            'Fencing cost (Ag2Non-Ag)': fencing_cost_r
        }
    else:
        return est_costs_r + ag_to_agroforestry_t_r + ag_to_beef_t_r + w_rm_irrig_cost_r + fencing_cost_r


def get_carbon_plantings_block_from_ag(data: Data, yr_idx, lumap, lmmap, separate=False) -> np.ndarray|dict:
>>>>>>> 9c204fdd
    """
    Get transition costs from agricultural land uses to carbon plantings (block) for each cell.

    Returns
    -------
    np.ndarray
        1-D array, indexed by cell.
    """
    yr_cal = data.YR_CAL_BASE + yr_idx
    cells = np.isin(lumap, np.array(list(data.AGLU2DESC.keys())))
<<<<<<< HEAD
    
    # Establishment costs
    est_costs_CP_r = tools.amortise(data.CP_EST_COST_HA * data.REAL_AREA * data.EST_COST_MULTS[yr_cal]).astype(np.float32)
    est_costs_CP_r[~cells] = 0.0
    est_costs_CP_r *= settings.AF_PROPORTION
    
=======

    # Establishment costs
    est_costs_CP_r = tools.amortise(data.CP_EST_COST_HA * data.REAL_AREA * data.EST_COST_MULTS[yr_cal]).astype(np.float32)
    est_costs_CP_r[~cells] = 0.0

>>>>>>> 9c204fdd
    # Transition costs
    ag_to_cp_j = data.T_MAT.sel(from_lu=data.AGRICULTURAL_LANDUSES, to_lu='Carbon Plantings (Block)').values
    ag_to_cp_t_r = np.vectorize(dict(enumerate(ag_to_cp_j)).get, otypes=['float32'])(lumap)
    ag_to_cp_t_r = np.nan_to_num(ag_to_cp_t_r)
    ag_to_cp_t_r = tools.amortise(ag_to_cp_t_r * data.REAL_AREA)
    ag_to_cp_t_r[~cells] = 0.0
<<<<<<< HEAD
    
    # Water costs; Assume CP is dryland
    w_rm_irrig_cost_r = np.where(lmmap == 1, settings.REMOVE_IRRIG_COST * data.IRRIG_COST_MULTS[yr_cal], 0) * data.REAL_AREA
    w_rm_irrig_cost_r[~cells] = 0.0
    
    if separate:
        return {
            'Establishment cost (Ag2Non-Ag)': est_costs_CP_r,
            'Transition cost (Ag2Non-Ag)': ag_to_cp_t_r, 
=======

    # Water costs; Assume CP is dryland
    w_rm_irrig_cost_r = np.where(lmmap == 1, settings.REMOVE_IRRIG_COST * data.IRRIG_COST_MULTS[yr_cal], 0) * data.REAL_AREA
    w_rm_irrig_cost_r[~cells] = 0.0

    if separate:
        return {
            'Establishment cost (Ag2Non-Ag)': est_costs_CP_r,
            'Transition cost (Ag2Non-Ag)': ag_to_cp_t_r,
>>>>>>> 9c204fdd
            'Remove irrigation cost (Ag2Non-Ag)': w_rm_irrig_cost_r
        }
    else:
        return est_costs_CP_r + ag_to_cp_t_r + w_rm_irrig_cost_r
<<<<<<< HEAD

=======
>>>>>>> 9c204fdd


def get_sheep_carbon_plantings_belt_from_ag(
    data: Data, yr_idx, lumap, lmmap, separate=False
):
    """
    Get the transition costs from agricultural land uses to Sheep Carbon Plantings (belt) for each cell.

    Returns
    -------
    np.ndarray
        (separate = False) 1-D array, indexed by cell. 
    dict
        (separate = True) Dict of separated transition costs.
    """
    yr_cal = data.YR_CAL_BASE + yr_idx
    cells = np.isin(lumap, np.array(list(data.AGLU2DESC.keys())))
    
<<<<<<< HEAD
    # Establishment costs
    est_costs_CP_r = tools.amortise(data.CP_EST_COST_HA * data.REAL_AREA * data.EST_COST_MULTS[yr_cal]).astype(np.float32)
    est_costs_CP_r[~cells] = 0.0
    est_costs_CP_r *= settings.AF_PROPORTION
    
    # Transition costs
    ag_to_cp_j = data.T_MAT.sel(from_lu=data.AGRICULTURAL_LANDUSES, to_lu='Carbon Plantings (Block)').values
=======
    yr_cal = data.YR_CAL_BASE + yr_idx
    cells = np.isin(lumap, np.array(list(data.AGLU2DESC.keys())))

    # Establishment costs
    est_costs_CP_r = tools.amortise(data.CP_EST_COST_HA * data.REAL_AREA * data.EST_COST_MULTS[yr_cal]).astype(np.float32)
    est_costs_CP_r[~cells] = 0.0
    est_costs_CP_r *= settings.CP_BELT_PROPORTION

    # Transition costs
    ag_to_cp_j = data.T_MAT.sel(from_lu=data.AGRICULTURAL_LANDUSES, to_lu='Sheep Carbon Plantings (Belt)').values
>>>>>>> 9c204fdd
    ag_to_cp_t_r = np.vectorize(dict(enumerate(ag_to_cp_j)).get, otypes=['float32'])(lumap)
    ag_to_cp_t_r = np.nan_to_num(ag_to_cp_t_r)
    ag_to_cp_t_r = tools.amortise(ag_to_cp_t_r * data.REAL_AREA)
    ag_to_cp_t_r[~cells] = 0.0
<<<<<<< HEAD
    ag_to_cp_t_r *= settings.AF_PROPORTION
=======
    ag_to_cp_t_r *= settings.CP_BELT_PROPORTION
>>>>>>> 9c204fdd
    
    ag_to_sheep_j = data.T_MAT.sel(from_lu=data.AGRICULTURAL_LANDUSES, to_lu='Sheep - modified land').values    # Only consider sheep-modified land here; Ag to sheep-natural is handled in the destocked-natural module
    ag_to_sheep_t_r = np.vectorize(dict(enumerate(ag_to_sheep_j)).get, otypes=['float32'])(lumap)
    ag_to_sheep_t_r = np.nan_to_num(ag_to_sheep_t_r)
    ag_to_sheep_t_r = tools.amortise(ag_to_sheep_t_r * data.REAL_AREA)
    ag_to_sheep_t_r[~cells] = 0.0
<<<<<<< HEAD
    ag_to_sheep_t_r *= (1 - settings.AF_PROPORTION)  
    
    # Fencing costs
=======
    ag_to_sheep_t_r *= (1 - settings.CP_BELT_PROPORTION)  
    
    # Water costs; Assume CP is dryland
    w_rm_irrig_cost_r = np.where(lmmap == 1, settings.REMOVE_IRRIG_COST * data.IRRIG_COST_MULTS[yr_cal], 0) * data.REAL_AREA
    w_rm_irrig_cost_r[~cells] = 0.0

>>>>>>> 9c204fdd
    fencing_cost_r = (
        settings.CP_BELT_FENCING_LENGTH
        * settings.FENCING_COST_PER_M
        * data.FENCE_COST_MULTS[data.YR_CAL_BASE + yr_idx]
        * data.REAL_AREA
    ).astype(np.float32)
    fencing_cost_r[~cells] = 0.0
<<<<<<< HEAD
    fencing_cost_r *= settings.AF_PROPORTION
    
    # Water costs; Assume Sheep Carbon Plantings (Belt) is dryland
    w_rm_irrig_cost_r = np.where(lmmap == 1, settings.REMOVE_IRRIG_COST * data.IRRIG_COST_MULTS[yr_cal], 0) * data.REAL_AREA
    w_rm_irrig_cost_r[~cells] = 0.0
    
    
=======
>>>>>>> 9c204fdd

    if separate:
        return {
            'Establishment cost (Ag2Non-Ag)': est_costs_CP_r,
            'Transition cost (Ag2Non-Ag)': ag_to_cp_t_r,
<<<<<<< HEAD
            'Transition cost (Ag2Ag)': ag_to_sheep_t_r,
            'Fencing cost (Ag2Non-Ag)': fencing_cost_r,
            'Remove irrigation cost (Ag2Non-Ag)': w_rm_irrig_cost_r
        }
    else:
        return (
            est_costs_CP_r + ag_to_cp_t_r + ag_to_sheep_t_r + fencing_cost_r + w_rm_irrig_cost_r 
        )


def get_beef_carbon_plantings_belt_from_ag(
    data: Data, yr_idx, lumap, lmmap, separate=False
=======
            'Transition cost (Ag2CP-Sheep)': ag_to_sheep_t_r,
            'Remove irrigation cost (Ag2Non-Ag)': w_rm_irrig_cost_r,
            'Fencing cost (Ag2Non-Ag)': fencing_cost_r
        }
    else:
        return est_costs_CP_r + ag_to_cp_t_r + ag_to_sheep_t_r + w_rm_irrig_cost_r + fencing_cost_r


def get_beef_carbon_plantings_belt_from_ag(
    data: Data,  yr_idx, lumap, lmmap, separate=False
>>>>>>> 9c204fdd
):
    """
    Get the base transition costs from agricultural land uses to Beef Carbon Plantings (belt) for each cell.

    Returns
    -------
    np.ndarray
        (separate = False) 1-D array, indexed by cell. 
    dict
        (separate = True) Dict of separated transition costs.
    """
    yr_cal = data.YR_CAL_BASE + yr_idx
    cells = np.isin(lumap, np.array(list(data.AGLU2DESC.keys())))
    
    # Establishment costs
    est_costs_CP_r = tools.amortise(data.CP_EST_COST_HA * data.REAL_AREA * data.EST_COST_MULTS[yr_cal]).astype(np.float32)
    est_costs_CP_r[~cells] = 0.0
    est_costs_CP_r *= settings.AF_PROPORTION
    
    # Transition costs
    ag_to_cp_j = data.T_MAT.sel(from_lu=data.AGRICULTURAL_LANDUSES, to_lu='Carbon Plantings (Block)').values
    ag_to_cp_t_r = np.vectorize(dict(enumerate(ag_to_cp_j)).get, otypes=['float32'])(lumap)
    ag_to_cp_t_r = np.nan_to_num(ag_to_cp_t_r)
    ag_to_cp_t_r = tools.amortise(ag_to_cp_t_r * data.REAL_AREA)
    ag_to_cp_t_r[~cells] = 0.0
    ag_to_cp_t_r *= settings.AF_PROPORTION
    
    ag_to_beef_j = data.T_MAT.sel(from_lu=data.AGRICULTURAL_LANDUSES, to_lu='Beef - modified land').values    # Only consider beef-modified land here; Ag to beef-natural is handled in the destocked-natural module
    ag_to_beef_t_r = np.vectorize(dict(enumerate(ag_to_beef_j)).get, otypes=['float32'])(lumap)
    ag_to_beef_t_r = np.nan_to_num(ag_to_beef_t_r)
    ag_to_beef_t_r = tools.amortise(ag_to_beef_t_r * data.REAL_AREA)
    ag_to_beef_t_r[~cells] = 0.0
    ag_to_beef_t_r *= (1 - settings.AF_PROPORTION)
    
    # Fencing costs
    fencing_cost_r = (
        settings.CP_BELT_FENCING_LENGTH
        * settings.FENCING_COST_PER_M
        * data.FENCE_COST_MULTS[data.YR_CAL_BASE + yr_idx]
        * data.REAL_AREA
    ).astype(np.float32)
    fencing_cost_r[~cells] = 0.0
    fencing_cost_r *= settings.AF_PROPORTION
    
    # Water costs; Assume Sheep Carbon Plantings (Belt) is dryland
    w_rm_irrig_cost_r = np.where(lmmap == 1, settings.REMOVE_IRRIG_COST * data.IRRIG_COST_MULTS[yr_cal], 0) * data.REAL_AREA
    w_rm_irrig_cost_r[~cells] = 0.0
    
<<<<<<< HEAD
=======
    yr_cal = data.YR_CAL_BASE + yr_idx
    cells = np.isin(lumap, np.array(list(data.AGLU2DESC.keys())))

    # Establishment costs
    est_costs_CP_r = tools.amortise(data.CP_EST_COST_HA * data.REAL_AREA * data.EST_COST_MULTS[yr_cal]).astype(np.float32)
    est_costs_CP_r[~cells] = 0.0
    est_costs_CP_r *= settings.CP_BELT_PROPORTION

    # Transition costs
    ag_to_cp_j = data.T_MAT.sel(from_lu=data.AGRICULTURAL_LANDUSES, to_lu='Beef Carbon Plantings (Belt)').values
    ag_to_cp_t_r = np.vectorize(dict(enumerate(ag_to_cp_j)).get, otypes=['float32'])(lumap)
    ag_to_cp_t_r = np.nan_to_num(ag_to_cp_t_r)
    ag_to_cp_t_r = tools.amortise(ag_to_cp_t_r * data.REAL_AREA)
    ag_to_cp_t_r[~cells] = 0.0
    ag_to_cp_t_r *= settings.CP_BELT_PROPORTION
    
    ag_to_sheep_j = data.T_MAT.sel(from_lu=data.AGRICULTURAL_LANDUSES, to_lu='Beef - modified land').values    # Only consider beef-modified land here; Ag to beef-natural is handled in the destocked-natural module
    ag_to_sheep_t_r = np.vectorize(dict(enumerate(ag_to_sheep_j)).get, otypes=['float32'])(lumap)
    ag_to_sheep_t_r = np.nan_to_num(ag_to_sheep_t_r)
    ag_to_sheep_t_r = tools.amortise(ag_to_sheep_t_r * data.REAL_AREA)
    ag_to_sheep_t_r[~cells] = 0.0
    ag_to_sheep_t_r *= (1 - settings.CP_BELT_PROPORTION)  
    
    # Water costs; Assume CP is dryland
    w_rm_irrig_cost_r = np.where(lmmap == 1, settings.REMOVE_IRRIG_COST * data.IRRIG_COST_MULTS[yr_cal], 0) * data.REAL_AREA
    w_rm_irrig_cost_r[~cells] = 0.0

    fencing_cost_r = (
        settings.CP_BELT_FENCING_LENGTH
        * settings.FENCING_COST_PER_M
        * data.FENCE_COST_MULTS[data.YR_CAL_BASE + yr_idx]
        * data.REAL_AREA
    ).astype(np.float32)
    fencing_cost_r[~cells] = 0.0

>>>>>>> 9c204fdd
    if separate:
        return {
            'Establishment cost (Ag2Non-Ag)': est_costs_CP_r,
            'Transition cost (Ag2Non-Ag)': ag_to_cp_t_r,
<<<<<<< HEAD
            'Transition cost (Ag2Ag)': ag_to_beef_t_r,
            'Fencing cost (Ag2Non-Ag)': fencing_cost_r,
            'Remove irrigation cost (Ag2Non-Ag)': w_rm_irrig_cost_r
        }
    else:
        return (
            est_costs_CP_r + ag_to_cp_t_r + ag_to_beef_t_r + fencing_cost_r + w_rm_irrig_cost_r 
        )
    


def get_beccs_from_ag(data: Data, yr_idx, lumap, lmmap, separate=False) -> np.ndarray|dict:
=======
            'Transition cost (Ag2CP-Beef)': ag_to_sheep_t_r,
            'Remove irrigation cost (Ag2Non-Ag)': w_rm_irrig_cost_r,
            'Fencing cost (Ag2Non-Ag)': fencing_cost_r
        }
    else:
        return est_costs_CP_r + ag_to_cp_t_r + ag_to_sheep_t_r + w_rm_irrig_cost_r + fencing_cost_r


def get_beccs_from_ag(data, yr_idx, lumap, lmmap, separate=False) -> np.ndarray|dict:
>>>>>>> 9c204fdd
    """
    Get transition costs from agricultural land uses to BECCS for each cell.

    Returns
    -------
    np.ndarray
        1-D array, indexed by cell.
    """

    return get_env_plant_transitions_from_ag(data, yr_idx, lumap, lmmap, separate)



def get_destocked_from_ag(
    data: Data, yr_idx, lumap, lmmap, separate=False
) -> np.ndarray | dict:
    """
    Get transition costs from agricultural land uses to destocked land for each cell.

    Returns
    -------
    if separate == False:
        np.ndarray
            1-D array, indexed by cell.
    if separate == True:
        dict
            Separated dictionary of transition cost arrays.
    """
    yr_cal = data.YR_CAL_BASE + yr_idx
    cells = np.isin(lumap, data.LU_LVSTK_NATURAL)
<<<<<<< HEAD
    
    # Establishment costs; If destocking brings 30% of bio/GHG benefits, then it takes 30% of establishment costs as Environmental Plantings
    HCAS_benefit_mult = {lu:1 - data.BIO_HABITAT_CONTRIBUTION_LOOK_UP[lu] for lu in data.LU_LVSTK_NATURAL}
    est_costs_r = np.vectorize(HCAS_benefit_mult.get, otypes=[np.float32])(lumap) * data.EP_EST_COST_HA
    est_costs_r = np.nan_to_num(est_costs_r)
    est_costs_r = tools.amortise(est_costs_r * data.REAL_AREA)
    
    # # Transition costs
    # ag2destock_j = data.T_MAT.sel(from_lu=data.AGRICULTURAL_LANDUSES, to_lu='Destocked - natural land').values
    # ag_to_destock_t_r = np.vectorize(dict(enumerate(ag2destock_j)).get, otypes=['float32'])(lumap)
    # ag_to_destock_t_r = np.nan_to_num(ag_to_destock_t_r)
    # ag_to_destock_t_r = tools.amortise(ag_to_destock_t_r * data.REAL_AREA)
    # ag_to_destock_t_r[~cells] = 0.0
    
=======
    
    # Establishment costs; If destocking brings 30% of bio/GHG benefits, then it takes 30% of establishment costs as Environmental Plantings
    HCAS_benefit_mult = {lu:1 - data.BIO_HABITAT_CONTRIBUTION_LOOK_UP[lu] for lu in data.LU_LVSTK_NATURAL}
    est_costs_r = np.vectorize(HCAS_benefit_mult.get, otypes=[np.float32])(lumap) * data.EP_EST_COST_HA
    est_costs_r = np.nan_to_num(est_costs_r)
    est_costs_r = tools.amortise(est_costs_r * data.REAL_AREA)
    
    # # Transition costs
    # ag2destock_j = data.T_MAT.sel(from_lu=data.AGRICULTURAL_LANDUSES, to_lu='Destocked - natural land').values
    # ag_to_destock_t_r = np.vectorize(dict(enumerate(ag2destock_j)).get, otypes=['float32'])(lumap)
    # ag_to_destock_t_r = np.nan_to_num(ag_to_destock_t_r)
    # ag_to_destock_t_r = tools.amortise(ag_to_destock_t_r * data.REAL_AREA)
    # ag_to_destock_t_r[~cells] = 0.0
    
>>>>>>> 9c204fdd
    # Water costs; Assume destocked land is dryland
    w_rm_irrig_cost_r = np.where(lmmap == 1, settings.REMOVE_IRRIG_COST * data.IRRIG_COST_MULTS[yr_cal], 0) * data.REAL_AREA
    w_rm_irrig_cost_r[~cells] = 0.0
    
    if separate:
        return {
            'Establishment cost (Ag2Non-Ag)': est_costs_r,
            'Remove irrigation cost (Ag2Non-Ag)': w_rm_irrig_cost_r
        }
    else:
        return est_costs_r + w_rm_irrig_cost_r
<<<<<<< HEAD
    
    
=======


>>>>>>> 9c204fdd
def get_transition_matrix_ag2nonag(
    data: Data,
    yr_idx: int,
    lumap: np.ndarray,
    lmmap: np.ndarray,
    separate: bool = False
) -> np.ndarray|dict:
    """
    Get the matrix containing transition costs from agricultural land uses to non-agricultural land uses.

    Parameters
    ----------
    data : object
        The data object containing information about the model.
    yr_idx : int
        The index of the year.
    lumap : dict
        The land use map.
    lmmap : dict
        The land management map.
    separate : bool, optional
        If True, return a dictionary containing the transition costs for each non-agricultural land use.
        If False, return a 2-D array indexed by (r, k) where r is cell and k is non-agricultural land usage.

    Returns
    -------
    np.ndarray or dict
        If separate is False, returns a 2-D array indexed by (r, k) where r is cell and k is non-agricultural land usage.
        If separate is True, returns a dictionary containing the transition costs for each non-agricultural land use.
    """
<<<<<<< HEAD
    
    env_plant_transitions_from_ag = get_env_plant_transitions_from_ag(data, yr_idx, lumap, lmmap, separate)                                                         
    rip_plant_transitions_from_ag = get_rip_plant_transitions_from_ag(data, yr_idx, lumap, lmmap, separate)                                                         
    sheep_agroforestry_transitions_from_ag = get_sheep_agroforestry_transitions_from_ag(data, yr_idx, lumap, lmmap, separate)    
    beef_agroforestry_transitions_from_ag = get_beef_agroforestry_transitions_from_ag(data, yr_idx, lumap, lmmap, separate)     
    carbon_plantings_block_transitions_from_ag = get_carbon_plantings_block_from_ag(data, yr_idx, lumap, lmmap, separate)             
    sheep_carbon_plantings_belt_transitions_from_ag = get_sheep_carbon_plantings_belt_from_ag(data, yr_idx, lumap, lmmap, separate)        
    beef_carbon_plantings_belt_transitions_from_ag = get_beef_carbon_plantings_belt_from_ag(data, yr_idx, lumap, lmmap, separate)         
    beccs_transitions_from_ag = get_beccs_from_ag(data, yr_idx, lumap, lmmap, separate)                                               
=======

    env_plant_transitions_from_ag = get_env_plant_transitions_from_ag(data, yr_idx, lumap, lmmap, separate) 
    rip_plant_transitions_from_ag = get_rip_plant_transitions_from_ag(data, yr_idx, lumap, lmmap, separate) 
    sheep_agroforestry_transitions_from_ag = get_sheep_agroforestry_transitions_from_ag(data, yr_idx, lumap, lmmap, separate) 
    beef_agroforestry_transitions_from_ag = get_beef_agroforestry_transitions_from_ag(data, yr_idx, lumap, lmmap, separate)
    carbon_plantings_block_transitions_from_ag = get_carbon_plantings_block_from_ag(data, yr_idx, lumap, lmmap, separate)            
    sheep_carbon_plantings_belt_transitions_from_ag = get_sheep_carbon_plantings_belt_from_ag(data, yr_idx, lumap, lmmap, separate)        
    beef_carbon_plantings_belt_transitions_from_ag = get_beef_carbon_plantings_belt_from_ag(data, yr_idx, lumap, lmmap, separate)         
    beccs_transitions_from_ag = get_beccs_from_ag(data, yr_idx, lumap, lmmap, separate)
>>>>>>> 9c204fdd
    destocked_from_ag = get_destocked_from_ag(data, yr_idx, lumap, lmmap, separate)

    if separate:
        # IMPORTANT: The order of the keys in the dictionary must match the order of the non-agricultural land uses
        return {
            'Environmental Plantings': env_plant_transitions_from_ag,
            'Riparian Plantings': rip_plant_transitions_from_ag,
            'Sheep Agroforestry': sheep_agroforestry_transitions_from_ag,
            'Beef Agroforestry': beef_agroforestry_transitions_from_ag,
            'Carbon Plantings (Block)': carbon_plantings_block_transitions_from_ag,
            'Sheep Carbon Plantings (Belt)': sheep_carbon_plantings_belt_transitions_from_ag,
            'Beef Carbon Plantings (Belt)': beef_carbon_plantings_belt_transitions_from_ag,
            'BECCS': beccs_transitions_from_ag,
            'Destocked - natural land': destocked_from_ag,
        }
        
    else:
        return np.array([
            env_plant_transitions_from_ag,
            rip_plant_transitions_from_ag,
            sheep_agroforestry_transitions_from_ag,
            beef_agroforestry_transitions_from_ag,
            carbon_plantings_block_transitions_from_ag,
            sheep_carbon_plantings_belt_transitions_from_ag,
            beef_carbon_plantings_belt_transitions_from_ag,
            beccs_transitions_from_ag,
            destocked_from_ag,
        ]).T.astype(np.float32)


# TODO: Need to check the logic of transition cost, espcially the water cost.
def get_env_plantings_to_ag(data: Data, yr_idx, lumap, lmmap, separate=False) -> np.ndarray|dict:
    """
    Get transition costs from environmental plantings to agricultural land uses for each cell.

    Returns
    -------
    np.ndarray
        3-D array, indexed by (m, r, j).
    """
    yr_cal = data.YR_CAL_BASE + yr_idx
    l_mrj = tools.lumap2ag_l_mrj(lumap, lmmap)
    l_mrj_not = np.logical_not(l_mrj)           # This ensures the lu remains the same has 0 cost
    ag_cells, _ = tools.get_ag_and_non_ag_cells(lumap)

    # Get base transition costs: add cost of installing irrigation
    base_ep_to_ag_t = data.EP2AG_TRANSITION_COSTS_HA * data.TRANS_COST_MULTS[yr_cal]
    base_ep_to_ag_t_mrj = np.broadcast_to(base_ep_to_ag_t, (data.NLMS, data.NCELLS, base_ep_to_ag_t.shape[0]))
    base_ep_to_ag_t_mrj = tools.amortise(base_ep_to_ag_t_mrj).copy()
    base_ep_to_ag_t_mrj[:, ag_cells, :] = 0

    # Get water license price and costs of installing/removing irrigation where appropriate
    w_mrj = ag_water.get_wreq_matrices(data, yr_idx)
    w_delta_mrj = tools.get_ag_to_ag_water_delta_matrix(w_mrj, l_mrj, data, yr_idx)
    w_delta_mrj[:, ag_cells, :] = 0
    

    if separate:
        return {'Transition cost (Non-Ag2Ag)':np.nan_to_num(np.einsum('mrj,mrj,r->mrj', base_ep_to_ag_t_mrj, l_mrj_not, data.REAL_AREA)), 
                'Water license cost (Non-Ag2Ag)': np.nan_to_num(np.einsum('mrj,mrj,r->mrj', w_delta_mrj, l_mrj_not, data.REAL_AREA))}
        
    # Add cost of water license and cost of installing/removing irrigation where relevant (pre-amortised)
    ep_to_ag_t_mrj = (base_ep_to_ag_t_mrj + w_delta_mrj) * l_mrj_not * data.REAL_AREA[np.newaxis, :, np.newaxis]
    return np.nan_to_num(ep_to_ag_t_mrj) 


def get_rip_plantings_to_ag(data: Data, yr_idx, lumap, lmmap, separate=False) -> np.ndarray|dict:
    """
    Get transition costs from riparian plantings to agricultural land uses for each cell.
    
    Note: this is the same as for environmental plantings.

    Returns
    -------
    np.ndarray
        3-D array, indexed by (m, r, j).
    """
    if separate:
        return get_env_plantings_to_ag(data, yr_idx, lumap, lmmap, separate)
    else:
        return get_env_plantings_to_ag(data, yr_idx, lumap, lmmap)


def get_agroforestry_to_ag_base(data: Data, yr_idx, lumap, lmmap, separate) -> np.ndarray|dict:
    """
    Get transition costs from agroforestry to agricultural land uses for each cell.
    
    Note: this is the same as for environmental plantings.

    Returns
    -------
    np.ndarray
        3-D array, indexed by (m, r, j).
    """
    if separate:
        return get_env_plantings_to_ag(data, yr_idx, lumap, lmmap, separate)
    else:
        return get_env_plantings_to_ag(data, yr_idx, lumap, lmmap)


def get_sheep_to_ag_base(data: Data, yr_idx: int, lumap, separate=False) -> np.ndarray|dict:
    """
    Get sheep contribution to transition costs to agricultural land uses.
    Used for getting transition costs for Sheep Agroforestry and CP (Belt).

    Returns
    -------
    np.ndarray separate = False
        3-D array, indexed by (m, r, j).
    dict (separate = True)
        Dictionary of separated out transition costs.
    ------
    """
    yr_cal = data.YR_CAL_BASE + yr_idx
    sheep_j = tools.get_sheep_code(data)

    all_sheep_lumap = (np.ones(data.NCELLS) * sheep_j).astype(np.int8)
    all_dry_lmmap = np.zeros(data.NCELLS).astype(np.float32)
    l_mrj = tools.lumap2ag_l_mrj(all_sheep_lumap, all_dry_lmmap)
    l_mrj_not = np.logical_not(l_mrj)

    t_ij = data.AG_TMATRIX * data.TRANS_COST_MULTS[yr_cal]
    x_mrj = ag_transitions.get_to_ag_exclude_matrices(data, all_sheep_lumap)

    # Calculate sheep contribution to transition costs
    # Establishment costs
    ag_cells = tools.get_ag_cells(lumap)

    e_rj = np.zeros((data.NCELLS, data.N_AG_LUS)).astype(np.float32)
    e_rj[ag_cells, :] = t_ij[all_sheep_lumap[ag_cells]]

    e_rj = tools.amortise(e_rj) * data.REAL_AREA[:, np.newaxis]
    e_rj_dry = np.einsum('rj,r->rj', e_rj, all_sheep_lumap == 0)
    e_rj_irr = np.einsum('rj,r->rj', e_rj, all_dry_lmmap == 1)
    e_mrj = np.stack([e_rj_dry, e_rj_irr], axis=0)
    e_mrj = np.einsum('mrj,mrj,mrj->mrj', e_mrj, x_mrj, l_mrj_not)

    # Water license cost
    w_mrj = ag_water.get_wreq_matrices(data, yr_idx)
    w_delta_mrj = tools.get_ag_to_ag_water_delta_matrix(w_mrj, l_mrj, data, yr_idx)
    w_delta_mrj = np.einsum('mrj,mrj,mrj->mrj', w_delta_mrj, x_mrj, l_mrj_not)

    # Carbon costs
    ghg_t_mrj = ag_ghg.get_ghg_transition_emissions(data, all_sheep_lumap)               # <unit: t/ha>      
    ghg_t_mrj_cost = tools.amortise(ghg_t_mrj * data.get_carbon_price_by_yr_idx(yr_idx))     
    ghg_t_mrj_cost = np.einsum('mrj,mrj,mrj->mrj', ghg_t_mrj_cost, x_mrj, l_mrj_not)

    # Ensure transition costs are zero for all agricultural cells 
    e_mrj[:, ag_cells, :] = np.zeros((data.NLMS, ag_cells.shape[0], data.N_AG_LUS)).astype(np.float32)
    w_delta_mrj[:, ag_cells, :] = np.zeros((data.NLMS, ag_cells.shape[0], data.N_AG_LUS)).astype(np.float32)
    ghg_t_mrj_cost[:, ag_cells, :] = np.zeros((data.NLMS, ag_cells.shape[0], data.N_AG_LUS)).astype(np.float32)

    if separate:
        return {
            'Establishment cost (Non-Ag2Ag)': np.nan_to_num(e_mrj), 
            'Water license cost (Non-Ag2Ag)': np.nan_to_num(w_delta_mrj), 
            'GHG emissions cost (Non-Ag2Ag)': np.nan_to_num(ghg_t_mrj_cost)
        }
    
    else:
        return np.nan_to_num(e_mrj + w_delta_mrj + ghg_t_mrj_cost)


def get_beef_to_ag_base(data: Data, yr_idx, lumap, separate) -> np.ndarray|dict:
    """
    Get beef contribution to transition costs to agricultural land uses.
    Used for getting transition costs for Beef Agroforestry and CP (Belt).

    Returns
    -------
    np.ndarray separate = False
        3-D array, indexed by (m, r, j).
    dict (separate = True)
        Dictionary of separated out transition costs.
    """
    yr_cal = data.YR_CAL_BASE + yr_idx
    beef_j = tools.get_beef_code(data)

    all_beef_lumap = (np.ones(data.NCELLS) * beef_j).astype(np.int8)
    all_dry_lmmap = np.zeros(data.NCELLS).astype(np.float32)
    l_mrj = tools.lumap2ag_l_mrj(all_beef_lumap, all_dry_lmmap)
    l_mrj_not = np.logical_not(l_mrj)

    t_ij = data.AG_TMATRIX * data.TRANS_COST_MULTS[yr_cal]
    x_mrj = ag_transitions.get_to_ag_exclude_matrices(data, all_beef_lumap)

    # Establishment costs
    ag_cells = tools.get_ag_cells(lumap)

    e_rj = np.zeros((data.NCELLS, data.N_AG_LUS)).astype(np.float32)
    e_rj[ag_cells, :] = t_ij[all_beef_lumap[ag_cells]]

    e_rj = tools.amortise(e_rj) * data.REAL_AREA[:, np.newaxis]
    e_mrj = np.stack([e_rj] * data.NLMS, axis=0)
    e_mrj = np.einsum('mrj,mrj,mrj->mrj', e_mrj, x_mrj, l_mrj_not)

    # Water license cost
    w_mrj = ag_water.get_wreq_matrices(data, yr_idx)
    w_delta_mrj = tools.get_ag_to_ag_water_delta_matrix(w_mrj, l_mrj, data, yr_idx)
    w_delta_mrj = np.einsum('mrj,mrj,mrj->mrj', w_delta_mrj, x_mrj, l_mrj_not)

    # Carbon costs
    ghg_t_mrj = ag_ghg.get_ghg_transition_emissions(data, all_beef_lumap)               # <unit: t/ha>      
    ghg_t_mrj_cost = tools.amortise(ghg_t_mrj * data.get_carbon_price_by_yr_idx(yr_idx))     
    ghg_t_mrj_cost = np.einsum('mrj,mrj,mrj->mrj', ghg_t_mrj_cost, x_mrj, l_mrj_not)

    beef_af_cells = tools.get_beef_agroforestry_cells(lumap)
    non_beef_af_cells = np.array([r for r in range(data.NCELLS) if r not in beef_af_cells])

    # Ensure transition costs are zero for all agricultural cells 
    e_mrj[:, ag_cells, :] = np.zeros((data.NLMS, ag_cells.shape[0], data.N_AG_LUS)).astype(np.float32)
    w_delta_mrj[:, ag_cells, :] = np.zeros((data.NLMS, ag_cells.shape[0], data.N_AG_LUS)).astype(np.float32)
    ghg_t_mrj_cost[:, ag_cells, :] = np.zeros((data.NLMS, ag_cells.shape[0], data.N_AG_LUS)).astype(np.float32)

    if separate:
        return {
            'Establishment cost (Non-Ag2Ag)': np.nan_to_num(e_mrj), 
            'Water license cost (Non-Ag2Ag)': np.nan_to_num(w_delta_mrj), 
            'GHG emissions cost (Non-Ag2Ag)': np.nan_to_num(ghg_t_mrj_cost)
        }
    
    else:
        t_mrj = e_mrj + w_delta_mrj + ghg_t_mrj_cost
        # Set all costs for non-beef-agroforestry cells to zero
        t_mrj[:, non_beef_af_cells, :] = 0
        return np.nan_to_num(t_mrj)


def get_sheep_agroforestry_to_ag(
    data: Data, yr_idx, lumap, lmmap, agroforestry_x_r, separate=False
) -> np.ndarray|dict:
    """
    Get transition costs of Sheep Agroforestry to all agricultural land uses.

    Returns
    -------
    np.ndarray separate = False
        3-D array, indexed by (m, r, j).
    dict (separate = True)
        Dictionary of separated out transition costs.
    """
    sheep_tcosts = get_sheep_to_ag_base(data, yr_idx, lumap, separate)
    agroforestry_tcosts = get_agroforestry_to_ag_base(data, yr_idx, lumap, lmmap, separate)

    if separate:
        # Combine and return separated costs
        combined_costs = {}
        for key, array in agroforestry_tcosts.items():
            combined_costs[key] = np.zeros(array.shape).astype(np.float32)
            for m in range(data.NLMS):
                for j in range(data.N_AG_LUS):
                    combined_costs[key][m, :, j] = array[m, :, j] * agroforestry_x_r

        for key, array in sheep_tcosts.items():
            if key not in combined_costs:
                combined_costs[key] = np.zeros(array.shape).astype(np.float32)
            for m in range(data.NLMS):
                for j in range(data.N_AG_LUS):
                    combined_costs[key][m, :, j] += array[m, :, j] * (1 - agroforestry_x_r)

        return combined_costs
    
    else:
        sheep_contr = np.zeros((data.NLMS, data.NCELLS, data.N_AG_LUS)).astype(np.float32)
        for m in range(data.NLMS):
            for j in range(data.N_AG_LUS):
                sheep_contr[m, :, j] = (1 - agroforestry_x_r) * sheep_tcosts[m, :, j]

        agroforestry_contr = np.zeros((data.NLMS, data.NCELLS, data.N_AG_LUS)).astype(np.float32)
        for m in range(data.NLMS):
            for j in range(data.N_AG_LUS):
                agroforestry_contr[m, :, j] = agroforestry_x_r * agroforestry_tcosts[m, :, j]

        return sheep_contr + agroforestry_contr


def get_beef_agroforestry_to_ag(
    data: Data, yr_idx, lumap, lmmap, agroforestry_x_r, separate=False
) -> np.ndarray|dict:
    """
    Get transition costs of Beef Agroforestry to all agricultural land uses.
    
    Returns
    -------
    np.ndarray separate = False
        3-D array, indexed by (m, r, j).
    dict (separate = True)
        Dictionary of separated out transition costs.
    """
    beef_tcosts = get_beef_to_ag_base(data, yr_idx, lumap, separate)
    agroforestry_tcosts = get_agroforestry_to_ag_base(data, yr_idx, lumap, lmmap, separate)

    if separate:
        # Combine and return separated costs
        combined_costs = {}
        for key, array in agroforestry_tcosts.items():
            combined_costs[key] = np.zeros(array.shape).astype(np.float32)
            for m in range(data.NLMS):
                for j in range(data.N_AG_LUS):
                    combined_costs[key][m, :, j] = array[m, :, j] * agroforestry_x_r

        for key, array in beef_tcosts.items():
            if key not in combined_costs:
                combined_costs[key] = np.zeros(array.shape).astype(np.float32)
            for m in range(data.NLMS):
                for j in range(data.N_AG_LUS):
                    combined_costs[key][m, :, j] += array[m, :, j] * (1 - agroforestry_x_r)

        return combined_costs
    
    else:
        beef_contr = np.zeros((data.NLMS, data.NCELLS, data.N_AG_LUS)).astype(np.float32)
        for m in range(data.NLMS):
            for j in range(data.N_AG_LUS):
                beef_contr[m, :, j] = (1 - agroforestry_x_r) * beef_tcosts[m, :, j]

        agroforestry_contr = np.zeros((data.NLMS, data.NCELLS, data.N_AG_LUS)).astype(np.float32)
        for m in range(data.NLMS):
            for j in range(data.N_AG_LUS):
                agroforestry_contr[m, :, j] = agroforestry_x_r * agroforestry_tcosts[m, :, j]

        return beef_contr + agroforestry_contr


def get_carbon_plantings_block_to_ag(data: Data, yr_idx, lumap, lmmap, separate=False):
    """
    Get transition costs from carbon plantings (block) to agricultural land uses for each cell.
    
    Note: this is the same as for environmental plantings.

    Returns
    -------
    np.ndarray
        3-D array, indexed by (m, r, j).
    """
    return get_env_plantings_to_ag(data, yr_idx, lumap, lmmap, separate)


def get_carbon_plantings_belt_to_ag_base(data, yr_idx, lumap, lmmap, separate=False) -> np.ndarray|dict:
    """
    Get transition costs from carbon plantings (belt) to agricultural land uses for each cell.
    
    Note: this is the same as for environmental plantings.

    Returns
    -------
    np.ndarray
        3-D array, indexed by (m, r, j).
    """
    return get_env_plantings_to_ag(data, yr_idx, lumap, lmmap, separate)


def get_sheep_carbon_plantings_belt_to_ag(
    data: Data, yr_idx, lumap, lmmap, cp_belt_x_r, separate
) -> np.ndarray|dict:
    """
    Get transition costs of Sheep Carbon Plantings (Belt) to all agricultural land uses.
    
    Returns
    -------
    np.ndarray separate = False
        3-D array, indexed by (m, r, j).
    dict (separate = True)
        Dictionary of separated out transition costs.
    """
    sheep_tcosts = get_sheep_to_ag_base(data, yr_idx, lumap, separate)
    cp_belt_tcosts = get_carbon_plantings_belt_to_ag_base(data, yr_idx, lumap, lmmap, separate)

    if separate:
        # Combine and return separated costs
        combined_costs = {}
        for key, array in cp_belt_tcosts.items():
            combined_costs[key] = np.zeros(array.shape).astype(np.float32)
            for m in range(data.NLMS):
                for j in range(data.N_AG_LUS):
                    combined_costs[key][m, :, j] = array[m, :, j] * cp_belt_x_r

        for key, array in sheep_tcosts.items():
            if key not in combined_costs:
                combined_costs[key] = np.zeros(array.shape).astype(np.float32)
            for m in range(data.NLMS):
                for j in range(data.N_AG_LUS):
                    combined_costs[key][m, :, j] += array[m, :, j] * (1 - cp_belt_x_r)

        return combined_costs
    
    else:
        sheep_contr = np.zeros((data.NLMS, data.NCELLS, data.N_AG_LUS)).astype(np.float32)
        for m in range(data.NLMS):
            for j in range(data.N_AG_LUS):
                sheep_contr[m, :, j] = (1 - cp_belt_x_r) * sheep_tcosts[m, :, j]

        cp_belt_contr = np.zeros((data.NLMS, data.NCELLS, data.N_AG_LUS)).astype(np.float32)
        for m in range(data.NLMS):
            for j in range(data.N_AG_LUS):
                cp_belt_contr[m, :, j] = cp_belt_x_r * cp_belt_tcosts[m, :, j]

        return sheep_contr + cp_belt_contr
    

def get_beef_carbon_plantings_belt_to_ag(
    data: Data, yr_idx, lumap, lmmap, cp_belt_x_r, separate
) -> np.ndarray|dict:
    """
    Get transition costs of Beef Carbon Plantings (Belt) to all agricultural land uses.
    
    Returns
    -------
    np.ndarray separate = False
        3-D array, indexed by (m, r, j).
    dict (separate = True)
        Dictionary of separated out transition costs.
    """
    beef_tcosts = get_beef_to_ag_base(data, yr_idx, lumap, separate)
    cp_belt_tcosts = get_carbon_plantings_belt_to_ag_base(data, yr_idx, lumap, lmmap, separate)

    if separate:
        # Combine and return separated costs
        combined_costs = {}
        for key, array in cp_belt_tcosts.items():
            combined_costs[key] = np.zeros(array.shape).astype(np.float32)
            for m in range(data.NLMS):
                for j in range(data.N_AG_LUS):
                    combined_costs[key][m, :, j] = array[m, :, j] * cp_belt_x_r

        for key, array in beef_tcosts.items():
            if key not in combined_costs:
                combined_costs[key] = np.zeros(array.shape).astype(np.float32)
            for m in range(data.NLMS):
                for j in range(data.N_AG_LUS):
                    combined_costs[key][m, :, j] += array[m, :, j] * (1 - cp_belt_x_r)

        return combined_costs
    
    else:
        beef_contr = np.zeros((data.NLMS, data.NCELLS, data.N_AG_LUS)).astype(np.float32)
        for m in range(data.NLMS):
            for j in range(data.N_AG_LUS):
                beef_contr[m, :, j] = (1 - cp_belt_x_r) * beef_tcosts[m, :, j]

        cp_belt_contr = np.zeros((data.NLMS, data.NCELLS, data.N_AG_LUS)).astype(np.float32)
        for m in range(data.NLMS):
            for j in range(data.N_AG_LUS):
                cp_belt_contr[m, :, j] = cp_belt_x_r * cp_belt_tcosts[m, :, j]

        return beef_contr + cp_belt_contr


def get_beccs_to_ag(data: Data, yr_idx, lumap, lmmap, separate=False) -> np.ndarray|dict:
    """
    Get transition costs from BECCS to agricultural land uses for each cell.
    
    Note: this is the same as for environmental plantings.

    Returns
    -------
    np.ndarray
        3-D array, indexed by (m, r, j).
    """
    if separate:
        return get_env_plantings_to_ag(data, yr_idx, lumap, lmmap, separate)
    else:
        return get_env_plantings_to_ag(data, yr_idx, lumap, lmmap)
    

def get_destocked_to_ag(data: Data, yr_idx: int, lumap: np.ndarray, lmmap: np.ndarray, separate: bool = False) -> np.ndarray:
    """
    Get transition costs from destocked land to agricultural land uses for each cell.
    Transition costs are based on the transition costs of unallocated natural land to agricultural land.
    
    Returns
    -------
    np.ndarray
        3-D array, indexed by (m, r, j).
    """
    
<<<<<<< HEAD
    ag_cells, _ = tools.get_ag_and_non_ag_cells(lumap)
=======
    # Get transition costs from destocked cells by using transition costs from unallocated land
    unallocated_t_mrj = ag_transitions.get_transition_matrices_ag2ag(
        data, yr_idx, all_unallocated_lumap, all_dry_lmmap, separate=separate
    )

    if separate == False:
        destocked_t_mrj = np.zeros((data.NLMS, data.NCELLS, data.N_AG_LUS))
        destocked_t_mrj[:, destocked_cells, :] = unallocated_t_mrj[:, destocked_cells, :]
        return destocked_t_mrj
>>>>>>> 9c204fdd
    
    # Transition costs
    destock2ag_cost_j = data.T_MAT.sel(from_lu='Destocked - natural land', to_lu=data.AGRICULTURAL_LANDUSES).values
    destock2ag_cost_t_r = np.vectorize(dict(enumerate(destock2ag_cost_j)).get, otypes=['float32'])(lumap)
    destock2ag_cost_t_mrj = np.broadcast_to(destock2ag_cost_t_r[:, None], (data.NLMS, data.NCELLS, data.N_AG_LUS)).copy()
    destock2ag_cost_t_mrj[:, ag_cells, :] = 0.0  
    destock2ag_cost_t_mrj = tools.amortise(destock2ag_cost_t_mrj * data.REAL_AREA[:, None])
    
    # Get water license price and costs of installing/removing irrigation where appropriate
    w_mrj = ag_water.get_wreq_matrices(data, yr_idx)
    l_mrj = tools.lumap2ag_l_mrj(lumap, lmmap)
    w_delta_mrj = tools.get_ag_to_ag_water_delta_matrix(w_mrj, l_mrj, data, yr_idx)
    w_delta_mrj[:, ag_cells, :] = 0.0

    if separate:
        return {
            'Transition cost (Non-Ag2Ag)': np.nan_to_num(destock2ag_cost_t_mrj),
            'Water license cost (Non-Ag2Ag)': np.nan_to_num(w_delta_mrj)
        }
    else:
        destock2ag_t_mrj = destock2ag_cost_t_mrj + w_delta_mrj
        return np.nan_to_num(destock2ag_t_mrj)


def get_transition_matrix_nonag2ag(data: Data, yr_idx, lumap, lmmap, separate=False) -> np.ndarray|dict:
    """
    Get the matrix containing transition costs from non-agricultural land uses to agricultural land uses.

    Parameters
    ----------
    data : np.ndarray
        The input data array.
    yr_idx : int
        The index of the year.
    lumap : dict
        The land use mapping dictionary.
    lmmap : dict
        The land management mapping dictionary.
    separate : bool, optional
        If True, returns a dictionary of transition matrices for each land use category.
        If False, returns a single aggregated transition matrix.

    Returns
    -------
    np.ndarray or dict
        If `separate` is True, returns a dictionary of transition matrices, where the keys are the land use categories.
        If `separate` is False, returns a single aggregated transition matrix.

    """
    
    non_ag_to_agr_t_matrices = {lu: np.zeros((data.NLMS, data.NCELLS, data.N_AG_LUS)).astype(np.float32) for lu in settings.NON_AG_LAND_USES}

    agroforestry_x_r = tools.get_exclusions_agroforestry_base(data, lumap)
    cp_belt_x_r = tools.get_exclusions_carbon_plantings_belt_base(data, lumap)

    # reshape each non-agricultural matrix to be indexed (r, k) and concatenate on the k indexing
    non_ag_to_agr_t_matrices['Environmental Plantings'] = get_env_plantings_to_ag(data, yr_idx, lumap, lmmap, separate)
    non_ag_to_agr_t_matrices['Riparian Plantings'] = get_rip_plantings_to_ag(data, yr_idx, lumap, lmmap, separate)
    non_ag_to_agr_t_matrices['Sheep Agroforestry'] = get_sheep_agroforestry_to_ag(data, yr_idx, lumap, lmmap, agroforestry_x_r, separate)
    non_ag_to_agr_t_matrices['Beef Agroforestry'] = get_beef_agroforestry_to_ag(data, yr_idx, lumap, lmmap, agroforestry_x_r, separate)
    non_ag_to_agr_t_matrices['Carbon Plantings (Block)'] = get_carbon_plantings_block_to_ag(data, yr_idx, lumap, lmmap, separate)
    non_ag_to_agr_t_matrices['Sheep Carbon Plantings (Belt)'] = get_sheep_carbon_plantings_belt_to_ag(data, yr_idx, lumap, lmmap, cp_belt_x_r, separate)
    non_ag_to_agr_t_matrices['Beef Carbon Plantings (Belt)'] = get_beef_carbon_plantings_belt_to_ag(data, yr_idx, lumap, lmmap, cp_belt_x_r, separate)
    non_ag_to_agr_t_matrices['BECCS'] = get_beccs_to_ag(data, yr_idx, lumap, lmmap, separate)
    non_ag_to_agr_t_matrices['Destocked - natural land'] = get_destocked_to_ag(data, yr_idx, lumap, lmmap, separate)

    if separate:
        # Note: The order of the keys in the dictionary must match the order of the non-agricultural land uses
        return non_ag_to_agr_t_matrices
            
    non_ag_to_agr_t_matrices = list(non_ag_to_agr_t_matrices.values())
    return np.add.reduce(non_ag_to_agr_t_matrices)


def get_non_ag_transition_matrix(data: Data) -> np.ndarray:
    """
    Get the matrix that contains transition costs for non-agricultural land uses. 
    There are no transition costs for non-agricultural land uses, therefore the matrix is filled with zeros.
    
    Parameters
        data (object): The data object containing information about the model.
    
    Returns
        np.ndarray: The transition cost matrix, filled with zeros.
    """
    return np.zeros((data.NCELLS, data.N_NON_AG_LUS)).astype(np.float32)



def get_to_non_ag_exclude_matrices(data: Data, lumap) -> np.ndarray:
    """
    Get the non-agricultural exclusions matrix.

    Parameters
    ----------
    data : object
        The data object containing information about the model.
    lumap : object
        The lumap object containing land usage mapping information.

    Returns
    -------
    np.ndarray
        A 2-D array indexed by (r, k) where r is the cell and k is the non-agricultural land usage.

    Notes
    -----
    This function calculates the non-agricultural exclusions matrix by combining several exclusion matrices
    related to different non-agricultural land uses. The resulting matrix is a concatenation of these matrices
    along the k indexing.
    """

    # Get transition costs for to_non_ag 2D array (r, k)
    t_ik = data.T_MAT.sel(to_lu=data.NON_AGRICULTURAL_LANDUSES).copy()
    lumap2desc = np.vectorize(data.ALLLU2DESC.get, otypes=[str])
    ag_cells, non_ag_cells = tools.get_ag_and_non_ag_cells(lumap)                            
    
    t_rk = np.ones((data.NCELLS, len(data.NON_AGRICULTURAL_LANDUSES))).astype(np.float32)    # Empty ones_rj array to be filled with transition flag (1 allow, 0 not allow)
    t_rk[ag_cells, :] = t_ik[lumap[ag_cells]]                                                # For ag cells in the base year lumap, get transition cost (np.nan is not-allow) for them
    t_rk[non_ag_cells, :] *= t_ik.sel(from_lu=lumap2desc(lumap[non_ag_cells]))               # For non-ag cells in the base year lumap, get transition cost (np.nan is not-allow) for them
    t_rk[non_ag_cells, :] *= t_ik.sel(from_lu=lumap2desc(data.LUMAP[non_ag_cells]))          # For non-ag cells, find its ag status in BASE_YR (2010), then get transition cost based on these 2010-ag status
    t_rk = np.where(np.isnan(t_rk), 0, 1).astype(np.int8)  

    # No-go exclusion; user-defined layer specifying which land-use are not disallowd at where
    no_go_x_rk = np.ones((data.NCELLS, data.N_NON_AG_LUS))  
    if settings.EXCLUDE_NO_GO_LU:
        for no_go_x_r, no_go_desc in zip(data.NO_GO_REGION_NON_AG, data.NO_GO_LANDUSE_NON_AG):
            no_go_j = data.NON_AGRICULTURAL_LANDUSES.index(no_go_desc)   # Get the index of the non-agricultural land use
            no_go_x_rk[:, no_go_j] = no_go_x_r
            
    # Assign non-ag maximum land-use proportions
    no_go_x_rk = (t_rk * no_go_x_rk).astype(np.float32)
    
    # Riparian Plantings can not exceed its proportion to the cell
    RP_j = data.NON_AGRICULTURAL_LANDUSES.index('Riparian Plantings')
    no_go_x_rk[:, RP_j] *= data.RP_PROPORTION                  

    return no_go_x_rk


def get_lower_bound_non_agricultural_matrices(data: Data, base_year) -> np.ndarray:
    """
    Get the non-agricultural lower bound matrix.

    Returns
    -------
    2-D array, indexed by (r,k) where r is the cell and k is the non-agricultural land usage.
    """

    if base_year == data.YR_CAL_BASE or base_year not in data.non_ag_dvars:
        return np.zeros((data.NCELLS, len(settings.NON_AG_LAND_USES))).astype(np.float32)
        
    # return np.divide(
    #     np.floor(data.non_ag_dvars[base_year].astype(np.float32) * 10 ** settings.ROUND_DECMIALS),
    #     10 ** settings.ROUND_DECMIALS,
    # )
    
    return data.non_ag_dvars[base_year].astype(np.float32)<|MERGE_RESOLUTION|>--- conflicted
+++ resolved
@@ -49,19 +49,11 @@
     est_costs_r[~cells] = 0.0
     
     # Transition costs
-<<<<<<< HEAD
-    base_ag_to_ep_j = data.T_MAT.sel(from_lu=data.AGRICULTURAL_LANDUSES, to_lu='Environmental Plantings').values
-    base_ag_to_ep_t_r = np.vectorize(dict(enumerate(base_ag_to_ep_j)).get, otypes=['float32'])(lumap)
-    base_ag_to_ep_t_r = np.nan_to_num(base_ag_to_ep_t_r)
-    base_ag_to_ep_t_r = tools.amortise(base_ag_to_ep_t_r * data.REAL_AREA)
-    base_ag_to_ep_t_r[~cells] = 0.0
-=======
     ag_to_ep_j = data.T_MAT.sel(from_lu=data.AGRICULTURAL_LANDUSES, to_lu='Environmental Plantings').values
     ag_to_ep_t_r = np.vectorize(dict(enumerate(ag_to_ep_j)).get, otypes=['float32'])(lumap)
     ag_to_ep_t_r = np.nan_to_num(ag_to_ep_t_r)
     ag_to_ep_t_r = tools.amortise(ag_to_ep_t_r * data.REAL_AREA)
     ag_to_ep_t_r[~cells] = 0.0
->>>>>>> 9c204fdd
     
     # Water costs; Assume EP is dryland
     w_rm_irrig_cost_r = np.where(lmmap == 1, settings.REMOVE_IRRIG_COST * data.IRRIG_COST_MULTS[yr_cal], 0) * data.REAL_AREA
@@ -69,17 +61,10 @@
 
     if separate:
         return {'Establishment cost (Ag2Non-Ag)': est_costs_r,
-<<<<<<< HEAD
-                'Transition cost (Ag2Non-Ag)': base_ag_to_ep_t_r, 
-                'Remove irrigation cost (Ag2Non-Ag)': w_rm_irrig_cost_r}
-    else:   
-        return est_costs_r + base_ag_to_ep_t_r + w_rm_irrig_cost_r
-=======
                 'Transition cost (Ag2Non-Ag)': ag_to_ep_t_r, 
                 'Remove irrigation cost (Ag2Non-Ag)': w_rm_irrig_cost_r}
     else:   
         return est_costs_r + ag_to_ep_t_r + w_rm_irrig_cost_r
->>>>>>> 9c204fdd
 
 
 def get_rip_plant_transitions_from_ag(data: Data, yr_idx, lumap, lmmap, separate=False) -> np.ndarray|dict:
@@ -93,20 +78,6 @@
     """
     yr_cal = data.YR_CAL_BASE + yr_idx
     cells = np.isin(lumap, np.array(list(data.AGLU2DESC.keys())))
-<<<<<<< HEAD
-    
-    # Establishment costs
-    est_costs_r = tools.amortise(data.RP_EST_COST_HA * data.REAL_AREA * data.EST_COST_MULTS[yr_cal]).astype(np.float32)
-    est_costs_r[~cells] = 0.0
-    
-    # Transition costs
-    base_ag_to_rp_j = data.T_MAT.sel(from_lu=data.AGRICULTURAL_LANDUSES, to_lu='Riparian Plantings').values
-    base_ag_to_rp_t_r = np.vectorize(dict(enumerate(base_ag_to_rp_j)).get, otypes=['float32'])(lumap)
-    base_ag_to_rp_t_r = np.nan_to_num(base_ag_to_rp_t_r)
-    base_ag_to_rp_t_r = tools.amortise(base_ag_to_rp_t_r * data.REAL_AREA)
-    base_ag_to_rp_t_r[~cells] = 0.0
-    
-=======
 
     # Establishment costs
     est_costs_r = tools.amortise(data.RP_EST_COST_HA * data.REAL_AREA * data.EST_COST_MULTS[yr_cal]).astype(np.float32)
@@ -126,32 +97,10 @@
     w_rm_irrig_cost_r = np.where(lmmap == 1, settings.REMOVE_IRRIG_COST * data.IRRIG_COST_MULTS[yr_cal], 0) * data.REAL_AREA
     w_rm_irrig_cost_r[~cells] = 0.0
 
->>>>>>> 9c204fdd
     # Fencing costs
     fencing_cost_r = (
         data.RP_FENCING_LENGTH 
         * settings.FENCING_COST_PER_M
-<<<<<<< HEAD
-        * data.FENCE_COST_MULTS[data.YR_CAL_BASE + yr_idx]
-        * data.REAL_AREA
-    ).astype(np.float32)
-    fencing_cost_r[~cells] = 0.0
-
-    # Water costs; Assume RP is dryland
-    w_rm_irrig_cost_r = np.where(lmmap == 1, settings.REMOVE_IRRIG_COST * data.IRRIG_COST_MULTS[yr_cal], 0) * data.REAL_AREA
-    w_rm_irrig_cost_r[~cells] = 0.0
-
-    if separate:
-        return {
-            'Establishment cost (Ag2Non-Ag)': est_costs_r,
-            'Transition cost (Ag2Non-Ag)': base_ag_to_rp_t_r,
-            'Fencing cost (Ag2Non-Ag)': fencing_cost_r,
-            'Remove irrigation cost (Ag2Non-Ag)': w_rm_irrig_cost_r
-        }
-    else:
-        return est_costs_r + fencing_cost_r + w_rm_irrig_cost_r + w_rm_irrig_cost_r
-
-=======
         * data.FENCE_COST_MULTS[yr_cal]
         * data.REAL_AREA
     ).astype(np.float32)
@@ -168,7 +117,6 @@
         }
     else:
         return est_costs_r + ag_to_ep_t_r + w_rm_irrig_cost_r + fencing_cost_r
->>>>>>> 9c204fdd
 
 
 def get_sheep_agroforestry_transitions_from_ag(
@@ -187,19 +135,11 @@
     
     yr_cal = data.YR_CAL_BASE + yr_idx
     cells = np.isin(lumap, np.array(list(data.AGLU2DESC.keys())))
-<<<<<<< HEAD
-    
-    # Establishment costs
-    est_costs_agroforestry_r = tools.amortise(data.AF_EST_COST_HA * data.REAL_AREA * data.EST_COST_MULTS[yr_cal]).astype(np.float32)
-    est_costs_agroforestry_r[~cells] = 0.0
-    est_costs_agroforestry_r *= settings.AF_PROPORTION
-=======
 
     # Establishment costs
     est_costs_r = tools.amortise(data.AF_EST_COST_HA * data.REAL_AREA * data.EST_COST_MULTS[yr_cal]).astype(np.float32)
     est_costs_r[~cells] = 0.0
     est_costs_r *= settings.AF_PROPORTION  
->>>>>>> 9c204fdd
     
     # Transition costs
     ag_to_agroforestry_j = data.T_MAT.sel(from_lu=data.AGRICULTURAL_LANDUSES, to_lu='Sheep Agroforestry').values
@@ -209,48 +149,16 @@
     ag_to_agroforestry_t_r[~cells] = 0.0
     ag_to_agroforestry_t_r *= settings.AF_PROPORTION
     
-<<<<<<< HEAD
-    ag_to_sheep_j = data.T_MAT.sel(from_lu=data.AGRICULTURAL_LANDUSES, to_lu='Sheep - modified land').values    # Only consider sheep-modified land here; Ag to sheep-natural is handled in the destocked-natural module
-=======
     ag_to_sheep_j = data.T_MAT.sel(from_lu=data.AGRICULTURAL_LANDUSES, to_lu='Sheep - modified land').values    # Only consider ag to sheep-modified land here; Ag to sheep-natural is handled in the destocked-natural module
->>>>>>> 9c204fdd
     ag_to_sheep_t_r = np.vectorize(dict(enumerate(ag_to_sheep_j)).get, otypes=['float32'])(lumap)
     ag_to_sheep_t_r = np.nan_to_num(ag_to_sheep_t_r)
     ag_to_sheep_t_r = tools.amortise(ag_to_sheep_t_r * data.REAL_AREA)
     ag_to_sheep_t_r[~cells] = 0.0
-<<<<<<< HEAD
-    ag_to_sheep_t_r *= (1 - settings.AF_PROPORTION)  
-    
-    # Fencing costs
-    fencing_cost_r = (
-        settings.AF_FENCING_LENGTH
-        * settings.FENCING_COST_PER_M
-        * data.FENCE_COST_MULTS[data.YR_CAL_BASE + yr_idx]
-        * data.REAL_AREA
-    ).astype(np.float32)
-    fencing_cost_r[~cells] = 0.0
-    fencing_cost_r *= settings.AF_PROPORTION
-    
-    # Water costs; Assume Sheep Agroforestry is dryland
-    w_rm_irrig_cost_r = np.where(lmmap == 1, settings.REMOVE_IRRIG_COST * data.IRRIG_COST_MULTS[yr_cal], 0) * data.REAL_AREA
-    w_rm_irrig_cost_r[~cells] = 0.0
-    
-    
-    if separate:
-        return {
-            'Establishment cost (Ag2Non-Ag)': est_costs_agroforestry_r,
-            'Transition cost (Ag2Non-Ag)': ag_to_agroforestry_t_r,
-            'Transition cost (Ag2Ag)': ag_to_sheep_t_r,
-            'Fencing cost (Ag2Non-Ag)': fencing_cost_r,
-            'Remove irrigation cost (Ag2Non-Ag)': w_rm_irrig_cost_r
-            }
-=======
     ag_to_sheep_t_r *= (1 - settings.AF_PROPORTION)
     
     # Water costs; Assume AF is dryland so no need to multiply by AF_PROPORTION here
     w_rm_irrig_cost_r = np.where(lmmap == 1, settings.REMOVE_IRRIG_COST * data.IRRIG_COST_MULTS[yr_cal], 0) * data.REAL_AREA
     w_rm_irrig_cost_r[~cells] = 0.0
->>>>>>> 9c204fdd
 
     # Fencing costs
     fencing_cost_r = (
@@ -270,13 +178,7 @@
             'Fencing cost (Ag2Non-Ag)': fencing_cost_r
         }
     else:
-<<<<<<< HEAD
-        return (
-            est_costs_agroforestry_r + ag_to_agroforestry_t_r + ag_to_sheep_t_r + fencing_cost_r + w_rm_irrig_cost_r 
-        )
-=======
         return est_costs_r + ag_to_agroforestry_t_r + ag_to_sheep_t_r + w_rm_irrig_cost_r + fencing_cost_r
->>>>>>> 9c204fdd
     
 
 def get_beef_agroforestry_transitions_from_ag(
@@ -292,62 +194,7 @@
     dict
         (separate = True) Dict of separated transition costs.
     """
-    yr_cal = data.YR_CAL_BASE + yr_idx
-    cells = np.isin(lumap, np.array(list(data.AGLU2DESC.keys())))
-    
-    # Establishment costs
-    est_costs_agroforestry_r = tools.amortise(data.AF_EST_COST_HA * data.REAL_AREA * data.EST_COST_MULTS[yr_cal]).astype(np.float32)
-    est_costs_agroforestry_r[~cells] = 0.0
-    est_costs_agroforestry_r *= settings.AF_PROPORTION
-    
-    # Transition costs
-    ag_to_agroforestry_j = data.T_MAT.sel(from_lu=data.AGRICULTURAL_LANDUSES, to_lu='Beef Agroforestry').values
-    ag_to_agroforestry_t_r = np.vectorize(dict(enumerate(ag_to_agroforestry_j)).get, otypes=['float32'])(lumap)
-    ag_to_agroforestry_t_r = np.nan_to_num(ag_to_agroforestry_t_r)
-    ag_to_agroforestry_t_r = tools.amortise(ag_to_agroforestry_t_r * data.REAL_AREA)
-    ag_to_agroforestry_t_r[~cells] = 0.0
-    ag_to_agroforestry_t_r *= settings.AF_PROPORTION
-    
-    ag_to_beef_j = data.T_MAT.sel(from_lu=data.AGRICULTURAL_LANDUSES, to_lu='Beef - modified land').values    # Only consider beef-modified land here; Ag to beef-natural is handled in the destocked-natural module
-    ag_to_beef_t_r = np.vectorize(dict(enumerate(ag_to_beef_j)).get, otypes=['float32'])(lumap)
-    ag_to_beef_t_r = np.nan_to_num(ag_to_beef_t_r)
-    ag_to_beef_t_r = tools.amortise(ag_to_beef_t_r * data.REAL_AREA)
-    ag_to_beef_t_r[~cells] = 0.0
-    ag_to_beef_t_r *= (1 - settings.AF_PROPORTION)  
-    
-    # Fencing costs
-    fencing_cost_r = (
-        settings.AF_FENCING_LENGTH
-        * settings.FENCING_COST_PER_M
-        * data.FENCE_COST_MULTS[data.YR_CAL_BASE + yr_idx]
-        * data.REAL_AREA
-    ).astype(np.float32)
-    fencing_cost_r[~cells] = 0.0
-    fencing_cost_r *= settings.AF_PROPORTION
-    
-    # Water costs; Assume Beef Agroforestry is dryland
-    w_rm_irrig_cost_r = np.where(lmmap == 1, settings.REMOVE_IRRIG_COST * data.IRRIG_COST_MULTS[yr_cal], 0) * data.REAL_AREA
-    w_rm_irrig_cost_r[~cells] = 0.0
-    
-<<<<<<< HEAD
-    if separate:
-        return {
-            'Establishment cost (Ag2Non-Ag)': est_costs_agroforestry_r,
-            'Transition cost (Ag2Non-Ag)': ag_to_agroforestry_t_r,
-            'Transition cost (Ag2Ag)': ag_to_beef_t_r,
-            'Fencing cost (Ag2Non-Ag)': fencing_cost_r,
-            'Remove irrigation cost (Ag2Non-Ag)': w_rm_irrig_cost_r
-            }
-    else:
-        return (
-            est_costs_agroforestry_r + ag_to_agroforestry_t_r + ag_to_beef_t_r + fencing_cost_r + w_rm_irrig_cost_r 
-        )
-
-
-def get_carbon_plantings_block_from_ag(
-    data: Data, yr_idx, lumap, lmmap, separate=False
-) -> np.ndarray|dict:
-=======
+    
     yr_cal = data.YR_CAL_BASE + yr_idx
     cells = np.isin(lumap, np.array(list(data.AGLU2DESC.keys())))
 
@@ -397,7 +244,6 @@
 
 
 def get_carbon_plantings_block_from_ag(data: Data, yr_idx, lumap, lmmap, separate=False) -> np.ndarray|dict:
->>>>>>> 9c204fdd
     """
     Get transition costs from agricultural land uses to carbon plantings (block) for each cell.
 
@@ -408,55 +254,30 @@
     """
     yr_cal = data.YR_CAL_BASE + yr_idx
     cells = np.isin(lumap, np.array(list(data.AGLU2DESC.keys())))
-<<<<<<< HEAD
-    
+
     # Establishment costs
     est_costs_CP_r = tools.amortise(data.CP_EST_COST_HA * data.REAL_AREA * data.EST_COST_MULTS[yr_cal]).astype(np.float32)
     est_costs_CP_r[~cells] = 0.0
-    est_costs_CP_r *= settings.AF_PROPORTION
-    
-=======
-
-    # Establishment costs
-    est_costs_CP_r = tools.amortise(data.CP_EST_COST_HA * data.REAL_AREA * data.EST_COST_MULTS[yr_cal]).astype(np.float32)
-    est_costs_CP_r[~cells] = 0.0
-
->>>>>>> 9c204fdd
+
     # Transition costs
     ag_to_cp_j = data.T_MAT.sel(from_lu=data.AGRICULTURAL_LANDUSES, to_lu='Carbon Plantings (Block)').values
     ag_to_cp_t_r = np.vectorize(dict(enumerate(ag_to_cp_j)).get, otypes=['float32'])(lumap)
     ag_to_cp_t_r = np.nan_to_num(ag_to_cp_t_r)
     ag_to_cp_t_r = tools.amortise(ag_to_cp_t_r * data.REAL_AREA)
     ag_to_cp_t_r[~cells] = 0.0
-<<<<<<< HEAD
-    
+
     # Water costs; Assume CP is dryland
     w_rm_irrig_cost_r = np.where(lmmap == 1, settings.REMOVE_IRRIG_COST * data.IRRIG_COST_MULTS[yr_cal], 0) * data.REAL_AREA
     w_rm_irrig_cost_r[~cells] = 0.0
-    
-    if separate:
-        return {
-            'Establishment cost (Ag2Non-Ag)': est_costs_CP_r,
-            'Transition cost (Ag2Non-Ag)': ag_to_cp_t_r, 
-=======
-
-    # Water costs; Assume CP is dryland
-    w_rm_irrig_cost_r = np.where(lmmap == 1, settings.REMOVE_IRRIG_COST * data.IRRIG_COST_MULTS[yr_cal], 0) * data.REAL_AREA
-    w_rm_irrig_cost_r[~cells] = 0.0
 
     if separate:
         return {
             'Establishment cost (Ag2Non-Ag)': est_costs_CP_r,
             'Transition cost (Ag2Non-Ag)': ag_to_cp_t_r,
->>>>>>> 9c204fdd
             'Remove irrigation cost (Ag2Non-Ag)': w_rm_irrig_cost_r
         }
     else:
         return est_costs_CP_r + ag_to_cp_t_r + w_rm_irrig_cost_r
-<<<<<<< HEAD
-
-=======
->>>>>>> 9c204fdd
 
 
 def get_sheep_carbon_plantings_belt_from_ag(
@@ -472,18 +293,7 @@
     dict
         (separate = True) Dict of separated transition costs.
     """
-    yr_cal = data.YR_CAL_BASE + yr_idx
-    cells = np.isin(lumap, np.array(list(data.AGLU2DESC.keys())))
-    
-<<<<<<< HEAD
-    # Establishment costs
-    est_costs_CP_r = tools.amortise(data.CP_EST_COST_HA * data.REAL_AREA * data.EST_COST_MULTS[yr_cal]).astype(np.float32)
-    est_costs_CP_r[~cells] = 0.0
-    est_costs_CP_r *= settings.AF_PROPORTION
-    
-    # Transition costs
-    ag_to_cp_j = data.T_MAT.sel(from_lu=data.AGRICULTURAL_LANDUSES, to_lu='Carbon Plantings (Block)').values
-=======
+    
     yr_cal = data.YR_CAL_BASE + yr_idx
     cells = np.isin(lumap, np.array(list(data.AGLU2DESC.keys())))
 
@@ -494,34 +304,23 @@
 
     # Transition costs
     ag_to_cp_j = data.T_MAT.sel(from_lu=data.AGRICULTURAL_LANDUSES, to_lu='Sheep Carbon Plantings (Belt)').values
->>>>>>> 9c204fdd
     ag_to_cp_t_r = np.vectorize(dict(enumerate(ag_to_cp_j)).get, otypes=['float32'])(lumap)
     ag_to_cp_t_r = np.nan_to_num(ag_to_cp_t_r)
     ag_to_cp_t_r = tools.amortise(ag_to_cp_t_r * data.REAL_AREA)
     ag_to_cp_t_r[~cells] = 0.0
-<<<<<<< HEAD
-    ag_to_cp_t_r *= settings.AF_PROPORTION
-=======
     ag_to_cp_t_r *= settings.CP_BELT_PROPORTION
->>>>>>> 9c204fdd
     
     ag_to_sheep_j = data.T_MAT.sel(from_lu=data.AGRICULTURAL_LANDUSES, to_lu='Sheep - modified land').values    # Only consider sheep-modified land here; Ag to sheep-natural is handled in the destocked-natural module
     ag_to_sheep_t_r = np.vectorize(dict(enumerate(ag_to_sheep_j)).get, otypes=['float32'])(lumap)
     ag_to_sheep_t_r = np.nan_to_num(ag_to_sheep_t_r)
     ag_to_sheep_t_r = tools.amortise(ag_to_sheep_t_r * data.REAL_AREA)
     ag_to_sheep_t_r[~cells] = 0.0
-<<<<<<< HEAD
-    ag_to_sheep_t_r *= (1 - settings.AF_PROPORTION)  
-    
-    # Fencing costs
-=======
     ag_to_sheep_t_r *= (1 - settings.CP_BELT_PROPORTION)  
     
     # Water costs; Assume CP is dryland
     w_rm_irrig_cost_r = np.where(lmmap == 1, settings.REMOVE_IRRIG_COST * data.IRRIG_COST_MULTS[yr_cal], 0) * data.REAL_AREA
     w_rm_irrig_cost_r[~cells] = 0.0
 
->>>>>>> 9c204fdd
     fencing_cost_r = (
         settings.CP_BELT_FENCING_LENGTH
         * settings.FENCING_COST_PER_M
@@ -529,35 +328,11 @@
         * data.REAL_AREA
     ).astype(np.float32)
     fencing_cost_r[~cells] = 0.0
-<<<<<<< HEAD
-    fencing_cost_r *= settings.AF_PROPORTION
-    
-    # Water costs; Assume Sheep Carbon Plantings (Belt) is dryland
-    w_rm_irrig_cost_r = np.where(lmmap == 1, settings.REMOVE_IRRIG_COST * data.IRRIG_COST_MULTS[yr_cal], 0) * data.REAL_AREA
-    w_rm_irrig_cost_r[~cells] = 0.0
-    
-    
-=======
->>>>>>> 9c204fdd
 
     if separate:
         return {
             'Establishment cost (Ag2Non-Ag)': est_costs_CP_r,
             'Transition cost (Ag2Non-Ag)': ag_to_cp_t_r,
-<<<<<<< HEAD
-            'Transition cost (Ag2Ag)': ag_to_sheep_t_r,
-            'Fencing cost (Ag2Non-Ag)': fencing_cost_r,
-            'Remove irrigation cost (Ag2Non-Ag)': w_rm_irrig_cost_r
-        }
-    else:
-        return (
-            est_costs_CP_r + ag_to_cp_t_r + ag_to_sheep_t_r + fencing_cost_r + w_rm_irrig_cost_r 
-        )
-
-
-def get_beef_carbon_plantings_belt_from_ag(
-    data: Data, yr_idx, lumap, lmmap, separate=False
-=======
             'Transition cost (Ag2CP-Sheep)': ag_to_sheep_t_r,
             'Remove irrigation cost (Ag2Non-Ag)': w_rm_irrig_cost_r,
             'Fencing cost (Ag2Non-Ag)': fencing_cost_r
@@ -568,7 +343,6 @@
 
 def get_beef_carbon_plantings_belt_from_ag(
     data: Data,  yr_idx, lumap, lmmap, separate=False
->>>>>>> 9c204fdd
 ):
     """
     Get the base transition costs from agricultural land uses to Beef Carbon Plantings (belt) for each cell.
@@ -580,30 +354,34 @@
     dict
         (separate = True) Dict of separated transition costs.
     """
+    
     yr_cal = data.YR_CAL_BASE + yr_idx
     cells = np.isin(lumap, np.array(list(data.AGLU2DESC.keys())))
-    
+
     # Establishment costs
     est_costs_CP_r = tools.amortise(data.CP_EST_COST_HA * data.REAL_AREA * data.EST_COST_MULTS[yr_cal]).astype(np.float32)
     est_costs_CP_r[~cells] = 0.0
-    est_costs_CP_r *= settings.AF_PROPORTION
-    
+    est_costs_CP_r *= settings.CP_BELT_PROPORTION
+
     # Transition costs
-    ag_to_cp_j = data.T_MAT.sel(from_lu=data.AGRICULTURAL_LANDUSES, to_lu='Carbon Plantings (Block)').values
+    ag_to_cp_j = data.T_MAT.sel(from_lu=data.AGRICULTURAL_LANDUSES, to_lu='Beef Carbon Plantings (Belt)').values
     ag_to_cp_t_r = np.vectorize(dict(enumerate(ag_to_cp_j)).get, otypes=['float32'])(lumap)
     ag_to_cp_t_r = np.nan_to_num(ag_to_cp_t_r)
     ag_to_cp_t_r = tools.amortise(ag_to_cp_t_r * data.REAL_AREA)
     ag_to_cp_t_r[~cells] = 0.0
-    ag_to_cp_t_r *= settings.AF_PROPORTION
-    
-    ag_to_beef_j = data.T_MAT.sel(from_lu=data.AGRICULTURAL_LANDUSES, to_lu='Beef - modified land').values    # Only consider beef-modified land here; Ag to beef-natural is handled in the destocked-natural module
-    ag_to_beef_t_r = np.vectorize(dict(enumerate(ag_to_beef_j)).get, otypes=['float32'])(lumap)
-    ag_to_beef_t_r = np.nan_to_num(ag_to_beef_t_r)
-    ag_to_beef_t_r = tools.amortise(ag_to_beef_t_r * data.REAL_AREA)
-    ag_to_beef_t_r[~cells] = 0.0
-    ag_to_beef_t_r *= (1 - settings.AF_PROPORTION)
-    
-    # Fencing costs
+    ag_to_cp_t_r *= settings.CP_BELT_PROPORTION
+    
+    ag_to_sheep_j = data.T_MAT.sel(from_lu=data.AGRICULTURAL_LANDUSES, to_lu='Beef - modified land').values    # Only consider beef-modified land here; Ag to beef-natural is handled in the destocked-natural module
+    ag_to_sheep_t_r = np.vectorize(dict(enumerate(ag_to_sheep_j)).get, otypes=['float32'])(lumap)
+    ag_to_sheep_t_r = np.nan_to_num(ag_to_sheep_t_r)
+    ag_to_sheep_t_r = tools.amortise(ag_to_sheep_t_r * data.REAL_AREA)
+    ag_to_sheep_t_r[~cells] = 0.0
+    ag_to_sheep_t_r *= (1 - settings.CP_BELT_PROPORTION)  
+    
+    # Water costs; Assume CP is dryland
+    w_rm_irrig_cost_r = np.where(lmmap == 1, settings.REMOVE_IRRIG_COST * data.IRRIG_COST_MULTS[yr_cal], 0) * data.REAL_AREA
+    w_rm_irrig_cost_r[~cells] = 0.0
+
     fencing_cost_r = (
         settings.CP_BELT_FENCING_LENGTH
         * settings.FENCING_COST_PER_M
@@ -611,68 +389,11 @@
         * data.REAL_AREA
     ).astype(np.float32)
     fencing_cost_r[~cells] = 0.0
-    fencing_cost_r *= settings.AF_PROPORTION
-    
-    # Water costs; Assume Sheep Carbon Plantings (Belt) is dryland
-    w_rm_irrig_cost_r = np.where(lmmap == 1, settings.REMOVE_IRRIG_COST * data.IRRIG_COST_MULTS[yr_cal], 0) * data.REAL_AREA
-    w_rm_irrig_cost_r[~cells] = 0.0
-    
-<<<<<<< HEAD
-=======
-    yr_cal = data.YR_CAL_BASE + yr_idx
-    cells = np.isin(lumap, np.array(list(data.AGLU2DESC.keys())))
-
-    # Establishment costs
-    est_costs_CP_r = tools.amortise(data.CP_EST_COST_HA * data.REAL_AREA * data.EST_COST_MULTS[yr_cal]).astype(np.float32)
-    est_costs_CP_r[~cells] = 0.0
-    est_costs_CP_r *= settings.CP_BELT_PROPORTION
-
-    # Transition costs
-    ag_to_cp_j = data.T_MAT.sel(from_lu=data.AGRICULTURAL_LANDUSES, to_lu='Beef Carbon Plantings (Belt)').values
-    ag_to_cp_t_r = np.vectorize(dict(enumerate(ag_to_cp_j)).get, otypes=['float32'])(lumap)
-    ag_to_cp_t_r = np.nan_to_num(ag_to_cp_t_r)
-    ag_to_cp_t_r = tools.amortise(ag_to_cp_t_r * data.REAL_AREA)
-    ag_to_cp_t_r[~cells] = 0.0
-    ag_to_cp_t_r *= settings.CP_BELT_PROPORTION
-    
-    ag_to_sheep_j = data.T_MAT.sel(from_lu=data.AGRICULTURAL_LANDUSES, to_lu='Beef - modified land').values    # Only consider beef-modified land here; Ag to beef-natural is handled in the destocked-natural module
-    ag_to_sheep_t_r = np.vectorize(dict(enumerate(ag_to_sheep_j)).get, otypes=['float32'])(lumap)
-    ag_to_sheep_t_r = np.nan_to_num(ag_to_sheep_t_r)
-    ag_to_sheep_t_r = tools.amortise(ag_to_sheep_t_r * data.REAL_AREA)
-    ag_to_sheep_t_r[~cells] = 0.0
-    ag_to_sheep_t_r *= (1 - settings.CP_BELT_PROPORTION)  
-    
-    # Water costs; Assume CP is dryland
-    w_rm_irrig_cost_r = np.where(lmmap == 1, settings.REMOVE_IRRIG_COST * data.IRRIG_COST_MULTS[yr_cal], 0) * data.REAL_AREA
-    w_rm_irrig_cost_r[~cells] = 0.0
-
-    fencing_cost_r = (
-        settings.CP_BELT_FENCING_LENGTH
-        * settings.FENCING_COST_PER_M
-        * data.FENCE_COST_MULTS[data.YR_CAL_BASE + yr_idx]
-        * data.REAL_AREA
-    ).astype(np.float32)
-    fencing_cost_r[~cells] = 0.0
-
->>>>>>> 9c204fdd
+
     if separate:
         return {
             'Establishment cost (Ag2Non-Ag)': est_costs_CP_r,
             'Transition cost (Ag2Non-Ag)': ag_to_cp_t_r,
-<<<<<<< HEAD
-            'Transition cost (Ag2Ag)': ag_to_beef_t_r,
-            'Fencing cost (Ag2Non-Ag)': fencing_cost_r,
-            'Remove irrigation cost (Ag2Non-Ag)': w_rm_irrig_cost_r
-        }
-    else:
-        return (
-            est_costs_CP_r + ag_to_cp_t_r + ag_to_beef_t_r + fencing_cost_r + w_rm_irrig_cost_r 
-        )
-    
-
-
-def get_beccs_from_ag(data: Data, yr_idx, lumap, lmmap, separate=False) -> np.ndarray|dict:
-=======
             'Transition cost (Ag2CP-Beef)': ag_to_sheep_t_r,
             'Remove irrigation cost (Ag2Non-Ag)': w_rm_irrig_cost_r,
             'Fencing cost (Ag2Non-Ag)': fencing_cost_r
@@ -682,7 +403,6 @@
 
 
 def get_beccs_from_ag(data, yr_idx, lumap, lmmap, separate=False) -> np.ndarray|dict:
->>>>>>> 9c204fdd
     """
     Get transition costs from agricultural land uses to BECCS for each cell.
 
@@ -713,7 +433,6 @@
     """
     yr_cal = data.YR_CAL_BASE + yr_idx
     cells = np.isin(lumap, data.LU_LVSTK_NATURAL)
-<<<<<<< HEAD
     
     # Establishment costs; If destocking brings 30% of bio/GHG benefits, then it takes 30% of establishment costs as Environmental Plantings
     HCAS_benefit_mult = {lu:1 - data.BIO_HABITAT_CONTRIBUTION_LOOK_UP[lu] for lu in data.LU_LVSTK_NATURAL}
@@ -728,22 +447,6 @@
     # ag_to_destock_t_r = tools.amortise(ag_to_destock_t_r * data.REAL_AREA)
     # ag_to_destock_t_r[~cells] = 0.0
     
-=======
-    
-    # Establishment costs; If destocking brings 30% of bio/GHG benefits, then it takes 30% of establishment costs as Environmental Plantings
-    HCAS_benefit_mult = {lu:1 - data.BIO_HABITAT_CONTRIBUTION_LOOK_UP[lu] for lu in data.LU_LVSTK_NATURAL}
-    est_costs_r = np.vectorize(HCAS_benefit_mult.get, otypes=[np.float32])(lumap) * data.EP_EST_COST_HA
-    est_costs_r = np.nan_to_num(est_costs_r)
-    est_costs_r = tools.amortise(est_costs_r * data.REAL_AREA)
-    
-    # # Transition costs
-    # ag2destock_j = data.T_MAT.sel(from_lu=data.AGRICULTURAL_LANDUSES, to_lu='Destocked - natural land').values
-    # ag_to_destock_t_r = np.vectorize(dict(enumerate(ag2destock_j)).get, otypes=['float32'])(lumap)
-    # ag_to_destock_t_r = np.nan_to_num(ag_to_destock_t_r)
-    # ag_to_destock_t_r = tools.amortise(ag_to_destock_t_r * data.REAL_AREA)
-    # ag_to_destock_t_r[~cells] = 0.0
-    
->>>>>>> 9c204fdd
     # Water costs; Assume destocked land is dryland
     w_rm_irrig_cost_r = np.where(lmmap == 1, settings.REMOVE_IRRIG_COST * data.IRRIG_COST_MULTS[yr_cal], 0) * data.REAL_AREA
     w_rm_irrig_cost_r[~cells] = 0.0
@@ -755,13 +458,8 @@
         }
     else:
         return est_costs_r + w_rm_irrig_cost_r
-<<<<<<< HEAD
-    
-    
-=======
-
-
->>>>>>> 9c204fdd
+
+
 def get_transition_matrix_ag2nonag(
     data: Data,
     yr_idx: int,
@@ -792,17 +490,6 @@
         If separate is False, returns a 2-D array indexed by (r, k) where r is cell and k is non-agricultural land usage.
         If separate is True, returns a dictionary containing the transition costs for each non-agricultural land use.
     """
-<<<<<<< HEAD
-    
-    env_plant_transitions_from_ag = get_env_plant_transitions_from_ag(data, yr_idx, lumap, lmmap, separate)                                                         
-    rip_plant_transitions_from_ag = get_rip_plant_transitions_from_ag(data, yr_idx, lumap, lmmap, separate)                                                         
-    sheep_agroforestry_transitions_from_ag = get_sheep_agroforestry_transitions_from_ag(data, yr_idx, lumap, lmmap, separate)    
-    beef_agroforestry_transitions_from_ag = get_beef_agroforestry_transitions_from_ag(data, yr_idx, lumap, lmmap, separate)     
-    carbon_plantings_block_transitions_from_ag = get_carbon_plantings_block_from_ag(data, yr_idx, lumap, lmmap, separate)             
-    sheep_carbon_plantings_belt_transitions_from_ag = get_sheep_carbon_plantings_belt_from_ag(data, yr_idx, lumap, lmmap, separate)        
-    beef_carbon_plantings_belt_transitions_from_ag = get_beef_carbon_plantings_belt_from_ag(data, yr_idx, lumap, lmmap, separate)         
-    beccs_transitions_from_ag = get_beccs_from_ag(data, yr_idx, lumap, lmmap, separate)                                               
-=======
 
     env_plant_transitions_from_ag = get_env_plant_transitions_from_ag(data, yr_idx, lumap, lmmap, separate) 
     rip_plant_transitions_from_ag = get_rip_plant_transitions_from_ag(data, yr_idx, lumap, lmmap, separate) 
@@ -812,7 +499,6 @@
     sheep_carbon_plantings_belt_transitions_from_ag = get_sheep_carbon_plantings_belt_from_ag(data, yr_idx, lumap, lmmap, separate)        
     beef_carbon_plantings_belt_transitions_from_ag = get_beef_carbon_plantings_belt_from_ag(data, yr_idx, lumap, lmmap, separate)         
     beccs_transitions_from_ag = get_beccs_from_ag(data, yr_idx, lumap, lmmap, separate)
->>>>>>> 9c204fdd
     destocked_from_ag = get_destocked_from_ag(data, yr_idx, lumap, lmmap, separate)
 
     if separate:
@@ -1288,10 +974,14 @@
     np.ndarray
         3-D array, indexed by (m, r, j).
     """
-    
-<<<<<<< HEAD
-    ag_cells, _ = tools.get_ag_and_non_ag_cells(lumap)
-=======
+    unallocated_j = tools.get_unallocated_natural_land_code(data)
+    all_unallocated_lumap = (np.ones(data.NCELLS) * unallocated_j).astype(np.int8)
+    all_dry_lmmap = (np.zeros(data.NCELLS)).astype(np.int8)
+
+    destocked_cells = tools.get_destocked_land_cells(lumap)
+    if destocked_cells.size == 0 and separate == False:
+        return np.zeros((data.NLMS, data.NCELLS, data.N_AG_LUS))
+    
     # Get transition costs from destocked cells by using transition costs from unallocated land
     unallocated_t_mrj = ag_transitions.get_transition_matrices_ag2ag(
         data, yr_idx, all_unallocated_lumap, all_dry_lmmap, separate=separate
@@ -1301,29 +991,20 @@
         destocked_t_mrj = np.zeros((data.NLMS, data.NCELLS, data.N_AG_LUS))
         destocked_t_mrj[:, destocked_cells, :] = unallocated_t_mrj[:, destocked_cells, :]
         return destocked_t_mrj
->>>>>>> 9c204fdd
-    
-    # Transition costs
-    destock2ag_cost_j = data.T_MAT.sel(from_lu='Destocked - natural land', to_lu=data.AGRICULTURAL_LANDUSES).values
-    destock2ag_cost_t_r = np.vectorize(dict(enumerate(destock2ag_cost_j)).get, otypes=['float32'])(lumap)
-    destock2ag_cost_t_mrj = np.broadcast_to(destock2ag_cost_t_r[:, None], (data.NLMS, data.NCELLS, data.N_AG_LUS)).copy()
-    destock2ag_cost_t_mrj[:, ag_cells, :] = 0.0  
-    destock2ag_cost_t_mrj = tools.amortise(destock2ag_cost_t_mrj * data.REAL_AREA[:, None])
-    
-    # Get water license price and costs of installing/removing irrigation where appropriate
-    w_mrj = ag_water.get_wreq_matrices(data, yr_idx)
-    l_mrj = tools.lumap2ag_l_mrj(lumap, lmmap)
-    w_delta_mrj = tools.get_ag_to_ag_water_delta_matrix(w_mrj, l_mrj, data, yr_idx)
-    w_delta_mrj[:, ag_cells, :] = 0.0
-
-    if separate:
-        return {
-            'Transition cost (Non-Ag2Ag)': np.nan_to_num(destock2ag_cost_t_mrj),
-            'Water license cost (Non-Ag2Ag)': np.nan_to_num(w_delta_mrj)
-        }
-    else:
-        destock2ag_t_mrj = destock2ag_cost_t_mrj + w_delta_mrj
-        return np.nan_to_num(destock2ag_t_mrj)
+    
+    elif separate == True:
+        sep_destocked_trans = {k: np.zeros((data.NLMS, data.NCELLS, data.N_AG_LUS)) for k in unallocated_t_mrj}
+        if destocked_cells.size == 0:
+            return sep_destocked_trans
+
+        for k, v in unallocated_t_mrj.items():
+            sep_destocked_trans[k][:, destocked_cells, :] = v[:, destocked_cells, :]
+        return sep_destocked_trans
+
+    raise ValueError(
+        f"Incorrect value for 'separate' when calling get_destocked_from_ag: {separate}. "
+        f"should be either True or False."
+    )
 
 
 def get_transition_matrix_nonag2ag(data: Data, yr_idx, lumap, lmmap, separate=False) -> np.ndarray|dict:
