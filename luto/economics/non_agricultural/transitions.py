<<<<<<< HEAD
# Copyright 2025 Bryan, B.A., Williams, N., Archibald, C.L., de Haan, F., Wang, J., 
# van Schoten, N., Hadjikakou, M., Sanson, J.,  Zyngier, R., Marcos-Martinez, R.,  
# Navarro, J.,  Gao, L., Aghighi, H., Armstrong, T., Bohl, H., Jaffe, P., Khan, M.S., 
# Moallemi, E.A., Nazari, A., Pan, X., Steyl, D., and Thiruvady, D.R.
#
# This file is part of LUTO2 - Version 2 of the Australian Land-Use Trade-Offs model
#
# LUTO2 is free software: you can redistribute it and/or modify it under the
# terms of the GNU General Public License as published by the Free Software
# Foundation, either version 3 of the License, or (at your option) any later
# version.
#
# LUTO2 is distributed in the hope that it will be useful, but WITHOUT ANY
# WARRANTY; without even the implied warranty of MERCHANTABILITY or FITNESS FOR
# A PARTICULAR PURPOSE. See the GNU General Public License for more details.
#
# You should have received a copy of the GNU General Public License along with
# LUTO2. If not, see <https://www.gnu.org/licenses/>.

import numpy as np

from luto import settings
from luto.data import Data, lumap2ag_l_mrj
import luto.tools as tools
import luto.economics.agricultural.water as ag_water
import luto.economics.agricultural.ghg as ag_ghg
import luto.economics.agricultural.transitions as ag_transitions
from luto.settings import NON_AG_LAND_USES


def get_env_plant_transitions_from_ag(data: Data, yr_idx, lumap, lmmap, separate=False) -> np.ndarray|dict:
    """
    Calculate the transition costs for transitioning from agricultural land to environmental plantings.

    Args:
        data (object): The data object containing relevant information.
        yr_idx (int): The index of the year.
        lumap (np.ndarray): The land use map.
        lmmap (np.ndarray): The land management map.
        separate (bool, optional): Whether to return separate costs or the total cost. Defaults to False.

    Returns:
        np.ndarray|dict: The transition costs as either a numpy array or a dictionary, depending on the value of `separate`.
    """
    yr_cal = data.YR_CAL_BASE + yr_idx
    base_ag_to_ep_t = data.AG2EP_TRANSITION_COSTS_HA
    l_mrj = lumap2ag_l_mrj(lumap, lmmap)
    base_ag_to_ep_t_mrj = np.broadcast_to(base_ag_to_ep_t, (data.NLMS, data.NCELLS, base_ag_to_ep_t.shape[0]))

    # Amortise base costs to be annualised
    base_ag_to_ep_t_mrj = tools.amortise(base_ag_to_ep_t_mrj)

    # Add cost of water license and cost of installing/removing irrigation where relevant (pre-amortised)
    w_mrj = ag_water.get_wreq_matrices(data, yr_idx)
    w_delta_mrj = tools.get_water_delta_matrix(w_mrj, l_mrj, data, yr_idx)
    ag_to_ep_t_mrj = base_ag_to_ep_t_mrj + w_delta_mrj

    # Get raw transition costs for each cell to transition to environmental plantings
    ag2ep_transitions_r = np.nansum(l_mrj * ag_to_ep_t_mrj, axis=(0, 2))   # Here multiply by l_mrj to force the ag-env transition can only happen on ag cells

    # Add establishment costs for each cell
    est_costs_r = data.EP_EST_COST_HA * data.EST_COST_MULTS[yr_cal]

    # Amortise establishment costs  to be annualised
    est_costs_r = tools.amortise(est_costs_r)


    if separate:
        return {'Transition cost': np.einsum('mrj,mrj,r->mrj', base_ag_to_ep_t_mrj, l_mrj, data.REAL_AREA), 
                'Establishment cost': np.einsum('r,mrj,r->mrj', est_costs_r, l_mrj, data.REAL_AREA),
                'Water license cost': np.einsum('mrj,mrj,r->mrj', w_delta_mrj, l_mrj, data.REAL_AREA)}
        
    ag2ep_transitions_r += est_costs_r
    return ag2ep_transitions_r * data.REAL_AREA


def get_rip_plant_transitions_from_ag(data: Data, yr_idx, lumap, lmmap, separate=False) -> np.ndarray|dict:
    """
    Get transition costs from agricultural land uses to riparian plantings for each cell.

    Returns
    -------
    np.ndarray
        1-D array, indexed by cell.
    """
    base_costs = get_env_plant_transitions_from_ag(data, yr_idx, lumap, lmmap, separate)
    fencing_cost = (
        data.RP_FENCING_LENGTH 
        * settings.FENCING_COST_PER_M
        * data.FENCE_COST_MULTS[data.YR_CAL_BASE + yr_idx]
        * data.REAL_AREA
    )
    
    if separate:
        l_mrj = lumap2ag_l_mrj(lumap, lmmap)
        base_costs.update({'Fencing cost':np.einsum('r,mrj->mrj', fencing_cost, l_mrj)})
        return base_costs
    else:
        return base_costs + fencing_cost


def get_agroforestry_transitions_from_ag_base(data: Data, yr_idx, lumap, lmmap, separate=False) -> np.ndarray|dict:
    """
    Get transition costs from agricultural land uses to agroforestry for each cell.

    Returns
    -------
    np.ndarray
        1-D array, indexed by cell.
    """
    base_costs = get_env_plant_transitions_from_ag(data, yr_idx, lumap, lmmap, separate)
    fencing_cost = (
        settings.AF_FENCING_LENGTH
        * settings.FENCING_COST_PER_M
        * data.FENCE_COST_MULTS[data.YR_CAL_BASE + yr_idx]
        * data.REAL_AREA 
    )
    
    if separate:
        l_mrj = lumap2ag_l_mrj(lumap, lmmap)
        base_costs.update({'Fencing cost':np.einsum('r,mrj->mrj', fencing_cost, l_mrj)})
        return base_costs
    else:
        return base_costs + fencing_cost
    

def get_sheep_agroforestry_transitions_from_ag(
    data: Data, agroforestry_x_r, agroforestry_costs, ag_t_costs, yr_idx, base_year, lumap, lmmap, separate=False
):
    """
    Get the base transition costs from agricultural land uses to Sheep Agroforestry for each cell.

    Returns
    -------
    np.ndarray
        (separate = False) 1-D array, indexed by cell. 
    dict
        (separate = True) Dict of separated transition costs.
    """
    
    
    if separate:
        # Combine and return separated costs
        combined_costs = {}
        for key, array in agroforestry_costs.items():
            combined_costs[key] = np.zeros(array.shape).astype(np.float32)
            for m in range(data.NLMS):
                for j in range(data.N_AG_LUS):
                    combined_costs[key][m, :, j] = array[m, :, j] * agroforestry_x_r

        for key, array in ag_t_costs.items():
            if key not in combined_costs:
                combined_costs[key] = np.zeros(array.shape).astype(np.float32)
            for m in range(data.NLMS):
                for j in range(data.N_AG_LUS):
                    combined_costs[key][m, :, j] += array[m, :, j] * (1 - agroforestry_x_r)

        return combined_costs

    else:
        sheep_j = tools.get_sheep_code(data)
        sheep_costs_r = ag_t_costs[0, :, sheep_j]        
    
        sheep_contr = sheep_costs_r * (1 - agroforestry_x_r)
        cp_belt_contr = agroforestry_costs * agroforestry_x_r
        t_r = sheep_contr + cp_belt_contr

        # Set all non-agricultural land to have zero
        non_ag_cells = tools.get_non_ag_cells(lumap)
        t_r[non_ag_cells] = 0

        return t_r
    

def get_beef_agroforestry_transitions_from_ag(
    data: Data, agroforestry_x_r, agroforestry_costs, ag_t_costs, yr_idx, base_year, lumap, lmmap, separate=False
):
    """
    Get the base transition costs from agricultural land uses to Beef Agroforestry for each cell.

    Returns
    -------
    np.ndarray
        (separate = False) 1-D array, indexed by cell. 
    dict
        (separate = True) Dict of separated transition costs.
    """
    agroforestry_costs = get_agroforestry_transitions_from_ag_base(data, yr_idx, lumap, lmmap, separate)
    ag_t_costs = ag_transitions.get_transition_matrices_from_base_year(data, yr_idx, base_year, separate)
    
    if separate:
        # Combine and return separated costs
        # Agroforestry keys: 'Transition cost', 'Establishment cost', 'Water license cost', 'Fencing cost'
        combined_costs = {}
        for key, array in agroforestry_costs.items():
            combined_costs[key] = np.zeros(array.shape).astype(np.float32)
            for m in range(data.NLMS):
                for j in range(data.N_AG_LUS):
                    combined_costs[key][m, :, j] = array[m, :, j] * agroforestry_x_r

        # Beef cost keys: 'Establishment cost', 'Water license cost', 'GHG emissions cost'
        for key, array in ag_t_costs.items():
            if key not in combined_costs:
                combined_costs[key] = np.zeros(array.shape).astype(np.float32)
            for m in range(data.NLMS):
                for j in range(data.N_AG_LUS):
                    combined_costs[key][m, :, j] += array[m, :, j] * (1 - agroforestry_x_r)

        return combined_costs

    else:
        beef_j = tools.get_beef_code(data)
        beef_costs_r = ag_t_costs[0, :, beef_j]        
    
        beef_contr = beef_costs_r * (1 - agroforestry_x_r)
        agroforestry_contr = agroforestry_costs * agroforestry_x_r
        t_r = beef_contr + agroforestry_contr

        # Set all non-agricultural land to have zero
        non_ag_cells = tools.get_non_ag_cells(lumap)
        t_r[non_ag_cells] = 0

        return t_r


def get_carbon_plantings_block_from_ag(data: Data, yr_idx, lumap, lmmap, separate=False) -> np.ndarray|dict:
    """
    Get transition costs from agricultural land uses to carbon plantings (block) for each cell.

    Returns
    -------
    np.ndarray
        1-D array, indexed by cell.
    """
    yr_cal = data.YR_CAL_BASE + yr_idx
    base_ag_to_cp_t = data.AG2EP_TRANSITION_COSTS_HA
    l_mrj = lumap2ag_l_mrj(lumap, lmmap)
    base_ag_to_cp_t_mrj = np.broadcast_to(base_ag_to_cp_t, (2, data.NCELLS, base_ag_to_cp_t.shape[0]))

    # Amortise base costs to be annualised
    base_ag_to_cp_t_mrj = tools.amortise(base_ag_to_cp_t_mrj)

    # Add cost of water license and cost of installing/removing irrigation where relevant (pre-amortised)
    w_mrj = ag_water.get_wreq_matrices(data, yr_idx)
    w_delta_mrj = tools.get_water_delta_matrix(w_mrj, l_mrj, data, yr_idx)
    ag_to_cp_t_mrj = base_ag_to_cp_t_mrj + w_delta_mrj

    # Get raw transition costs for each cell to transition to carbon plantings
    ag2cp_transitions_r = np.nansum(l_mrj * ag_to_cp_t_mrj, axis=(0, 2))

    # Add establishment costs for each cell
    est_costs_r = data.CP_EST_COST_HA * data.EST_COST_MULTS[yr_cal]

    # Amortise establishment costs  to be annualised
    est_costs_r = tools.amortise(est_costs_r)
    ag2cp_transitions_r += est_costs_r

    if separate:
        return {'Transition cost':np.einsum('mrj,mrj,r->mrj', base_ag_to_cp_t_mrj, l_mrj, data.REAL_AREA), 
                'Establishment cost': np.einsum('r,mrj,r->mrj', est_costs_r, l_mrj, data.REAL_AREA),
                'Water license cost': np.einsum('mrj,mrj,r->mrj', w_delta_mrj, l_mrj, data.REAL_AREA)}
    else:
        return ag2cp_transitions_r * data.REAL_AREA


def get_carbon_plantings_belt_from_ag_base(data: Data, yr_idx, lumap, lmmap, separate) -> np.ndarray|dict:
    """
    Get the base transition costs from agricultural land uses to carbon plantings (belt) for each cell.

    Returns
    -------
    np.ndarray
        (separate = False) 1-D array, indexed by cell. 
    dict
        (separate = True) Dict of separated transition costs.
    """
    base_costs = get_env_plant_transitions_from_ag(data, yr_idx, lumap, lmmap, separate)
    fencing_cost = (
        settings.CP_BELT_FENCING_LENGTH
        * settings.FENCING_COST_PER_M
        * data.FENCE_COST_MULTS[data.YR_CAL_BASE + yr_idx]
        * data.REAL_AREA
    )
    
    if separate:
        l_mrj = lumap2ag_l_mrj(lumap, lmmap)
        base_costs.update({'Fencing cost':np.einsum('r,mrj->mrj', fencing_cost, l_mrj)})
        return base_costs
    else:
        return base_costs + fencing_cost


def get_sheep_carbon_plantings_belt_from_ag(
    data: Data, cp_belt_x_r, cp_belt_costs, ag_t_costs, yr_idx, base_year, lumap, lmmap, separate=False
):
    """
    Get the transition costs from agricultural land uses to Sheep Carbon Plantings (belt) for each cell.

    Returns
    -------
    np.ndarray
        (separate = False) 1-D array, indexed by cell. 
    dict
        (separate = True) Dict of separated transition costs.
    """
    
    ag_t_costs = ag_transitions.get_transition_matrices_from_base_year(data, yr_idx, base_year, separate)
    
    if separate:
        # Combine and return separated costs
        combined_costs = {}
        for key, array in cp_belt_costs.items():
            combined_costs[key] = np.zeros(array.shape).astype(np.float32)
            for m in range(data.NLMS):
                for j in range(data.N_AG_LUS):
                    combined_costs[key][m, :, j] = array[m, :, j] * cp_belt_x_r

        for key, array in ag_t_costs.items():
            if key not in combined_costs:
                combined_costs[key] = np.zeros(array.shape).astype(np.float32)
            for m in range(data.NLMS):
                for j in range(data.N_AG_LUS):
                    combined_costs[key][m, :, j] += array[m, :, j] * (1 - cp_belt_x_r)

        return combined_costs

    else:
        sheep_j = tools.get_sheep_code(data)
        sheep_costs_r = ag_t_costs[0, :, sheep_j]        
    
        sheep_contr = sheep_costs_r * (1 - cp_belt_x_r)
        cp_belt_contr = cp_belt_costs * cp_belt_x_r
        t_r = sheep_contr + cp_belt_contr

        # Set all non-agricultural land to have zero
        non_ag_cells = tools.get_non_ag_cells(lumap)
        t_r[non_ag_cells] = 0

        return t_r


def get_beef_carbon_plantings_belt_from_ag(
    data: Data, cp_belt_x_r, cp_belt_costs, ag_t_costs, yr_idx, base_year, lumap, lmmap, separate=False
):
    """
    Get the base transition costs from agricultural land uses to Beef Carbon Plantings (belt) for each cell.

    Returns
    -------
    np.ndarray
        (separate = False) 1-D array, indexed by cell. 
    dict
        (separate = True) Dict of separated transition costs.
    """
    cp_belt_costs = get_carbon_plantings_belt_from_ag_base(data, yr_idx, lumap, lmmap, separate)
    ag_t_costs = ag_transitions.get_transition_matrices_from_base_year(data, yr_idx, base_year, separate)
    
    if separate:
        # Combine and return separated costs
        combined_costs = {}
        for key, array in cp_belt_costs.items():
            combined_costs[key] = np.zeros(array.shape).astype(np.float32)
            for m in range(data.NLMS):
                for j in range(data.N_AG_LUS):
                    combined_costs[key][m, :, j] = array[m, :, j] * cp_belt_x_r

        for key, array in ag_t_costs.items():
            if key not in combined_costs:
                combined_costs[key] = np.zeros(array.shape).astype(np.float32)
            for m in range(data.NLMS):
                for j in range(data.N_AG_LUS):
                    combined_costs[key][m, :, j] += array[m, :, j] * (1 - cp_belt_x_r)

        return combined_costs

    else:
        beef_j = tools.get_beef_code(data)
        beef_costs_r = ag_t_costs[0, :, beef_j]
    
        beef_contr = beef_costs_r * (1 - cp_belt_x_r)
        cp_belt_contr = cp_belt_costs * cp_belt_x_r
        t_r = beef_contr + cp_belt_contr

        # Set all non-agricultural land to have zero
        non_ag_cells = tools.get_non_ag_cells(lumap)
        t_r[non_ag_cells] = 0

        return t_r


def get_beccs_from_ag(data, yr_idx, lumap, lmmap, separate=False) -> np.ndarray|dict:
    """
    Get transition costs from agricultural land uses to carbon plantings (belt) for each cell.

    Returns
    -------
    np.ndarray
        1-D array, indexed by cell.
    """
    if separate:
        return get_env_plant_transitions_from_ag(data, yr_idx, lumap, lmmap, separate)
    else:
        return get_env_plant_transitions_from_ag(data, yr_idx, lumap, lmmap)
    

def get_destocked_from_ag(data: Data, ag_t_mrj: np.ndarray) -> np.ndarray:
    """
    Get transition costs from agricultural land uses to destocked land for each cell.

    Returns
    -------
    np.ndarray
        1-D array, indexed by cell.
    """
    unallocated_j = tools.get_unallocated_natural_land_code(data)
    destocked_t_mrj = ag_t_mrj[0, :, unallocated_j]
    return destocked_t_mrj


def get_from_ag_transition_matrix(
    data: Data,
    yr_idx: int,
    base_year: int,
    lumap: np.ndarray,
    lmmap: np.ndarray,
    ag_t_mrj: np.ndarray,
    separate: bool = False
) -> np.ndarray|dict:
    """
    Get the matrix containing transition costs from agricultural land uses to non-agricultural land uses.

    Parameters
    ----------
    data : object
        The data object containing information about the model.
    yr_idx : int
        The index of the year.
    lumap : dict
        The land use map.
    lmmap : dict
        The land management map.
    separate : bool, optional
        If True, return a dictionary containing the transition costs for each non-agricultural land use.
        If False, return a 2-D array indexed by (r, k) where r is cell and k is non-agricultural land usage.

    Returns
    -------
    np.ndarray or dict
        If separate is False, returns a 2-D array indexed by (r, k) where r is cell and k is non-agricultural land usage.
        If separate is True, returns a dictionary containing the transition costs for each non-agricultural land use.
    """
    agroforestry_x_r = tools.get_exclusions_agroforestry_base(data, lumap)
    cp_belt_x_r = tools.get_exclusions_carbon_plantings_belt_base(data, lumap)

    agroforestry_costs = get_agroforestry_transitions_from_ag_base(data, yr_idx, lumap, lmmap, separate)
    ag_t_costs = ag_transitions.get_transition_matrices_from_base_year(data, yr_idx, base_year, separate)
    cp_belt_costs = get_carbon_plantings_belt_from_ag_base(data, yr_idx, lumap, lmmap, separate)

    env_plant_transitions_from_ag = get_env_plant_transitions_from_ag(data, yr_idx, lumap, lmmap, separate)
    rip_plant_transitions_from_ag = get_rip_plant_transitions_from_ag(data, yr_idx, lumap, lmmap, separate)
    sheep_agroforestry_transitions_from_ag = get_sheep_agroforestry_transitions_from_ag(
        data, agroforestry_x_r, agroforestry_costs, ag_t_costs, yr_idx, base_year, lumap, lmmap, separate
    )
    beef_agroforestry_transitions_from_ag = get_beef_agroforestry_transitions_from_ag(
        data, agroforestry_x_r, agroforestry_costs, ag_t_costs, yr_idx, base_year, lumap, lmmap, separate
    )
    carbon_plantings_block_transitions_from_ag = get_carbon_plantings_block_from_ag(data, yr_idx, lumap, lmmap, separate)
    sheep_carbon_plantings_belt_transitions_from_ag = get_sheep_carbon_plantings_belt_from_ag(
        data, cp_belt_x_r, cp_belt_costs, ag_t_costs, yr_idx, base_year, lumap, lmmap, separate
    )
    beef_carbon_plantings_belt_transitions_from_ag = get_beef_carbon_plantings_belt_from_ag(
        data, cp_belt_x_r, cp_belt_costs, ag_t_costs, yr_idx, base_year, lumap, lmmap, separate
    )
    beccs_transitions_from_ag = get_beccs_from_ag(data, yr_idx, lumap, lmmap, separate)
    destocked_from_ag = get_destocked_from_ag(data, ag_t_mrj)

    if separate:
        # IMPORTANT: The order of the keys in the dictionary must match the order of the non-agricultural land uses
        return {'Environmental Plantings': env_plant_transitions_from_ag,
                'Riparian Plantings': rip_plant_transitions_from_ag,
                'Sheep Agroforestry': sheep_agroforestry_transitions_from_ag,
                'Beef Agroforestry': beef_agroforestry_transitions_from_ag,
                'Carbon Plantings (Block)': carbon_plantings_block_transitions_from_ag,
                'Sheep Carbon Plantings (Belt)': sheep_carbon_plantings_belt_transitions_from_ag,
                'Beef Carbon Plantings (Belt)': beef_carbon_plantings_belt_transitions_from_ag,
                'BECCS': beccs_transitions_from_ag,
                'Destocked - natural land': destocked_from_ag}
        
    # reshape each non-agricultural matrix to be indexed (r, k) and concatenate on the k indexing
    ag_to_non_agr_t_matrices = [
        env_plant_transitions_from_ag.reshape((data.NCELLS, 1)),
        rip_plant_transitions_from_ag.reshape((data.NCELLS, 1)),
        sheep_agroforestry_transitions_from_ag.reshape((data.NCELLS, 1)),
        beef_agroforestry_transitions_from_ag.reshape((data.NCELLS, 1)),
        carbon_plantings_block_transitions_from_ag.reshape((data.NCELLS, 1)),
        sheep_carbon_plantings_belt_transitions_from_ag.reshape((data.NCELLS, 1)),
        beef_carbon_plantings_belt_transitions_from_ag.reshape((data.NCELLS, 1)),
        beccs_transitions_from_ag.reshape((data.NCELLS, 1)),
        destocked_from_ag.reshape((data.NCELLS, 1)),
    ]
    return np.concatenate(ag_to_non_agr_t_matrices, axis=1)


def get_env_plantings_to_ag(data: Data, yr_idx, lumap, lmmap, separate=False) -> np.ndarray|dict:
    """
    Get transition costs from environmental plantings to agricultural land uses for each cell.

    Returns
    -------
    np.ndarray
        3-D array, indexed by (m, r, j).
    """
    yr_cal = data.YR_CAL_BASE + yr_idx

    # Get base transition costs: add cost of installing irrigation
    base_ep_to_ag_t = data.EP2AG_TRANSITION_COSTS_HA * data.TRANS_COST_MULTS[yr_cal]

    # Get the agricultural cells, and the env-ag can not happen on these cells
    ag_cells, _ = tools.get_ag_and_non_ag_cells(lumap)

    # Get water license price and costs of installing/removing irrigation where appropriate
    w_mrj = ag_water.get_wreq_matrices(data, yr_idx)
    l_mrj = lumap2ag_l_mrj(lumap, lmmap)
    w_delta_mrj = tools.get_water_delta_matrix(w_mrj, l_mrj, data, yr_idx)
    w_delta_mrj[:, ag_cells, :] = 0

    # Reshape and amortise upfront costs to annualised costs
    base_ep_to_ag_t_mrj = np.broadcast_to(base_ep_to_ag_t, (2, data.NCELLS, base_ep_to_ag_t.shape[0]))
    base_ep_to_ag_t_mrj = tools.amortise(base_ep_to_ag_t_mrj).copy()
    base_ep_to_ag_t_mrj[:, ag_cells, :] = 0

    if separate:
        return {'Transition cost':np.einsum('mrj,mrj,r->mrj', base_ep_to_ag_t_mrj, l_mrj, data.REAL_AREA), 
                'Water license cost': np.einsum('mrj,mrj,r->mrj', w_delta_mrj, l_mrj, data.REAL_AREA)}
        
    # Add cost of water license and cost of installing/removing irrigation where relevant (pre-amortised)
    ep_to_ag_t_mrj = base_ep_to_ag_t_mrj + w_delta_mrj
    return ep_to_ag_t_mrj * data.REAL_AREA[np.newaxis, :, np.newaxis]


def get_rip_plantings_to_ag(data: Data, yr_idx, lumap, lmmap, separate=False) -> np.ndarray|dict:
    """
    Get transition costs from riparian plantings to agricultural land uses for each cell.
    
    Note: this is the same as for environmental plantings.

    Returns
    -------
    np.ndarray
        3-D array, indexed by (m, r, j).
    """
    if separate:
        return get_env_plantings_to_ag(data, yr_idx, lumap, lmmap, separate)
    else:
        return get_env_plantings_to_ag(data, yr_idx, lumap, lmmap)


def get_agroforestry_to_ag_base(data: Data, yr_idx, lumap, lmmap, separate) -> np.ndarray|dict:
    """
    Get transition costs from agroforestry to agricultural land uses for each cell.
    
    Note: this is the same as for environmental plantings.

    Returns
    -------
    np.ndarray
        3-D array, indexed by (m, r, j).
    """
    if separate:
        return get_env_plantings_to_ag(data, yr_idx, lumap, lmmap, separate)
    else:
        return get_env_plantings_to_ag(data, yr_idx, lumap, lmmap)


def get_sheep_to_ag_base(data: Data, yr_idx: int, lumap, separate=False) -> np.ndarray|dict:
    """
    Get sheep contribution to transition costs to agricultural land uses.
    Used for getting transition costs for Sheep Agroforestry and CP (Belt).

    Returns
    -------
    np.ndarray separate = False
        3-D array, indexed by (m, r, j).
    dict (separate = True)
        Dictionary of separated out transition costs.
    ------
    """
    yr_cal = data.YR_CAL_BASE + yr_idx
    sheep_j = tools.get_sheep_code(data)

    all_sheep_lumap = (np.ones(data.NCELLS) * sheep_j).astype(np.int8)
    all_dry_lmmap = np.zeros(data.NCELLS).astype(np.float32)
    l_mrj = lumap2ag_l_mrj(all_sheep_lumap, all_dry_lmmap)
    l_mrj_not = np.logical_not(l_mrj)

    t_ij = data.AG_TMATRIX * data.TRANS_COST_MULTS[yr_cal]
    x_mrj = ag_transitions.get_exclude_matrices(data, all_sheep_lumap)

    # Calculate sheep contribution to transition costs
    # Establishment costs
    ag_cells = tools.get_ag_cells(lumap)

    e_rj = np.zeros((data.NCELLS, data.N_AG_LUS)).astype(np.float32)
    e_rj[ag_cells, :] = t_ij[all_sheep_lumap[ag_cells]]

    e_rj = tools.amortise(e_rj) * data.REAL_AREA[:, np.newaxis]
    e_rj_dry = np.einsum('rj,r->rj', e_rj, all_sheep_lumap == 0)
    e_rj_irr = np.einsum('rj,r->rj', e_rj, all_dry_lmmap == 1)
    e_mrj = np.stack([e_rj_dry, e_rj_irr], axis=0)
    e_mrj = np.einsum('mrj,mrj,mrj->mrj', e_mrj, x_mrj, l_mrj_not)

    # Water license cost
    w_mrj = ag_water.get_wreq_matrices(data, yr_idx)
    w_delta_mrj = tools.get_water_delta_matrix(w_mrj, l_mrj, data, yr_idx)
    w_delta_mrj = np.einsum('mrj,mrj,mrj->mrj', w_delta_mrj, x_mrj, l_mrj_not)

    # Carbon costs
    ghg_t_mrj = ag_ghg.get_ghg_transition_penalties(data, all_sheep_lumap)               # <unit: t/ha>      
    ghg_t_mrj_cost = tools.amortise(ghg_t_mrj * data.get_carbon_price_by_yr_idx(yr_idx))     
    ghg_t_mrj_cost = np.einsum('mrj,mrj,mrj->mrj', ghg_t_mrj_cost, x_mrj, l_mrj_not)

    # Ensure transition costs are zero for all agricultural cells 
    e_mrj[:, ag_cells, :] = np.zeros((data.NLMS, ag_cells.shape[0], data.N_AG_LUS)).astype(np.float32)
    w_delta_mrj[:, ag_cells, :] = np.zeros((data.NLMS, ag_cells.shape[0], data.N_AG_LUS)).astype(np.float32)
    ghg_t_mrj_cost[:, ag_cells, :] = np.zeros((data.NLMS, ag_cells.shape[0], data.N_AG_LUS)).astype(np.float32)

    if separate:
        return {'Establishment cost': e_mrj, 'Water license cost': w_delta_mrj, 'GHG emissions cost': ghg_t_mrj_cost}
    
    else:
        return e_mrj + w_delta_mrj + ghg_t_mrj_cost


def get_beef_to_ag_base(data: Data, yr_idx, lumap, separate) -> np.ndarray|dict:
    """
    Get beef contribution to transition costs to agricultural land uses.
    Used for getting transition costs for Beef Agroforestry and CP (Belt).

    Returns
    -------
    np.ndarray separate = False
        3-D array, indexed by (m, r, j).
    dict (separate = True)
        Dictionary of separated out transition costs.
    """
    yr_cal = data.YR_CAL_BASE + yr_idx
    beef_j = tools.get_beef_code(data)

    all_beef_lumap = (np.ones(data.NCELLS) * beef_j).astype(np.int8)
    all_dry_lmmap = np.zeros(data.NCELLS).astype(np.float32)
    l_mrj = lumap2ag_l_mrj(all_beef_lumap, all_dry_lmmap)
    l_mrj_not = np.logical_not(l_mrj)

    t_ij = data.AG_TMATRIX * data.TRANS_COST_MULTS[yr_cal]
    x_mrj = ag_transitions.get_exclude_matrices(data, all_beef_lumap)

    # Calculate sheep contribution to transition costs
    # Establishment costs
    ag_cells = tools.get_ag_cells(lumap)

    e_rj = np.zeros((data.NCELLS, data.N_AG_LUS)).astype(np.float32)
    e_rj[ag_cells, :] = t_ij[all_beef_lumap[ag_cells]]

    e_rj = tools.amortise(e_rj) * data.REAL_AREA[:, np.newaxis]
    e_mrj = np.stack([e_rj] * 2, axis=0)
    e_mrj = np.einsum('mrj,mrj,mrj->mrj', e_mrj, x_mrj, l_mrj_not)

    # Water license cost
    w_mrj = ag_water.get_wreq_matrices(data, yr_idx)
    w_delta_mrj = tools.get_water_delta_matrix(w_mrj, l_mrj, data, yr_idx)
    w_delta_mrj = np.einsum('mrj,mrj,mrj->mrj', w_delta_mrj, x_mrj, l_mrj_not)

    # Carbon costs
    ghg_t_mrj = ag_ghg.get_ghg_transition_penalties(data, all_beef_lumap)               # <unit: t/ha>      
    ghg_t_mrj_cost = tools.amortise(ghg_t_mrj * data.get_carbon_price_by_yr_idx(yr_idx))     
    ghg_t_mrj_cost = np.einsum('mrj,mrj,mrj->mrj', ghg_t_mrj_cost, x_mrj, l_mrj_not)

    beef_af_cells = tools.get_beef_agroforestry_cells(lumap)
    non_beef_af_cells = np.array([r for r in range(data.NCELLS) if r not in beef_af_cells])

    # Ensure transition costs are zero for all agricultural cells 
    e_mrj[:, ag_cells, :] = np.zeros((data.NLMS, ag_cells.shape[0], data.N_AG_LUS)).astype(np.float32)
    w_delta_mrj[:, ag_cells, :] = np.zeros((data.NLMS, ag_cells.shape[0], data.N_AG_LUS)).astype(np.float32)
    ghg_t_mrj_cost[:, ag_cells, :] = np.zeros((data.NLMS, ag_cells.shape[0], data.N_AG_LUS)).astype(np.float32)

    if separate:
        return {'Establishment cost': e_mrj, 'Water license cost': w_delta_mrj, 'GHG emissions cost': ghg_t_mrj_cost}
    
    else:
        t_mrj = e_mrj + w_delta_mrj + ghg_t_mrj_cost
        # Set all costs for non-beef-agroforestry cells to zero
        t_mrj[:, non_beef_af_cells, :] = 0
        return t_mrj


def get_sheep_agroforestry_to_ag(
    data: Data, yr_idx, lumap, lmmap, agroforestry_x_r, separate
) -> np.ndarray|dict:
    """
    Get transition costs of Sheep Agroforestry to all agricultural land uses.

    Returns
    -------
    np.ndarray separate = False
        3-D array, indexed by (m, r, j).
    dict (separate = True)
        Dictionary of separated out transition costs.
    """
    sheep_tcosts = get_sheep_to_ag_base(data, yr_idx, lumap, separate)
    agroforestry_tcosts = get_agroforestry_to_ag_base(data, yr_idx, lumap, lmmap, separate)

    if separate:
        # Combine and return separated costs
        combined_costs = {}
        for key, array in agroforestry_tcosts.items():
            combined_costs[key] = np.zeros(array.shape).astype(np.float32)
            for m in range(data.NLMS):
                for j in range(data.N_AG_LUS):
                    combined_costs[key][m, :, j] = array[m, :, j] * agroforestry_x_r

        for key, array in sheep_tcosts.items():
            if key not in combined_costs:
                combined_costs[key] = np.zeros(array.shape).astype(np.float32)
            for m in range(data.NLMS):
                for j in range(data.N_AG_LUS):
                    combined_costs[key][m, :, j] += array[m, :, j] * (1 - agroforestry_x_r)

        return combined_costs
    
    else:
        sheep_contr = np.zeros((data.NLMS, data.NCELLS, data.N_AG_LUS)).astype(np.float32)
        for m in range(data.NLMS):
            for j in range(data.N_AG_LUS):
                sheep_contr[m, :, j] = (1 - agroforestry_x_r) * sheep_tcosts[m, :, j]

        agroforestry_contr = np.zeros((data.NLMS, data.NCELLS, data.N_AG_LUS)).astype(np.float32)
        for m in range(data.NLMS):
            for j in range(data.N_AG_LUS):
                agroforestry_contr[m, :, j] = agroforestry_x_r * agroforestry_tcosts[m, :, j]

        return sheep_contr + agroforestry_contr


def get_beef_agroforestry_to_ag(
    data: Data, yr_idx, lumap, lmmap, agroforestry_x_r, separate
) -> np.ndarray|dict:
    """
    Get transition costs of Beef Agroforestry to all agricultural land uses.
    
    Returns
    -------
    np.ndarray separate = False
        3-D array, indexed by (m, r, j).
    dict (separate = True)
        Dictionary of separated out transition costs.
    """
    beef_tcosts = get_beef_to_ag_base(data, yr_idx, lumap, separate)
    agroforestry_tcosts = get_agroforestry_to_ag_base(data, yr_idx, lumap, lmmap, separate)

    if separate:
        # Combine and return separated costs
        combined_costs = {}
        for key, array in agroforestry_tcosts.items():
            combined_costs[key] = np.zeros(array.shape).astype(np.float32)
            for m in range(data.NLMS):
                for j in range(data.N_AG_LUS):
                    combined_costs[key][m, :, j] = array[m, :, j] * agroforestry_x_r

        for key, array in beef_tcosts.items():
            if key not in combined_costs:
                combined_costs[key] = np.zeros(array.shape).astype(np.float32)
            for m in range(data.NLMS):
                for j in range(data.N_AG_LUS):
                    combined_costs[key][m, :, j] += array[m, :, j] * (1 - agroforestry_x_r)

        return combined_costs
    
    else:
        beef_contr = np.zeros((data.NLMS, data.NCELLS, data.N_AG_LUS)).astype(np.float32)
        for m in range(data.NLMS):
            for j in range(data.N_AG_LUS):
                beef_contr[m, :, j] = (1 - agroforestry_x_r) * beef_tcosts[m, :, j]

        agroforestry_contr = np.zeros((data.NLMS, data.NCELLS, data.N_AG_LUS)).astype(np.float32)
        for m in range(data.NLMS):
            for j in range(data.N_AG_LUS):
                agroforestry_contr[m, :, j] = agroforestry_x_r * agroforestry_tcosts[m, :, j]

        return beef_contr + agroforestry_contr


def get_carbon_plantings_block_to_ag(data: Data, yr_idx, lumap, lmmap, separate=False):
    """
    Get transition costs from carbon plantings (block) to agricultural land uses for each cell.
    
    Note: this is the same as for environmental plantings.

    Returns
    -------
    np.ndarray
        3-D array, indexed by (m, r, j).
    """
    return get_env_plantings_to_ag(data, yr_idx, lumap, lmmap, separate)


def get_carbon_plantings_belt_to_ag_base(data, yr_idx, lumap, lmmap, separate=False) -> np.ndarray|dict:
    """
    Get transition costs from carbon plantings (belt) to agricultural land uses for each cell.
    
    Note: this is the same as for environmental plantings.

    Returns
    -------
    np.ndarray
        3-D array, indexed by (m, r, j).
    """
    return get_env_plantings_to_ag(data, yr_idx, lumap, lmmap, separate)


def get_sheep_carbon_plantings_belt_to_ag(
    data: Data, yr_idx, lumap, lmmap, cp_belt_x_r, separate
) -> np.ndarray|dict:
    """
    Get transition costs of Sheep Carbon Plantings (Belt) to all agricultural land uses.
    
    Returns
    -------
    np.ndarray separate = False
        3-D array, indexed by (m, r, j).
    dict (separate = True)
        Dictionary of separated out transition costs.
    """
    sheep_tcosts = get_sheep_to_ag_base(data, yr_idx, lumap, separate)
    cp_belt_tcosts = get_carbon_plantings_belt_to_ag_base(data, yr_idx, lumap, lmmap, separate)

    if separate:
        # Combine and return separated costs
        combined_costs = {}
        for key, array in cp_belt_tcosts.items():
            combined_costs[key] = np.zeros(array.shape).astype(np.float32)
            for m in range(data.NLMS):
                for j in range(data.N_AG_LUS):
                    combined_costs[key][m, :, j] = array[m, :, j] * cp_belt_x_r

        for key, array in sheep_tcosts.items():
            if key not in combined_costs:
                combined_costs[key] = np.zeros(array.shape).astype(np.float32)
            for m in range(data.NLMS):
                for j in range(data.N_AG_LUS):
                    combined_costs[key][m, :, j] += array[m, :, j] * (1 - cp_belt_x_r)

        return combined_costs
    
    else:
        sheep_contr = np.zeros((data.NLMS, data.NCELLS, data.N_AG_LUS)).astype(np.float32)
        for m in range(data.NLMS):
            for j in range(data.N_AG_LUS):
                sheep_contr[m, :, j] = (1 - cp_belt_x_r) * sheep_tcosts[m, :, j]

        cp_belt_contr = np.zeros((data.NLMS, data.NCELLS, data.N_AG_LUS)).astype(np.float32)
        for m in range(data.NLMS):
            for j in range(data.N_AG_LUS):
                cp_belt_contr[m, :, j] = cp_belt_x_r * cp_belt_tcosts[m, :, j]

        return sheep_contr + cp_belt_contr
    

def get_beef_carbon_plantings_belt_to_ag(
    data: Data, yr_idx, lumap, lmmap, cp_belt_x_r, separate
) -> np.ndarray|dict:
    """
    Get transition costs of Beef Carbon Plantings (Belt) to all agricultural land uses.
    
    Returns
    -------
    np.ndarray separate = False
        3-D array, indexed by (m, r, j).
    dict (separate = True)
        Dictionary of separated out transition costs.
    """
    beef_tcosts = get_beef_to_ag_base(data, yr_idx, lumap, separate)
    cp_belt_tcosts = get_carbon_plantings_belt_to_ag_base(data, yr_idx, lumap, lmmap, separate)

    if separate:
        # Combine and return separated costs
        combined_costs = {}
        for key, array in cp_belt_tcosts.items():
            combined_costs[key] = np.zeros(array.shape).astype(np.float32)
            for m in range(data.NLMS):
                for j in range(data.N_AG_LUS):
                    combined_costs[key][m, :, j] = array[m, :, j] * cp_belt_x_r

        for key, array in beef_tcosts.items():
            if key not in combined_costs:
                combined_costs[key] = np.zeros(array.shape).astype(np.float32)
            for m in range(data.NLMS):
                for j in range(data.N_AG_LUS):
                    combined_costs[key][m, :, j] += array[m, :, j] * (1 - cp_belt_x_r)

        return combined_costs
    
    else:
        beef_contr = np.zeros((data.NLMS, data.NCELLS, data.N_AG_LUS)).astype(np.float32)
        for m in range(data.NLMS):
            for j in range(data.N_AG_LUS):
                beef_contr[m, :, j] = (1 - cp_belt_x_r) * beef_tcosts[m, :, j]

        cp_belt_contr = np.zeros((data.NLMS, data.NCELLS, data.N_AG_LUS)).astype(np.float32)
        for m in range(data.NLMS):
            for j in range(data.N_AG_LUS):
                cp_belt_contr[m, :, j] = cp_belt_x_r * cp_belt_tcosts[m, :, j]

        return beef_contr + cp_belt_contr


def get_beccs_to_ag(data: Data, yr_idx, lumap, lmmap, separate=False) -> np.ndarray|dict:
    """
    Get transition costs from BECCS to agricultural land uses for each cell.
    
    Note: this is the same as for environmental plantings.

    Returns
    -------
    np.ndarray
        3-D array, indexed by (m, r, j).
    """
    if separate:
        return get_env_plantings_to_ag(data, yr_idx, lumap, lmmap, separate)
    else:
        return get_env_plantings_to_ag(data, yr_idx, lumap, lmmap)
    

def get_destocked_to_ag(data: Data, yr_idx: int, lumap: np.ndarray) -> np.ndarray:
    """
    Get transition costs from destocked land to agricultural land uses for each cell.
    Transition costs are based on the transition costs of unallocated natural land to agricultural land.
    
    Returns
    -------
    np.ndarray
        3-D array, indexed by (m, r, j).
    """
    unallocated_j = tools.get_unallocated_natural_land_code(data)
    all_unallocated_lumap = (np.ones(data.NCELLS) * unallocated_j).astype(np.int8)
    all_dry_lmmap = (np.zeros(data.NCELLS)).astype(np.int8)

    destocked_cells = tools.get_destocked_land_cells(lumap)
    if destocked_cells.size == 0:
        return np.zeros((data.NLMS, data.NCELLS, data.N_AG_LUS))
    
    # Get transition costs from destocked cells by using transition costs from unallocated land
    unallocated_t_mrj = ag_transitions.get_transition_matrices_from_maps(data, yr_idx, all_unallocated_lumap, all_dry_lmmap)

    destocked_t_mrj = np.zeros((data.NLMS, data.NCELLS, data.N_AG_LUS))
    destocked_t_mrj[:, destocked_cells, :] = unallocated_t_mrj[:, destocked_cells, :]
    return destocked_t_mrj


def get_to_ag_transition_matrix(data: Data, yr_idx, lumap, lmmap, ag_t_mrj: np.ndarray, separate=False) -> np.ndarray|dict:
    """
    Get the matrix containing transition costs from non-agricultural land uses to agricultural land uses.

    Parameters
    ----------
    data : np.ndarray
        The input data array.
    yr_idx : int
        The index of the year.
    lumap : dict
        The land use mapping dictionary.
    lmmap : dict
        The land management mapping dictionary.
    separate : bool, optional
        If True, returns a dictionary of transition matrices for each land use category.
        If False, returns a single aggregated transition matrix.

    Returns
    -------
    np.ndarray or dict
        If `separate` is True, returns a dictionary of transition matrices, where the keys are the land use categories.
        If `separate` is False, returns a single aggregated transition matrix.

    """
    
    non_ag_to_agr_t_matrices = {lu: np.zeros((data.NLMS, data.NCELLS, data.N_AG_LUS)).astype(np.float32) for lu in NON_AG_LAND_USES}

    agroforestry_x_r = tools.get_exclusions_agroforestry_base(data, lumap)
    cp_belt_x_r = tools.get_exclusions_carbon_plantings_belt_base(data, lumap)

    # reshape each non-agricultural matrix to be indexed (r, k) and concatenate on the k indexing
    non_ag_to_agr_t_matrices['Environmental Plantings'] = get_env_plantings_to_ag(data, yr_idx, lumap, lmmap, separate)
    non_ag_to_agr_t_matrices['Riparian Plantings'] = get_rip_plantings_to_ag(data, yr_idx, lumap, lmmap, separate)
    non_ag_to_agr_t_matrices['Sheep Agroforestry'] = get_sheep_agroforestry_to_ag(data, yr_idx, lumap, lmmap, agroforestry_x_r, separate)
    non_ag_to_agr_t_matrices['Beef Agroforestry'] = get_beef_agroforestry_to_ag(data, yr_idx, lumap, lmmap, agroforestry_x_r, separate)
    non_ag_to_agr_t_matrices['Carbon Plantings (Block)'] = get_carbon_plantings_block_to_ag(data, yr_idx, lumap, lmmap, separate)
    non_ag_to_agr_t_matrices['Sheep Carbon Plantings (Belt)'] = get_sheep_carbon_plantings_belt_to_ag(data, yr_idx, lumap, lmmap, cp_belt_x_r, separate)
    non_ag_to_agr_t_matrices['Beef Carbon Plantings (Belt)'] = get_beef_carbon_plantings_belt_to_ag(data, yr_idx, lumap, lmmap, cp_belt_x_r, separate)
    non_ag_to_agr_t_matrices['BECCS'] = get_beccs_to_ag(data, yr_idx, lumap, lmmap, separate)
    non_ag_to_agr_t_matrices['Destocked - natural land'] = get_destocked_to_ag(data, yr_idx, lumap)

    if separate:
        # Note: The order of the keys in the dictionary must match the order of the non-agricultural land uses
        return non_ag_to_agr_t_matrices
            
    non_ag_to_agr_t_matrices = list(non_ag_to_agr_t_matrices.values())
    return np.add.reduce(non_ag_to_agr_t_matrices)


def get_non_ag_transition_matrix(data: Data) -> np.ndarray:
    """
    Get the matrix that contains transition costs for non-agricultural land uses. 
    There are no transition costs for non-agricultural land uses, therefore the matrix is filled with zeros.
    
    Parameters:
        data (object): The data object containing information about the model.
    
    Returns:
        np.ndarray: The transition cost matrix, filled with zeros.
    """
    return np.zeros((data.NCELLS, data.N_NON_AG_LUS)).astype(np.float32)


def get_exclusions_environmental_plantings(data: Data, lumap) -> np.ndarray:
    """
    Get the exclusion array for the environmental plantings land use.

    Parameters:
    - data: The data object containing information about land use transitions.
    - lumap: The land use map.

    Returns:
    - exclude: The exclusion array where 0 represents excluded land uses and 1 represents allowed land uses.
    """
    # Get (agricultural) land uses that cannot transition to environmental plantings
    excluded_ag_lus_cells = np.where(np.isnan(data.AG2EP_TRANSITION_COSTS_HA))[0]

    # Create the exclude array as having 0 for every cell that has an excluded land use and 1 otherwise.
    exclude = (~np.isin(lumap, excluded_ag_lus_cells)).astype(int)

    # Ensure other non-agricultural land uses are excluded
    exclude[tools.get_non_ag_natural_lu_cells(data, lumap)] = 0

    # Ensure cells being used for environmental plantings may retain that LU
    exclude[tools.get_env_plantings_cells(lumap)] = 1

    return exclude


def get_exclusions_riparian_plantings(data: Data, lumap) -> np.ndarray:
    """
    Get the exclusion array for the Riparian plantings land use.
    
    This function calculates and returns a 1-D array indexed by r that represents how much Riparian Plantings (RP) land use can be utilized.
    
    Parameters:
        data (DataFrame): The data containing information about the land use.
        lumap (array-like): The land use map.
        
    Returns:
        np.ndarray: The exclusion array for Riparian Plantings land use.
    """
    exclude = (data.RP_PROPORTION).astype(np.float32)

    # Exclude all cells used for natural land uses
    # TODO - this means natural LU cells cannot transition to agriculture/RP splits, even though
    # they may transition to agriculture without the RP portion.
    exclude *= tools.get_exclusions_for_excluding_all_natural_cells(data, lumap)

    # Ensure cells being used for riparian plantings may retain that LU
    rp_cells = tools.get_riparian_plantings_cells(lumap)
    exclude[rp_cells] = data.RP_PROPORTION[rp_cells]

    return exclude


def get_exclusions_sheep_agroforestry(
    data: Data, ag_x_mrj: np.ndarray, lumap: np.ndarray
) -> np.ndarray:
    """
    Calculate exclusions for sheep and agroforestry land use transitions.

    Args:
        data (Data): The data object containing information about the model.
        ag_x_mrj (np.ndarray): The agroforestry land use matrix.
        lumap (np.ndarray): The land use map.

    Returns:
        np.ndarray: An array of exclusions indicating which cells cannot utilize both agroforestry and sheep.

    """
    sheep_j = tools.get_sheep_code(data)
    sheep_x_r = ag_x_mrj[0, :, sheep_j]
    agroforestry_x_r = tools.get_exclusions_agroforestry_base(data, lumap)

    exclusions = np.zeros(data.NCELLS).astype(np.float32)

    # Block cells that can't utilise both agroforestry and sheep - natural land.
    intersect = np.intersect1d(np.nonzero(sheep_x_r)[0], np.nonzero(agroforestry_x_r)[0])
    exclusions[intersect] = 1
    return exclusions


def get_exclusions_beef_agroforestry(
    data: Data, ag_x_mrj: np.ndarray, lumap: np.ndarray
) -> np.ndarray:
    """
    Calculate exclusions for cells that cannot utilize both agroforestry and beef.

    Args:
        data (Data): The data object containing relevant information.
        ag_x_mrj (np.ndarray): The ag_x_mrj array.
        lumap (np.ndarray): The lumap array.

    Returns:
        np.ndarray: An array of exclusions, where 1 represents cells that cannot utilize both agroforestry and beef.
    """
    beef_j = tools.get_beef_code(data)
    beef_x_r = ag_x_mrj[0, :, beef_j]
    agroforestry_x_r = tools.get_exclusions_agroforestry_base(data, lumap)

    exclusions = np.zeros(data.NCELLS).astype(np.float32)

    # Block cells that can't utilise both agroforestry and beef - natural land.
    intersect = np.intersect1d(np.nonzero(beef_x_r)[0], np.nonzero(agroforestry_x_r)[0])
    exclusions[intersect] = 1
    return exclusions


def get_exclusions_carbon_plantings_block(data, lumap) -> np.ndarray:
    """
    Return a 1-D array indexed by r that represents how much carbon plantings (block) can possibly 
    be done at each cell.

    Parameters:
    - data: The data object containing information about the cells.
    - lumap: The land use map.

    Returns:
    - exclude: A 1-D numpy array
    """
    exclude = np.ones(data.NCELLS)
    exclude *= tools.get_exclusions_for_excluding_all_natural_cells(data, lumap)

    # Ensure cells being used for carbon plantings (block) may retain that LU
    exclude[tools.get_carbon_plantings_block_cells(lumap)] = 1

    return exclude


def get_exclusions_sheep_carbon_plantings_belt(
    data: Data, ag_x_mrj: np.ndarray, lumap: np.ndarray
) -> np.ndarray:
    """
    Calculate exclusions for sheep and carbon plantings belt.

    Args:
        data (Data): The data object containing relevant information.
        ag_x_mrj (np.ndarray): The ag_x_mrj array.
        lumap (np.ndarray): The lumap array.

    Returns:
        np.ndarray: The exclusions array.

    """
    sheep_j = tools.get_sheep_code(data)
    sheep_x_r = ag_x_mrj[0, :, sheep_j]
    cp_x_r = tools.get_exclusions_carbon_plantings_belt_base(data, lumap)

    exclusions = np.zeros(data.NCELLS).astype(np.float32)

    # Block cells that can't utilise both agroforestry and sheep - natural land.
    intersect = np.intersect1d(np.nonzero(sheep_x_r)[0], np.nonzero(cp_x_r)[0])
    exclusions[intersect] = 1
    return exclusions


def get_exclusions_beef_carbon_plantings_belt(
    data: Data, ag_x_mrj: np.ndarray, lumap: np.ndarray
) -> np.ndarray:
    """
    Calculate exclusions for cells that cannot utilize both agroforestry and beef.

    Parameters:
        data (Data): The data object containing necessary information.
        ag_x_mrj (np.ndarray): The agroforestry matrix.
        lumap (np.ndarray): The land use map.

    Returns:
        np.ndarray: An array of exclusions, where 1 represents cells that cannot utilize both agroforestry and beef.
    """
    beef_j = tools.get_beef_code(data)
    beef_x_r = ag_x_mrj[0, :, beef_j]
    cp_x_r = tools.get_exclusions_carbon_plantings_belt_base(data, lumap)

    exclusions = np.zeros(data.NCELLS).astype(np.float32)

    # Block cells that can't utilise both agroforestry and beef - natural land.
    intersect = np.intersect1d(np.nonzero(beef_x_r)[0], np.nonzero(cp_x_r)[0])
    exclusions[intersect] = 1
    return exclusions


def get_exclusions_beccs(data, lumap) -> np.ndarray:
    """
    Return a 1-D array indexed by r that represents how much BECCS can possibly 
    be done at each cell.

    Parameters:
    - data: The data object containing BECCS costs and other relevant information.
    - lumap: The land use map object.

    Returns:
    - exclude: A 1-D array
    """
    exclude = np.zeros(data.NCELLS).astype(np.float32)

    # All cells with NaN BECCS data should be excluded from eligibility
    beccs_cells = np.argwhere(~np.isnan(data.BECCS_COSTS_AUD_HA_YR))[:, 0]
    exclude[beccs_cells] = 1

    # Exclude all cells used for natural land uses
    exclude *= tools.get_exclusions_for_excluding_all_natural_cells(data, lumap)

    # Ensure cells being used for BECCS may retain that LU
    exclude[tools.get_beccs_cells(lumap)] = 1

    return exclude


def get_exclusions_destocked(data: Data, lumap: np.ndarray):
    """
    Return a 1-D array indexed by r that represents how much of a cell may be used for destocked land.

    Parameters:
    - data: The data object containing BECCS costs and other relevant information.
    - lumap: The land use map object.

    Returns:
    - exclude: A 1-D array
    """
    destocked_x_r = np.zeros(data.NCELLS).astype(np.int8)
    
    sheep_j = tools.get_natural_sheep_code
    sheep_cells = tools.get_cells_using_ag_landuse(lumap, sheep_j)
    destocked_x_r[sheep_cells] = 1

    beef_j = tools.get_natural_beef_code
    beef_cells = tools.get_cells_using_ag_landuse(lumap, beef_j)
    destocked_x_r[beef_cells] = 1

    return destocked_x_r


def get_exclude_matrices(data: Data, ag_x_mrj, lumap) -> np.ndarray:
    """
    Get the non-agricultural exclusions matrix.

    Parameters
    ----------
    data : object
        The data object containing information about the model.
    lumap : object
        The lumap object containing land usage mapping information.

    Returns
    -------
    np.ndarray
        A 2-D array indexed by (r, k) where r is the cell and k is the non-agricultural land usage.

    Notes
    -----
    This function calculates the non-agricultural exclusions matrix by combining several exclusion matrices
    related to different non-agricultural land uses. The resulting matrix is a concatenation of these matrices
    along the k indexing.
    """
    non_ag_x_matrices = {lu: np.zeros(data.NCELLS).astype(np.float32) for lu in NON_AG_LAND_USES}

    # Environmental plantings exclusions. Note: the order must be consistent with the NON_AG_LAND_USES order.
    if NON_AG_LAND_USES['Environmental Plantings']:
        non_ag_x_matrices['Environmental Plantings'] = get_exclusions_environmental_plantings(data, lumap)
    if NON_AG_LAND_USES['Riparian Plantings']:
        non_ag_x_matrices['Riparian Plantings'] = get_exclusions_riparian_plantings(data, lumap)
    if NON_AG_LAND_USES['Sheep Agroforestry']:
        non_ag_x_matrices['Sheep Agroforestry'] = get_exclusions_sheep_agroforestry(data, ag_x_mrj, lumap)
    if NON_AG_LAND_USES['Beef Agroforestry']:
        non_ag_x_matrices['Beef Agroforestry'] = get_exclusions_beef_agroforestry(data, ag_x_mrj, lumap)
    if NON_AG_LAND_USES['Carbon Plantings (Block)']:
        non_ag_x_matrices['Carbon Plantings (Block)'] = get_exclusions_carbon_plantings_block(data, lumap)
    if NON_AG_LAND_USES['Sheep Carbon Plantings (Belt)']:
        non_ag_x_matrices['Sheep Carbon Plantings (Belt)'] = get_exclusions_sheep_carbon_plantings_belt(data, ag_x_mrj, lumap)
    if NON_AG_LAND_USES['Beef Carbon Plantings (Belt)']:
        non_ag_x_matrices['Beef Carbon Plantings (Belt)'] = get_exclusions_beef_carbon_plantings_belt(data, ag_x_mrj, lumap)
    if NON_AG_LAND_USES['BECCS']:
        non_ag_x_matrices['BECCS'] = get_exclusions_beccs(data, lumap)
    if NON_AG_LAND_USES['Destocked - natural land']:
        non_ag_x_matrices['Destocked - natural land'] = get_exclusions_destocked(data, lumap)

    if settings.EXCLUDE_NO_GO_LU:
        no_go_regions = data.NO_GO_REGION_NON_AG
        for count, desc in enumerate(data.NO_GO_LANDUSE_NON_AG):
            if desc in non_ag_x_matrices.keys():
                non_ag_x_matrices[desc] *= no_go_regions[count]

    # reshape each non-agricultural matrix to be indexed (r, k) and concatenate on the k indexing
    non_ag_x_matrices = [array.reshape((data.NCELLS, 1)) for array in non_ag_x_matrices.values()]
    return np.concatenate(non_ag_x_matrices, axis=1).astype(np.float32)


def get_lower_bound_non_agricultural_matrices(data: Data, base_year) -> np.ndarray:
    """
    Get the non-agricultural lower bound matrix.

    Returns
    -------
    2-D array, indexed by (r,k) where r is the cell and k is the non-agricultural land usage.
    """

    if base_year == data.YR_CAL_BASE or base_year not in data.non_ag_dvars:
        return np.zeros((data.NCELLS, len(NON_AG_LAND_USES))).astype(np.float32)
        
    return np.divide(
        np.floor(data.non_ag_dvars[base_year].astype(np.float32) * 10 ** settings.ROUND_DECMIALS),
        10 ** settings.ROUND_DECMIALS,
    )
=======
# Copyright 2025 Bryan, B.A., Williams, N., Archibald, C.L., de Haan, F., Wang, J., 
# van Schoten, N., Hadjikakou, M., Sanson, J.,  Zyngier, R., Marcos-Martinez, R.,  
# Navarro, J.,  Gao, L., Aghighi, H., Armstrong, T., Bohl, H., Jaffe, P., Khan, M.S., 
# Moallemi, E.A., Nazari, A., Pan, X., Steyl, D., and Thiruvady, D.R.
#
# This file is part of LUTO2 - Version 2 of the Australian Land-Use Trade-Offs model
#
# LUTO2 is free software: you can redistribute it and/or modify it under the
# terms of the GNU General Public License as published by the Free Software
# Foundation, either version 3 of the License, or (at your option) any later
# version.
#
# LUTO2 is distributed in the hope that it will be useful, but WITHOUT ANY
# WARRANTY; without even the implied warranty of MERCHANTABILITY or FITNESS FOR
# A PARTICULAR PURPOSE. See the GNU General Public License for more details.
#
# You should have received a copy of the GNU General Public License along with
# LUTO2. If not, see <https://www.gnu.org/licenses/>.

import numpy as np

from luto import settings
from luto.data import Data, lumap2ag_l_mrj
import luto.tools as tools
import luto.economics.agricultural.water as ag_water
import luto.economics.agricultural.ghg as ag_ghg
import luto.economics.agricultural.transitions as ag_transitions
from luto.settings import NON_AG_LAND_USES


def get_env_plant_transitions_from_ag(data: Data, yr_idx, lumap, w_license_cost_r, w_rm_irrig_cost_r, separate=False) -> np.ndarray|dict:
    """
    Calculate the transition costs for transitioning from agricultural land to environmental plantings.

    Args:
        data (object): The data object containing relevant information.
        yr_idx (int): The index of the year.
        lumap (np.ndarray): The land use map.
        w_license_cost_r (np.ndarray): The water license costs.
        w_rm_irrig_cost_r (np.ndarray): The costs of removing irrigation.
        separate (bool, optional): Whether to return separate costs or the total cost. Defaults to False.

    Returns
        np.ndarray|dict: The transition costs as either a numpy array or a dictionary, depending on the value of `separate`.
    """
    yr_cal = data.YR_CAL_BASE + yr_idx

    # Establishment costs
    est_costs_r = tools.amortise(data.EP_EST_COST_HA * data.REAL_AREA * data.EST_COST_MULTS[yr_cal]).astype(np.float32)
    est_costs_r[tools.get_env_plantings_cells(lumap)] = 0.0
    
    # Transition costs
    base_ag_to_ep_t_r = np.vectorize(dict(enumerate(data.AG2EP_TRANSITION_COSTS_HA)).get, otypes=['float32'])(lumap)
    base_ag_to_ep_t_r = tools.amortise(base_ag_to_ep_t_r * data.REAL_AREA)
    base_ag_to_ep_t_r = np.nan_to_num(base_ag_to_ep_t_r)
    base_ag_to_ep_t_r[tools.get_env_plantings_cells(lumap)] = 0.0
    
    # Waster costs; Assume EP is dryland, and no 'REMOVE_IRRIG_COST' for EP
    w_license_cost_r[tools.get_env_plantings_cells(lumap)] = 0.0
    w_rm_irrig_cost_r[tools.get_env_plantings_cells(lumap)] = 0.0
    w_cost_r = w_license_cost_r + w_rm_irrig_cost_r

    if separate:
        return {'Establishment cost (Ag2Non-Ag)': est_costs_r,
                'Transition cost (Ag2Non-Ag)': base_ag_to_ep_t_r, 
                'Water license cost (Ag2Non-Ag)': w_license_cost_r,
                'Remove irrigation cost (Ag2Non-Ag)': w_rm_irrig_cost_r}
    else:   
        return est_costs_r + base_ag_to_ep_t_r + w_cost_r


def get_rip_plant_transitions_from_ag(data: Data, base_costs_r, yr_idx, lumap, separate=False) -> np.ndarray|dict:
    """
    Get transition costs from agricultural land uses to riparian plantings for each cell.

    Returns
    -------
    np.ndarray
        1-D array, indexed by cell.
    """
    base_costs_r_copy = base_costs_r.copy()     # Copy the transition costs so we do not modify the original values

    fencing_cost_r = (
        data.RP_FENCING_LENGTH 
        * settings.FENCING_COST_PER_M
        * data.FENCE_COST_MULTS[data.YR_CAL_BASE + yr_idx]
        * data.REAL_AREA
    ).astype(np.float32)
    
    if separate:
        base_costs_r_copy.update({'Fencing cost (Ag2Non-Ag)':fencing_cost_r})
        return base_costs_r_copy
    else:
        return base_costs_r_copy + fencing_cost_r


def get_agroforestry_transitions_from_ag_base(data: Data, base_costs_r, yr_idx, lumap, separate=False) -> np.ndarray|dict:
    """
    Get transition costs from agricultural land uses to agroforestry for each cell.

    Returns
    -------
    np.ndarray
        1-D array, indexed by cell.
    """
    base_costs_r_copy = base_costs_r.copy()   # Copy the transition costs so we do not modify the original values

    fencing_cost_r = (
        settings.AF_FENCING_LENGTH
        * settings.FENCING_COST_PER_M
        * data.FENCE_COST_MULTS[data.YR_CAL_BASE + yr_idx]
        * data.REAL_AREA 
    ).astype(np.float32)
    
    
    if separate:
        base_costs_r_copy.update({'Fencing cost (Ag2Non-Ag)':fencing_cost_r})
        return base_costs_r_copy
    else:
        return base_costs_r_copy + fencing_cost_r
    

def get_sheep_agroforestry_transitions_from_ag(
    data: Data, agroforestry_x_r, agroforestry_costs, ag_t_costs, lumap, separate=False
):
    """
    Get the base transition costs from agricultural land uses to Sheep Agroforestry for each cell.

    Returns
    -------
    np.ndarray
        (separate = False) 1-D array, indexed by cell. 
    dict
        (separate = True) Dict of separated transition costs.
    """
    
    sheep_j = tools.get_sheep_code(data)

    if separate:
        # Copy the transition costs so we do not modify the original values
        ag_cost = ag_t_costs.copy()
        non_ag_cost = agroforestry_costs.copy()
        # Combine and return separated costs
        for key, array in non_ag_cost.items():
            non_ag_cost.update({key: array * agroforestry_x_r})
        for key, array in ag_cost.items():
            ag_cost.update({key: array[0, :, sheep_j] * (1 - agroforestry_x_r)})

        return {**non_ag_cost, **ag_cost}

    else:
        sheep_costs_r = ag_t_costs[0, :, sheep_j]                   # Assume sheep is dryland under sheep-agroforestry  
        t_r = (sheep_costs_r * (1 - agroforestry_x_r)) + (agroforestry_costs * agroforestry_x_r)

        return t_r.astype(np.float32)
    

def get_beef_agroforestry_transitions_from_ag(
    data: Data, agroforestry_x_r, agroforestry_costs, ag_t_costs, lumap, separate=False
):
    """
    Get the base transition costs from agricultural land uses to Beef Agroforestry for each cell.

    Returns
    -------
    np.ndarray
        (separate = False) 1-D array, indexed by cell. 
    dict
        (separate = True) Dict of separated transition costs.
    """
    
    beef_j = tools.get_beef_code(data)

    if separate:
        # Copy the transition costs so we do not modify the original values
        ag_cost = ag_t_costs.copy()
        non_ag_cost = agroforestry_costs.copy()
        # Combine and return separated costs
        for key, array in non_ag_cost.items():
            non_ag_cost.update({key: array * agroforestry_x_r})
        for key, array in ag_cost.items():
            ag_cost.update({key: array[0, :, beef_j] * (1 - agroforestry_x_r)})

        return {**non_ag_cost, **ag_cost}

    else:
        beef_costs_r = ag_t_costs[0, :, beef_j]    
        t_r = (beef_costs_r * (1 - agroforestry_x_r)) + (agroforestry_costs * agroforestry_x_r) 

        return t_r.astype(np.float32)


def get_carbon_plantings_block_from_ag(data: Data, yr_idx, lumap, w_license_cost_r, w_rm_irrig_cost_r, separate=False) -> np.ndarray|dict:
    """
    Get transition costs from agricultural land uses to carbon plantings (block) for each cell.

    Returns
    -------
    np.ndarray
        1-D array, indexed by cell.
    """
    yr_cal = data.YR_CAL_BASE + yr_idx

    # Establishment costs for each cell
    est_costs_r = tools.amortise(data.CP_EST_COST_HA * data.REAL_AREA * data.EST_COST_MULTS[yr_cal] ).astype(np.float32)
    est_costs_r[tools.get_carbon_plantings_block_cells(lumap)] = 0.0
    
    # Transition costs
    base_ag_to_cp_t_j = np.vectorize(dict(enumerate(data.AG2EP_TRANSITION_COSTS_HA)).get, otypes=['float32'])(lumap).astype(np.float32)
    base_ag_to_cp_t_j = tools.amortise(base_ag_to_cp_t_j * data.REAL_AREA).copy()
    base_ag_to_cp_t_j = np.nan_to_num(base_ag_to_cp_t_j)
    base_ag_to_cp_t_j[tools.get_carbon_plantings_block_cells(lumap)] = 0.0

    # Water costs (pre-amortised)
    w_license_cost_r[tools.get_carbon_plantings_block_cells(lumap)] = 0.0
    w_rm_irrig_cost_r[tools.get_carbon_plantings_block_cells(lumap)] = 0.0
    w_cost_r = w_license_cost_r + w_rm_irrig_cost_r

    if separate:
        return {'Establishment cost (Ag2Non-Ag)': est_costs_r,
                'Transition cost (Ag2Non-Ag)':base_ag_to_cp_t_j, 
                'Water license cost (Ag2Non-Ag)': w_license_cost_r,
                'Remove irrigation cost (Ag2Non-Ag)': w_rm_irrig_cost_r
                }
    else:
        return est_costs_r + base_ag_to_cp_t_j + w_cost_r


def get_carbon_plantings_belt_from_ag_base(data: Data, base_costs_r, yr_idx, lumap, separate) -> np.ndarray|dict:
    """
    Get the base transition costs from agricultural land uses to carbon plantings (belt) for each cell.

    Returns
    -------
    np.ndarray
        (separate = False) 1-D array, indexed by cell. 
    dict
        (separate = True) Dict of separated transition costs.
    """
    
    base_costs_r_copy = base_costs_r.copy()         # Copy the transition costs so we do not modify the original values

    fencing_cost_r = (
        settings.CP_BELT_FENCING_LENGTH
        * settings.FENCING_COST_PER_M
        * data.FENCE_COST_MULTS[data.YR_CAL_BASE + yr_idx]
        * data.REAL_AREA
    ).astype(np.float32)
    
    
    if separate:
        base_costs_r_copy.update({'Fencing cost (Ag2Non-Ag)':fencing_cost_r})
        return base_costs_r_copy
    else:
        return base_costs_r_copy + fencing_cost_r



def get_sheep_carbon_plantings_belt_from_ag(
    data: Data, cp_belt_x_r, cp_belt_costs, ag_t_costs, lumap, separate=False
):
    """
    Get the transition costs from agricultural land uses to Sheep Carbon Plantings (belt) for each cell.

    Returns
    -------
    np.ndarray
        (separate = False) 1-D array, indexed by cell. 
    dict
        (separate = True) Dict of separated transition costs.
    """
    
    sheep_j = tools.get_sheep_code(data)

    if separate:
        # Copy the transition costs so we do not modify the original values
        ag_cost = ag_t_costs.copy()
        non_ag_cost = cp_belt_costs.copy()
        # Combine and return separated costs
        for key, array in non_ag_cost.items():
            non_ag_cost.update({key: array * cp_belt_x_r})
        for key, array in ag_cost.items():
            ag_cost.update({key: array[0, :, sheep_j] * (1 - cp_belt_x_r)})

        return {**non_ag_cost, **ag_cost}

    else:
        
        sheep_costs_r = ag_t_costs[0, :, sheep_j]                   # Assume sheep is dryland under sheep-agroforestry
        t_r = (sheep_costs_r * (1 - cp_belt_x_r)) + (cp_belt_costs * cp_belt_x_r)

        return t_r.astype(np.float32)


def get_beef_carbon_plantings_belt_from_ag(
    data: Data, cp_belt_x_r, cp_belt_costs, ag_t_costs, lumap, separate=False
):
    """
    Get the base transition costs from agricultural land uses to Beef Carbon Plantings (belt) for each cell.

    Returns
    -------
    np.ndarray
        (separate = False) 1-D array, indexed by cell. 
    dict
        (separate = True) Dict of separated transition costs.
    """
    
    beef_j = tools.get_beef_code(data)

    if separate:
        # Copy the transition costs so we do not modify the original values
        ag_cost = ag_t_costs.copy()
        non_ag_cost = cp_belt_costs.copy()
        # Combine and return separated costs
        for key, array in non_ag_cost.items():
            non_ag_cost.update({key: array * cp_belt_x_r})
        for key, array in ag_cost.items():
            ag_cost.update({key: array[0, :, beef_j] * (1 - cp_belt_x_r)})
            
        return {**non_ag_cost, **ag_cost}

    else:
        beef_costs_r = ag_t_costs[0, :, beef_j]          # Assume beef is dryland under beef-agroforestry
        t_r = (beef_costs_r * (1 - cp_belt_x_r)) + (cp_belt_costs * cp_belt_x_r)

        return t_r


def get_beccs_from_ag(data, yr_idx, lumap, w_license_cost_r, w_rm_irrig_cost_r, separate=False) -> np.ndarray|dict:
    """
    Get transition costs from agricultural land uses to carbon plantings (belt) for each cell.

    Returns
    -------
    np.ndarray
        1-D array, indexed by cell.
    """

    return get_env_plant_transitions_from_ag(data, yr_idx, lumap, w_license_cost_r, w_rm_irrig_cost_r, separate)



def get_from_ag_transition_matrix(data: Data, yr_idx, base_year, lumap, lmmap, separate=False) -> np.ndarray|dict:
    """
    Get the matrix containing transition costs from agricultural land uses to non-agricultural land uses.

    Parameters
    ----------
    data : object
        The data object containing information about the model.
    yr_idx : int
        The index of the year.
    lumap : dict
        The land use map.
    lmmap : dict
        The land management map.
    separate : bool, optional
        If True, return a dictionary containing the transition costs for each non-agricultural land use.
        If False, return a 2-D array indexed by (r, k) where r is cell and k is non-agricultural land usage.

    Returns
    -------
    np.ndarray or dict
        If separate is False, returns a 2-D array indexed by (r, k) where r is cell and k is non-agricultural land usage.
        If separate is True, returns a dictionary containing the transition costs for each non-agricultural land use.
    """
    
    ag_t_costs = ag_transitions.get_transition_matrices(data, yr_idx, base_year, separate)
    agroforestry_x_r = tools.get_exclusions_agroforestry_base(data, lumap)
    cp_belt_x_r = tools.get_exclusions_carbon_plantings_belt_base(data, lumap)
    w_license_cost_r, w_rm_irrig_cost_r = tools.get_ag_to_non_ag_water_delta_matrix(data, yr_idx, lumap, lmmap)
    
    env_plant_transitions_from_ag = get_env_plant_transitions_from_ag(data, yr_idx, lumap, w_license_cost_r, w_rm_irrig_cost_r, separate)                           # Base EP transition 
    rip_plant_transitions_from_ag = get_rip_plant_transitions_from_ag(data, env_plant_transitions_from_ag, yr_idx, lumap, separate)                                 # Base EP transition plus RF fencing costs
    agroforestry_costs = get_agroforestry_transitions_from_ag_base(data, env_plant_transitions_from_ag, yr_idx, lumap, separate)                                    # Base EP transition plus AF fencing costs
    
    sheep_agroforestry_transitions_from_ag = get_sheep_agroforestry_transitions_from_ag(data, agroforestry_x_r, agroforestry_costs, ag_t_costs, lumap, separate)    # Base EP transition plus RF fencing costs + sheep grazing
    beef_agroforestry_transitions_from_ag = get_beef_agroforestry_transitions_from_ag( data, agroforestry_x_r, agroforestry_costs, ag_t_costs, lumap, separate)     # Base EP transition plus RF fencing costs + beef grazing
    
    carbon_plantings_block_transitions_from_ag = get_carbon_plantings_block_from_ag(data, yr_idx, lumap, w_license_cost_r, w_rm_irrig_cost_r, separate)             # Base CP transition 
    cp_belt_costs = get_carbon_plantings_belt_from_ag_base(data, carbon_plantings_block_transitions_from_ag, yr_idx, lumap, separate)                               # Base CP transition plus CP fencing costs
    
    sheep_carbon_plantings_belt_transitions_from_ag = get_sheep_carbon_plantings_belt_from_ag(data, cp_belt_x_r, cp_belt_costs, ag_t_costs, lumap, separate)        # Base CP transition plus CP fencing costs + sheep grazing
    beef_carbon_plantings_belt_transitions_from_ag = get_beef_carbon_plantings_belt_from_ag( data, cp_belt_x_r, cp_belt_costs, ag_t_costs, lumap, separate)         # Base CP transition plus CP fencing costs + beef grazing
    
    beccs_transitions_from_ag = get_beccs_from_ag(data, yr_idx, lumap, w_license_cost_r, w_rm_irrig_cost_r, separate)                                               # Base EP transition (the same)

    if separate:
        # IMPORTANT: The order of the keys in the dictionary must match the order of the non-agricultural land uses
        return {
            'Environmental Plantings': env_plant_transitions_from_ag,
            'Riparian Plantings': rip_plant_transitions_from_ag,
            'Sheep Agroforestry': sheep_agroforestry_transitions_from_ag,
            'Beef Agroforestry': beef_agroforestry_transitions_from_ag,
            'Carbon Plantings (Block)': carbon_plantings_block_transitions_from_ag,
            'Sheep Carbon Plantings (Belt)': sheep_carbon_plantings_belt_transitions_from_ag,
            'Beef Carbon Plantings (Belt)': beef_carbon_plantings_belt_transitions_from_ag,
            'BECCS': beccs_transitions_from_ag
        }
        
    else:
        # Stack the transition matrices into a single 2D array (r, k)
        return np.array([
            env_plant_transitions_from_ag,
            rip_plant_transitions_from_ag,
            sheep_agroforestry_transitions_from_ag,
            beef_agroforestry_transitions_from_ag,
            carbon_plantings_block_transitions_from_ag,
            sheep_carbon_plantings_belt_transitions_from_ag,
            beef_carbon_plantings_belt_transitions_from_ag,
            beccs_transitions_from_ag,
        ]).T.astype(np.float32)


# TODO: Need to check the logic of transition cost, espcially the water cost.
def get_env_plantings_to_ag(data: Data, yr_idx, lumap, lmmap, separate=False) -> np.ndarray|dict:
    """
    Get transition costs from environmental plantings to agricultural land uses for each cell.

    Returns
    -------
    np.ndarray
        3-D array, indexed by (m, r, j).
    """
    yr_cal = data.YR_CAL_BASE + yr_idx
    l_mrj = lumap2ag_l_mrj(lumap, lmmap)
    l_mrj_not = np.logical_not(l_mrj)           # This ensures the lu remains the same has 0 cost

    # Get base transition costs: add cost of installing irrigation
    base_ep_to_ag_t = data.EP2AG_TRANSITION_COSTS_HA * data.TRANS_COST_MULTS[yr_cal]

    # Get the agricultural cells, and the env-ag can not happen on these cells
    ag_cells, _ = tools.get_ag_and_non_ag_cells(lumap)

    # Get water license price and costs of installing/removing irrigation where appropriate
    w_mrj = ag_water.get_wreq_matrices(data, yr_idx)
    w_delta_mrj = tools.get_ag_to_ag_water_delta_matrix(w_mrj, l_mrj, data, yr_idx)
    w_delta_mrj[:, ag_cells, :] = 0

    # Reshape and amortise upfront costs to annualised costs
    base_ep_to_ag_t_mrj = np.broadcast_to(base_ep_to_ag_t, (data.NLMS, data.NCELLS, base_ep_to_ag_t.shape[0]))
    base_ep_to_ag_t_mrj = tools.amortise(base_ep_to_ag_t_mrj).copy()
    base_ep_to_ag_t_mrj[:, ag_cells, :] = 0

    if separate:
        return {'Non-Ag2Ag Transition cost':np.nan_to_num(np.einsum('mrj,mrj,r->mrj', base_ep_to_ag_t_mrj, l_mrj_not, data.REAL_AREA)), 
                'Non-Ag2Ag Water license cost': np.nan_to_num(np.einsum('mrj,mrj,r->mrj', w_delta_mrj, l_mrj_not, data.REAL_AREA))}
        
    # Add cost of water license and cost of installing/removing irrigation where relevant (pre-amortised)
    ep_to_ag_t_mrj = (base_ep_to_ag_t_mrj + w_delta_mrj) * l_mrj_not * data.REAL_AREA[np.newaxis, :, np.newaxis]
    return np.nan_to_num(ep_to_ag_t_mrj) 


def get_rip_plantings_to_ag(data: Data, yr_idx, lumap, lmmap, separate=False) -> np.ndarray|dict:
    """
    Get transition costs from riparian plantings to agricultural land uses for each cell.
    
    Note: this is the same as for environmental plantings.

    Returns
    -------
    np.ndarray
        3-D array, indexed by (m, r, j).
    """
    if separate:
        return get_env_plantings_to_ag(data, yr_idx, lumap, lmmap, separate)
    else:
        return get_env_plantings_to_ag(data, yr_idx, lumap, lmmap)


def get_agroforestry_to_ag_base(data: Data, yr_idx, lumap, lmmap, separate) -> np.ndarray|dict:
    """
    Get transition costs from agroforestry to agricultural land uses for each cell.
    
    Note: this is the same as for environmental plantings.

    Returns
    -------
    np.ndarray
        3-D array, indexed by (m, r, j).
    """
    if separate:
        return get_env_plantings_to_ag(data, yr_idx, lumap, lmmap, separate)
    else:
        return get_env_plantings_to_ag(data, yr_idx, lumap, lmmap)


def get_sheep_to_ag_base(data: Data, yr_idx: int, lumap, separate=False) -> np.ndarray|dict:
    """
    Get sheep contribution to transition costs to agricultural land uses.
    Used for getting transition costs for Sheep Agroforestry and CP (Belt).

    Returns
    -------
    np.ndarray separate = False
        3-D array, indexed by (m, r, j).
    dict (separate = True)
        Dictionary of separated out transition costs.
    ------
    """
    yr_cal = data.YR_CAL_BASE + yr_idx
    sheep_j = tools.get_sheep_code(data)

    all_sheep_lumap = (np.ones(data.NCELLS) * sheep_j).astype(np.int8)
    all_dry_lmmap = np.zeros(data.NCELLS).astype(np.float32)
    l_mrj = lumap2ag_l_mrj(all_sheep_lumap, all_dry_lmmap)
    l_mrj_not = np.logical_not(l_mrj)

    t_ij = data.AG_TMATRIX * data.TRANS_COST_MULTS[yr_cal]
    x_mrj = ag_transitions.get_exclude_matrices(data, all_sheep_lumap)

    # Calculate sheep contribution to transition costs
    # Establishment costs
    ag_cells = tools.get_ag_cells(lumap)

    e_rj = np.zeros((data.NCELLS, data.N_AG_LUS)).astype(np.float32)
    e_rj[ag_cells, :] = t_ij[all_sheep_lumap[ag_cells]]

    e_rj = tools.amortise(e_rj) * data.REAL_AREA[:, np.newaxis]
    e_rj_dry = np.einsum('rj,r->rj', e_rj, all_sheep_lumap == 0)
    e_rj_irr = np.einsum('rj,r->rj', e_rj, all_dry_lmmap == 1)
    e_mrj = np.stack([e_rj_dry, e_rj_irr], axis=0)
    e_mrj = np.einsum('mrj,mrj,mrj->mrj', e_mrj, x_mrj, l_mrj_not)

    # Water license cost
    w_mrj = ag_water.get_wreq_matrices(data, yr_idx)
    w_delta_mrj = tools.get_ag_to_ag_water_delta_matrix(w_mrj, l_mrj, data, yr_idx)
    w_delta_mrj = np.einsum('mrj,mrj,mrj->mrj', w_delta_mrj, x_mrj, l_mrj_not)

    # Carbon costs
    ghg_t_mrj = ag_ghg.get_ghg_transition_penalties(data, all_sheep_lumap)               # <unit: t/ha>      
    ghg_t_mrj_cost = tools.amortise(ghg_t_mrj * data.get_carbon_price_by_yr_idx(yr_idx))     
    ghg_t_mrj_cost = np.einsum('mrj,mrj,mrj->mrj', ghg_t_mrj_cost, x_mrj, l_mrj_not)

    # Ensure transition costs are zero for all agricultural cells 
    e_mrj[:, ag_cells, :] = np.zeros((data.NLMS, ag_cells.shape[0], data.N_AG_LUS)).astype(np.float32)
    w_delta_mrj[:, ag_cells, :] = np.zeros((data.NLMS, ag_cells.shape[0], data.N_AG_LUS)).astype(np.float32)
    ghg_t_mrj_cost[:, ag_cells, :] = np.zeros((data.NLMS, ag_cells.shape[0], data.N_AG_LUS)).astype(np.float32)

    if separate:
        return {
            'Non-Ag2Ag Establishment cost': np.nan_to_num(e_mrj), 
            'Water license cost': np.nan_to_num(w_delta_mrj), 
            'GHG emissions cost': np.nan_to_num(ghg_t_mrj_cost)
        }
    
    else:
        return np.nan_to_num(e_mrj + w_delta_mrj + ghg_t_mrj_cost)


def get_beef_to_ag_base(data: Data, yr_idx, lumap, separate) -> np.ndarray|dict:
    """
    Get beef contribution to transition costs to agricultural land uses.
    Used for getting transition costs for Beef Agroforestry and CP (Belt).

    Returns
    -------
    np.ndarray separate = False
        3-D array, indexed by (m, r, j).
    dict (separate = True)
        Dictionary of separated out transition costs.
    """
    yr_cal = data.YR_CAL_BASE + yr_idx
    beef_j = tools.get_beef_code(data)

    all_beef_lumap = (np.ones(data.NCELLS) * beef_j).astype(np.int8)
    all_dry_lmmap = np.zeros(data.NCELLS).astype(np.float32)
    l_mrj = lumap2ag_l_mrj(all_beef_lumap, all_dry_lmmap)
    l_mrj_not = np.logical_not(l_mrj)

    t_ij = data.AG_TMATRIX * data.TRANS_COST_MULTS[yr_cal]
    x_mrj = ag_transitions.get_exclude_matrices(data, all_beef_lumap)

    # Calculate sheep contribution to transition costs
    # Establishment costs
    ag_cells = tools.get_ag_cells(lumap)

    e_rj = np.zeros((data.NCELLS, data.N_AG_LUS)).astype(np.float32)
    e_rj[ag_cells, :] = t_ij[all_beef_lumap[ag_cells]]

    e_rj = tools.amortise(e_rj) * data.REAL_AREA[:, np.newaxis]
    e_mrj = np.stack([e_rj] * data.NLMS, axis=0)
    e_mrj = np.einsum('mrj,mrj,mrj->mrj', e_mrj, x_mrj, l_mrj_not)

    # Water license cost
    w_mrj = ag_water.get_wreq_matrices(data, yr_idx)
    w_delta_mrj = tools.get_ag_to_ag_water_delta_matrix(w_mrj, l_mrj, data, yr_idx)
    w_delta_mrj = np.einsum('mrj,mrj,mrj->mrj', w_delta_mrj, x_mrj, l_mrj_not)

    # Carbon costs
    ghg_t_mrj = ag_ghg.get_ghg_transition_penalties(data, all_beef_lumap)               # <unit: t/ha>      
    ghg_t_mrj_cost = tools.amortise(ghg_t_mrj * data.get_carbon_price_by_yr_idx(yr_idx))     
    ghg_t_mrj_cost = np.einsum('mrj,mrj,mrj->mrj', ghg_t_mrj_cost, x_mrj, l_mrj_not)

    beef_af_cells = tools.get_beef_agroforestry_cells(lumap)
    non_beef_af_cells = np.array([r for r in range(data.NCELLS) if r not in beef_af_cells])

    # Ensure transition costs are zero for all agricultural cells 
    e_mrj[:, ag_cells, :] = np.zeros((data.NLMS, ag_cells.shape[0], data.N_AG_LUS)).astype(np.float32)
    w_delta_mrj[:, ag_cells, :] = np.zeros((data.NLMS, ag_cells.shape[0], data.N_AG_LUS)).astype(np.float32)
    ghg_t_mrj_cost[:, ag_cells, :] = np.zeros((data.NLMS, ag_cells.shape[0], data.N_AG_LUS)).astype(np.float32)

    if separate:
        return {
            'Non-Ag2Ag Establishment cost': np.nan_to_num(e_mrj), 
            'Non-Ag2Ag Water license cost': np.nan_to_num(w_delta_mrj), 
            'Non-Ag2Ag GHG emissions cost': np.nan_to_num(ghg_t_mrj_cost)
        }
    
    else:
        t_mrj = e_mrj + w_delta_mrj + ghg_t_mrj_cost
        # Set all costs for non-beef-agroforestry cells to zero
        t_mrj[:, non_beef_af_cells, :] = 0
        return np.nan_to_num(t_mrj)


def get_sheep_agroforestry_to_ag(
    data: Data, yr_idx, lumap, lmmap, agroforestry_x_r, separate=False
) -> np.ndarray|dict:
    """
    Get transition costs of Sheep Agroforestry to all agricultural land uses.

    Returns
    -------
    np.ndarray separate = False
        3-D array, indexed by (m, r, j).
    dict (separate = True)
        Dictionary of separated out transition costs.
    """
    sheep_tcosts = get_sheep_to_ag_base(data, yr_idx, lumap, separate)
    agroforestry_tcosts = get_agroforestry_to_ag_base(data, yr_idx, lumap, lmmap, separate)

    if separate:
        # Combine and return separated costs
        combined_costs = {}
        for key, array in agroforestry_tcosts.items():
            combined_costs[key] = np.zeros(array.shape).astype(np.float32)
            for m in range(data.NLMS):
                for j in range(data.N_AG_LUS):
                    combined_costs[key][m, :, j] = array[m, :, j] * agroforestry_x_r

        for key, array in sheep_tcosts.items():
            if key not in combined_costs:
                combined_costs[key] = np.zeros(array.shape).astype(np.float32)
            for m in range(data.NLMS):
                for j in range(data.N_AG_LUS):
                    combined_costs[key][m, :, j] += array[m, :, j] * (1 - agroforestry_x_r)

        return combined_costs
    
    else:
        sheep_contr = np.zeros((data.NLMS, data.NCELLS, data.N_AG_LUS)).astype(np.float32)
        for m in range(data.NLMS):
            for j in range(data.N_AG_LUS):
                sheep_contr[m, :, j] = (1 - agroforestry_x_r) * sheep_tcosts[m, :, j]

        agroforestry_contr = np.zeros((data.NLMS, data.NCELLS, data.N_AG_LUS)).astype(np.float32)
        for m in range(data.NLMS):
            for j in range(data.N_AG_LUS):
                agroforestry_contr[m, :, j] = agroforestry_x_r * agroforestry_tcosts[m, :, j]

        return sheep_contr + agroforestry_contr


def get_beef_agroforestry_to_ag(
    data: Data, yr_idx, lumap, lmmap, agroforestry_x_r, separate=False
) -> np.ndarray|dict:
    """
    Get transition costs of Beef Agroforestry to all agricultural land uses.
    
    Returns
    -------
    np.ndarray separate = False
        3-D array, indexed by (m, r, j).
    dict (separate = True)
        Dictionary of separated out transition costs.
    """
    beef_tcosts = get_beef_to_ag_base(data, yr_idx, lumap, separate)
    agroforestry_tcosts = get_agroforestry_to_ag_base(data, yr_idx, lumap, lmmap, separate)

    if separate:
        # Combine and return separated costs
        combined_costs = {}
        for key, array in agroforestry_tcosts.items():
            combined_costs[key] = np.zeros(array.shape).astype(np.float32)
            for m in range(data.NLMS):
                for j in range(data.N_AG_LUS):
                    combined_costs[key][m, :, j] = array[m, :, j] * agroforestry_x_r

        for key, array in beef_tcosts.items():
            if key not in combined_costs:
                combined_costs[key] = np.zeros(array.shape).astype(np.float32)
            for m in range(data.NLMS):
                for j in range(data.N_AG_LUS):
                    combined_costs[key][m, :, j] += array[m, :, j] * (1 - agroforestry_x_r)

        return combined_costs
    
    else:
        beef_contr = np.zeros((data.NLMS, data.NCELLS, data.N_AG_LUS)).astype(np.float32)
        for m in range(data.NLMS):
            for j in range(data.N_AG_LUS):
                beef_contr[m, :, j] = (1 - agroforestry_x_r) * beef_tcosts[m, :, j]

        agroforestry_contr = np.zeros((data.NLMS, data.NCELLS, data.N_AG_LUS)).astype(np.float32)
        for m in range(data.NLMS):
            for j in range(data.N_AG_LUS):
                agroforestry_contr[m, :, j] = agroforestry_x_r * agroforestry_tcosts[m, :, j]

        return beef_contr + agroforestry_contr


def get_carbon_plantings_block_to_ag(data: Data, yr_idx, lumap, lmmap, separate=False):
    """
    Get transition costs from carbon plantings (block) to agricultural land uses for each cell.
    
    Note: this is the same as for environmental plantings.

    Returns
    -------
    np.ndarray
        3-D array, indexed by (m, r, j).
    """
    return get_env_plantings_to_ag(data, yr_idx, lumap, lmmap, separate)


def get_carbon_plantings_belt_to_ag_base(data, yr_idx, lumap, lmmap, separate=False) -> np.ndarray|dict:
    """
    Get transition costs from carbon plantings (belt) to agricultural land uses for each cell.
    
    Note: this is the same as for environmental plantings.

    Returns
    -------
    np.ndarray
        3-D array, indexed by (m, r, j).
    """
    return get_env_plantings_to_ag(data, yr_idx, lumap, lmmap, separate)


def get_sheep_carbon_plantings_belt_to_ag(
    data: Data, yr_idx, lumap, lmmap, cp_belt_x_r, separate
) -> np.ndarray|dict:
    """
    Get transition costs of Sheep Carbon Plantings (Belt) to all agricultural land uses.
    
    Returns
    -------
    np.ndarray separate = False
        3-D array, indexed by (m, r, j).
    dict (separate = True)
        Dictionary of separated out transition costs.
    """
    sheep_tcosts = get_sheep_to_ag_base(data, yr_idx, lumap, separate)
    cp_belt_tcosts = get_carbon_plantings_belt_to_ag_base(data, yr_idx, lumap, lmmap, separate)

    if separate:
        # Combine and return separated costs
        combined_costs = {}
        for key, array in cp_belt_tcosts.items():
            combined_costs[key] = np.zeros(array.shape).astype(np.float32)
            for m in range(data.NLMS):
                for j in range(data.N_AG_LUS):
                    combined_costs[key][m, :, j] = array[m, :, j] * cp_belt_x_r

        for key, array in sheep_tcosts.items():
            if key not in combined_costs:
                combined_costs[key] = np.zeros(array.shape).astype(np.float32)
            for m in range(data.NLMS):
                for j in range(data.N_AG_LUS):
                    combined_costs[key][m, :, j] += array[m, :, j] * (1 - cp_belt_x_r)

        return combined_costs
    
    else:
        sheep_contr = np.zeros((data.NLMS, data.NCELLS, data.N_AG_LUS)).astype(np.float32)
        for m in range(data.NLMS):
            for j in range(data.N_AG_LUS):
                sheep_contr[m, :, j] = (1 - cp_belt_x_r) * sheep_tcosts[m, :, j]

        cp_belt_contr = np.zeros((data.NLMS, data.NCELLS, data.N_AG_LUS)).astype(np.float32)
        for m in range(data.NLMS):
            for j in range(data.N_AG_LUS):
                cp_belt_contr[m, :, j] = cp_belt_x_r * cp_belt_tcosts[m, :, j]

        return sheep_contr + cp_belt_contr
    

def get_beef_carbon_plantings_belt_to_ag(
    data: Data, yr_idx, lumap, lmmap, cp_belt_x_r, separate
) -> np.ndarray|dict:
    """
    Get transition costs of Beef Carbon Plantings (Belt) to all agricultural land uses.
    
    Returns
    -------
    np.ndarray separate = False
        3-D array, indexed by (m, r, j).
    dict (separate = True)
        Dictionary of separated out transition costs.
    """
    beef_tcosts = get_beef_to_ag_base(data, yr_idx, lumap, separate)
    cp_belt_tcosts = get_carbon_plantings_belt_to_ag_base(data, yr_idx, lumap, lmmap, separate)

    if separate:
        # Combine and return separated costs
        combined_costs = {}
        for key, array in cp_belt_tcosts.items():
            combined_costs[key] = np.zeros(array.shape).astype(np.float32)
            for m in range(data.NLMS):
                for j in range(data.N_AG_LUS):
                    combined_costs[key][m, :, j] = array[m, :, j] * cp_belt_x_r

        for key, array in beef_tcosts.items():
            if key not in combined_costs:
                combined_costs[key] = np.zeros(array.shape).astype(np.float32)
            for m in range(data.NLMS):
                for j in range(data.N_AG_LUS):
                    combined_costs[key][m, :, j] += array[m, :, j] * (1 - cp_belt_x_r)

        return combined_costs
    
    else:
        beef_contr = np.zeros((data.NLMS, data.NCELLS, data.N_AG_LUS)).astype(np.float32)
        for m in range(data.NLMS):
            for j in range(data.N_AG_LUS):
                beef_contr[m, :, j] = (1 - cp_belt_x_r) * beef_tcosts[m, :, j]

        cp_belt_contr = np.zeros((data.NLMS, data.NCELLS, data.N_AG_LUS)).astype(np.float32)
        for m in range(data.NLMS):
            for j in range(data.N_AG_LUS):
                cp_belt_contr[m, :, j] = cp_belt_x_r * cp_belt_tcosts[m, :, j]

        return beef_contr + cp_belt_contr


def get_beccs_to_ag(data: Data, yr_idx, lumap, lmmap, separate=False) -> np.ndarray|dict:
    """
    Get transition costs from BECCS to agricultural land uses for each cell.
    
    Note: this is the same as for environmental plantings.

    Returns
    -------
    np.ndarray
        3-D array, indexed by (m, r, j).
    """
    if separate:
        return get_env_plantings_to_ag(data, yr_idx, lumap, lmmap, separate)
    else:
        return get_env_plantings_to_ag(data, yr_idx, lumap, lmmap)


def get_to_ag_transition_matrix(data: Data, yr_idx, lumap, lmmap, separate=False) -> np.ndarray|dict:
    """
    Get the matrix containing transition costs from non-agricultural land uses to agricultural land uses.

    Parameters
    ----------
    data : np.ndarray
        The input data array.
    yr_idx : int
        The index of the year.
    lumap : dict
        The land use mapping dictionary.
    lmmap : dict
        The land management mapping dictionary.
    separate : bool, optional
        If True, returns a dictionary of transition matrices for each land use category.
        If False, returns a single aggregated transition matrix.

    Returns
    -------
    np.ndarray or dict
        If `separate` is True, returns a dictionary of transition matrices, where the keys are the land use categories.
        If `separate` is False, returns a single aggregated transition matrix.

    """
    
    non_ag_to_agr_t_matrices = {lu: np.zeros((data.NLMS, data.NCELLS, data.N_AG_LUS)).astype(np.float32) for lu in NON_AG_LAND_USES}

    agroforestry_x_r = tools.get_exclusions_agroforestry_base(data, lumap)
    cp_belt_x_r = tools.get_exclusions_carbon_plantings_belt_base(data, lumap)

    # reshape each non-agricultural matrix to be indexed (r, k) and concatenate on the k indexing
    non_ag_to_agr_t_matrices['Environmental Plantings'] = get_env_plantings_to_ag(data, yr_idx, lumap, lmmap, separate)
    non_ag_to_agr_t_matrices['Riparian Plantings'] = get_rip_plantings_to_ag(data, yr_idx, lumap, lmmap, separate)
    non_ag_to_agr_t_matrices['Sheep Agroforestry'] = get_sheep_agroforestry_to_ag(data, yr_idx, lumap, lmmap, agroforestry_x_r, separate)
    non_ag_to_agr_t_matrices['Beef Agroforestry'] = get_beef_agroforestry_to_ag(data, yr_idx, lumap, lmmap, agroforestry_x_r, separate)
    non_ag_to_agr_t_matrices['Carbon Plantings (Block)'] = get_carbon_plantings_block_to_ag(data, yr_idx, lumap, lmmap, separate)
    non_ag_to_agr_t_matrices['Sheep Carbon Plantings (Belt)'] = get_sheep_carbon_plantings_belt_to_ag(data, yr_idx, lumap, lmmap, cp_belt_x_r, separate)
    non_ag_to_agr_t_matrices['Beef Carbon Plantings (Belt)'] = get_beef_carbon_plantings_belt_to_ag(data, yr_idx, lumap, lmmap, cp_belt_x_r, separate)
    non_ag_to_agr_t_matrices['BECCS'] = get_beccs_to_ag(data, yr_idx, lumap, lmmap, separate)

    if separate:
        # Note: The order of the keys in the dictionary must match the order of the non-agricultural land uses
        return non_ag_to_agr_t_matrices
            
    non_ag_to_agr_t_matrices = list(non_ag_to_agr_t_matrices.values())
    return np.add.reduce(non_ag_to_agr_t_matrices)


def get_non_ag_transition_matrix(data: Data) -> np.ndarray:
    """
    Get the matrix that contains transition costs for non-agricultural land uses. 
    There are no transition costs for non-agricultural land uses, therefore the matrix is filled with zeros.
    
    Parameters
        data (object): The data object containing information about the model.
    
    Returns
        np.ndarray: The transition cost matrix, filled with zeros.
    """
    return np.zeros((data.NCELLS, data.N_NON_AG_LUS)).astype(np.float32)


def get_exclusions_environmental_plantings(data: Data, lumap) -> np.ndarray:
    """
    Get the exclusion array for the environmental plantings land use.

    Parameters
    - data: The data object containing information about land use transitions.
    - lumap: The land use map.

    Returns
    - exclude: The exclusion array where 0 represents excluded land uses and 1 represents allowed land uses.
    """
    # Get (agricultural) land uses that cannot transition to environmental plantings
    excluded_ag_lus_cells = np.where(np.isnan(data.AG2EP_TRANSITION_COSTS_HA))[0]

    # Create the exclude array as having 0 for every cell that has an excluded land use and 1 otherwise.
    exclude = np.where(np.isin(lumap, excluded_ag_lus_cells), 0, 1)

    # Ensure other non-agricultural land uses are excluded
    exclude[tools.get_non_ag_natural_lu_cells(data, lumap)] = 0

    # Ensure cells being used for environmental plantings may retain that LU
    exclude[tools.get_env_plantings_cells(lumap)] = 1

    return exclude


def get_exclusions_riparian_plantings(data: Data, lumap) -> np.ndarray:
    """
    Get the exclusion array for the Riparian plantings land use.
    
    This function calculates and returns a 1-D array indexed by r that represents how much Riparian Plantings (RP) land use can be utilized.
    
    Parameters
        data (DataFrame): The data containing information about the land use.
        lumap (array-like): The land use map.
        
    Returns
        np.ndarray: The exclusion array for Riparian Plantings land use.
    """
    exclude = (data.RP_PROPORTION).astype(np.float32)

    # Exclude all cells used for natural land uses
    # TODO - this means natural LU cells cannot transition to agriculture/RP splits, even though
    # they may transition to agriculture without the RP portion.
    exclude *= tools.get_exclusions_for_excluding_all_natural_cells(data, lumap)

    # Ensure cells being used for riparian plantings may retain that LU
    rp_cells = tools.get_riparian_plantings_cells(lumap)
    exclude[rp_cells] = data.RP_PROPORTION[rp_cells]

    return exclude


def get_exclusions_sheep_agroforestry(
    data: Data, ag_x_mrj: np.ndarray, lumap: np.ndarray
) -> np.ndarray:
    """
    Calculate exclusions for sheep and agroforestry land use transitions.

    Args:
        data (Data): The data object containing information about the model.
        ag_x_mrj (np.ndarray): The agroforestry land use matrix.
        lumap (np.ndarray): The land use map.

    Returns
        np.ndarray: An array of exclusions indicating which cells cannot utilize both agroforestry and sheep.

    """
    sheep_j = tools.get_sheep_code(data)
    sheep_x_r = ag_x_mrj[0, :, sheep_j]
    agroforestry_x_r = tools.get_exclusions_agroforestry_base(data, lumap)

    exclusions = np.zeros(data.NCELLS).astype(np.float32)

    # Block cells that can't utilise both agroforestry and sheep - natural land.
    intersect = np.intersect1d(np.nonzero(sheep_x_r)[0], np.nonzero(agroforestry_x_r)[0])
    exclusions[intersect] = 1
    return exclusions


def get_exclusions_beef_agroforestry(
    data: Data, ag_x_mrj: np.ndarray, lumap: np.ndarray
) -> np.ndarray:
    """
    Calculate exclusions for cells that cannot utilize both agroforestry and beef.

    Args:
        data (Data): The data object containing relevant information.
        ag_x_mrj (np.ndarray): The ag_x_mrj array.
        lumap (np.ndarray): The lumap array.

    Returns
        np.ndarray: An array of exclusions, where 1 represents cells that cannot utilize both agroforestry and beef.
    """
    beef_j = tools.get_beef_code(data)
    beef_x_r = ag_x_mrj[0, :, beef_j]
    agroforestry_x_r = tools.get_exclusions_agroforestry_base(data, lumap)

    exclusions = np.zeros(data.NCELLS).astype(np.float32)

    # Block cells that can't utilise both agroforestry and beef - natural land.
    intersect = np.intersect1d(np.nonzero(beef_x_r)[0], np.nonzero(agroforestry_x_r)[0])
    exclusions[intersect] = 1
    return exclusions


def get_exclusions_carbon_plantings_block(data, lumap) -> np.ndarray:
    """
    Return a 1-D array indexed by r that represents how much carbon plantings (block) can possibly 
    be done at each cell.

    Parameters
    - data: The data object containing information about the cells.
    - lumap: The land use map.

    Returns
    - exclude: A 1-D numpy array
    """
    exclude = np.ones(data.NCELLS)
    exclude *= tools.get_exclusions_for_excluding_all_natural_cells(data, lumap)

    # Ensure cells being used for carbon plantings (block) may retain that LU
    exclude[tools.get_carbon_plantings_block_cells(lumap)] = 1

    return exclude


def get_exclusions_sheep_carbon_plantings_belt(
    data: Data, ag_x_mrj: np.ndarray, lumap: np.ndarray
) -> np.ndarray:
    """
    Calculate exclusions for sheep and carbon plantings belt.

    Args:
        data (Data): The data object containing relevant information.
        ag_x_mrj (np.ndarray): The ag_x_mrj array.
        lumap (np.ndarray): The lumap array.

    Returns
        np.ndarray: The exclusions array.

    """
    sheep_j = tools.get_sheep_code(data)
    sheep_x_r = ag_x_mrj[0, :, sheep_j]
    cp_x_r = tools.get_exclusions_carbon_plantings_belt_base(data, lumap)

    exclusions = np.zeros(data.NCELLS).astype(np.float32)

    # Block cells that can't utilise both agroforestry and sheep - natural land.
    intersect = np.intersect1d(np.nonzero(sheep_x_r)[0], np.nonzero(cp_x_r)[0])
    exclusions[intersect] = 1
    return exclusions


def get_exclusions_beef_carbon_plantings_belt(
    data: Data, ag_x_mrj: np.ndarray, lumap: np.ndarray
) -> np.ndarray:
    """
    Calculate exclusions for cells that cannot utilize both agroforestry and beef.

    Parameters
        data (Data): The data object containing necessary information.
        ag_x_mrj (np.ndarray): The agroforestry matrix.
        lumap (np.ndarray): The land use map.

    Returns
        np.ndarray: An array of exclusions, where 1 represents cells that cannot utilize both agroforestry and beef.
    """
    beef_j = tools.get_beef_code(data)
    beef_x_r = ag_x_mrj[0, :, beef_j]
    cp_x_r = tools.get_exclusions_carbon_plantings_belt_base(data, lumap)

    exclusions = np.zeros(data.NCELLS).astype(np.float32)

    # Block cells that can't utilise both agroforestry and beef - natural land.
    intersect = np.intersect1d(np.nonzero(beef_x_r)[0], np.nonzero(cp_x_r)[0])
    exclusions[intersect] = 1
    return exclusions


def get_exclusions_beccs(data, lumap) -> np.ndarray:
    """
    Return a 1-D array indexed by r that represents how much BECCS can possibly 
    be done at each cell.

    Parameters
    - data: The data object containing BECCS costs and other relevant information.
    - lumap: The land use map object.

    Returns
    - exclude: A 1-D array
    """
    exclude = np.zeros(data.NCELLS).astype(np.float32)

    # All cells with NaN BECCS data should be excluded from eligibility
    beccs_cells = np.argwhere(~np.isnan(data.BECCS_COSTS_AUD_HA_YR))[:, 0]
    exclude[beccs_cells] = 1

    # Exclude all cells used for natural land uses
    exclude *= tools.get_exclusions_for_excluding_all_natural_cells(data, lumap)

    # Ensure cells being used for BECCS may retain that LU
    exclude[tools.get_beccs_cells(lumap)] = 1

    return exclude


def get_exclude_matrices(data: Data, ag_x_mrj, lumap) -> np.ndarray:
    """
    Get the non-agricultural exclusions matrix.

    Parameters
    ----------
    data : object
        The data object containing information about the model.
    lumap : object
        The lumap object containing land usage mapping information.

    Returns
    -------
    np.ndarray
        A 2-D array indexed by (r, k) where r is the cell and k is the non-agricultural land usage.

    Notes
    -----
    This function calculates the non-agricultural exclusions matrix by combining several exclusion matrices
    related to different non-agricultural land uses. The resulting matrix is a concatenation of these matrices
    along the k indexing.
    """
    non_ag_x_matrices = {lu: np.zeros(data.NCELLS).astype(np.float32) for lu in NON_AG_LAND_USES}

    # Environmental plantings exclusions. Note: the order must be consistent with the NON_AG_LAND_USES order.
    if NON_AG_LAND_USES['Environmental Plantings']:
        non_ag_x_matrices['Environmental Plantings'] = get_exclusions_environmental_plantings(data, lumap)
    if NON_AG_LAND_USES['Riparian Plantings']:
        non_ag_x_matrices['Riparian Plantings'] = get_exclusions_riparian_plantings(data, lumap)
    if NON_AG_LAND_USES['Sheep Agroforestry']:
        non_ag_x_matrices['Sheep Agroforestry'] = get_exclusions_sheep_agroforestry(data, ag_x_mrj, lumap)
    if NON_AG_LAND_USES['Beef Agroforestry']:
        non_ag_x_matrices['Beef Agroforestry'] = get_exclusions_beef_agroforestry(data, ag_x_mrj, lumap)
    if NON_AG_LAND_USES['Carbon Plantings (Block)']:
        non_ag_x_matrices['Carbon Plantings (Block)'] = get_exclusions_carbon_plantings_block(data, lumap)
    if NON_AG_LAND_USES['Sheep Carbon Plantings (Belt)']:
        non_ag_x_matrices['Sheep Carbon Plantings (Belt)'] = get_exclusions_sheep_carbon_plantings_belt(data, ag_x_mrj, lumap)
    if NON_AG_LAND_USES['Beef Carbon Plantings (Belt)']:
        non_ag_x_matrices['Beef Carbon Plantings (Belt)'] = get_exclusions_beef_carbon_plantings_belt(data, ag_x_mrj, lumap)
    if NON_AG_LAND_USES['BECCS']:
        non_ag_x_matrices['BECCS'] = get_exclusions_beccs(data, lumap)

    if settings.EXCLUDE_NO_GO_LU:
        no_go_regions = data.NO_GO_REGION_NON_AG
        for count, desc in enumerate(data.NO_GO_LANDUSE_NON_AG):
            if desc in non_ag_x_matrices.keys():
                non_ag_x_matrices[desc] *= no_go_regions[count]

    # reshape each non-agricultural matrix to be indexed (r, k) and concatenate on the k indexing
    non_ag_x_matrices = [array.reshape((data.NCELLS, 1)) for array in non_ag_x_matrices.values()]
    return np.concatenate(non_ag_x_matrices, axis=1).astype(np.float32)


def get_lower_bound_non_agricultural_matrices(data: Data, base_year) -> np.ndarray:
    """
    Get the non-agricultural lower bound matrix.

    Returns
    -------
    2-D array, indexed by (r,k) where r is the cell and k is the non-agricultural land usage.
    """

    if base_year == data.YR_CAL_BASE or base_year not in data.non_ag_dvars:
        return np.zeros((data.NCELLS, len(NON_AG_LAND_USES))).astype(np.float32)
        
    return np.divide(
        np.floor(data.non_ag_dvars[base_year].astype(np.float32) * 10 ** settings.ROUND_DECMIALS),
        10 ** settings.ROUND_DECMIALS,
    )
>>>>>>> 27fb1750
<|MERGE_RESOLUTION|>--- conflicted
+++ resolved
@@ -1,4 +1,3 @@
-<<<<<<< HEAD
 # Copyright 2025 Bryan, B.A., Williams, N., Archibald, C.L., de Haan, F., Wang, J., 
 # van Schoten, N., Hadjikakou, M., Sanson, J.,  Zyngier, R., Marcos-Martinez, R.,  
 # Navarro, J.,  Gao, L., Aghighi, H., Armstrong, T., Bohl, H., Jaffe, P., Khan, M.S., 
@@ -29,7 +28,7 @@
 from luto.settings import NON_AG_LAND_USES
 
 
-def get_env_plant_transitions_from_ag(data: Data, yr_idx, lumap, lmmap, separate=False) -> np.ndarray|dict:
+def get_env_plant_transitions_from_ag(data: Data, yr_idx, lumap, w_license_cost_r, w_rm_irrig_cost_r, separate=False) -> np.ndarray|dict:
     """
     Calculate the transition costs for transitioning from agricultural land to environmental plantings.
 
@@ -37,45 +36,40 @@
         data (object): The data object containing relevant information.
         yr_idx (int): The index of the year.
         lumap (np.ndarray): The land use map.
-        lmmap (np.ndarray): The land management map.
+        w_license_cost_r (np.ndarray): The water license costs.
+        w_rm_irrig_cost_r (np.ndarray): The costs of removing irrigation.
         separate (bool, optional): Whether to return separate costs or the total cost. Defaults to False.
 
-    Returns:
+    Returns
         np.ndarray|dict: The transition costs as either a numpy array or a dictionary, depending on the value of `separate`.
     """
     yr_cal = data.YR_CAL_BASE + yr_idx
-    base_ag_to_ep_t = data.AG2EP_TRANSITION_COSTS_HA
-    l_mrj = lumap2ag_l_mrj(lumap, lmmap)
-    base_ag_to_ep_t_mrj = np.broadcast_to(base_ag_to_ep_t, (data.NLMS, data.NCELLS, base_ag_to_ep_t.shape[0]))
-
-    # Amortise base costs to be annualised
-    base_ag_to_ep_t_mrj = tools.amortise(base_ag_to_ep_t_mrj)
-
-    # Add cost of water license and cost of installing/removing irrigation where relevant (pre-amortised)
-    w_mrj = ag_water.get_wreq_matrices(data, yr_idx)
-    w_delta_mrj = tools.get_water_delta_matrix(w_mrj, l_mrj, data, yr_idx)
-    ag_to_ep_t_mrj = base_ag_to_ep_t_mrj + w_delta_mrj
-
-    # Get raw transition costs for each cell to transition to environmental plantings
-    ag2ep_transitions_r = np.nansum(l_mrj * ag_to_ep_t_mrj, axis=(0, 2))   # Here multiply by l_mrj to force the ag-env transition can only happen on ag cells
-
-    # Add establishment costs for each cell
-    est_costs_r = data.EP_EST_COST_HA * data.EST_COST_MULTS[yr_cal]
-
-    # Amortise establishment costs  to be annualised
-    est_costs_r = tools.amortise(est_costs_r)
-
-
-    if separate:
-        return {'Transition cost': np.einsum('mrj,mrj,r->mrj', base_ag_to_ep_t_mrj, l_mrj, data.REAL_AREA), 
-                'Establishment cost': np.einsum('r,mrj,r->mrj', est_costs_r, l_mrj, data.REAL_AREA),
-                'Water license cost': np.einsum('mrj,mrj,r->mrj', w_delta_mrj, l_mrj, data.REAL_AREA)}
-        
-    ag2ep_transitions_r += est_costs_r
-    return ag2ep_transitions_r * data.REAL_AREA
-
-
-def get_rip_plant_transitions_from_ag(data: Data, yr_idx, lumap, lmmap, separate=False) -> np.ndarray|dict:
+
+    # Establishment costs
+    est_costs_r = tools.amortise(data.EP_EST_COST_HA * data.REAL_AREA * data.EST_COST_MULTS[yr_cal]).astype(np.float32)
+    est_costs_r[tools.get_env_plantings_cells(lumap)] = 0.0
+    
+    # Transition costs
+    base_ag_to_ep_t_r = np.vectorize(dict(enumerate(data.AG2EP_TRANSITION_COSTS_HA)).get, otypes=['float32'])(lumap)
+    base_ag_to_ep_t_r = tools.amortise(base_ag_to_ep_t_r * data.REAL_AREA)
+    base_ag_to_ep_t_r = np.nan_to_num(base_ag_to_ep_t_r)
+    base_ag_to_ep_t_r[tools.get_env_plantings_cells(lumap)] = 0.0
+    
+    # Waster costs; Assume EP is dryland, and no 'REMOVE_IRRIG_COST' for EP
+    w_license_cost_r[tools.get_env_plantings_cells(lumap)] = 0.0
+    w_rm_irrig_cost_r[tools.get_env_plantings_cells(lumap)] = 0.0
+    w_cost_r = w_license_cost_r + w_rm_irrig_cost_r
+
+    if separate:
+        return {'Establishment cost (Ag2Non-Ag)': est_costs_r,
+                'Transition cost (Ag2Non-Ag)': base_ag_to_ep_t_r, 
+                'Water license cost (Ag2Non-Ag)': w_license_cost_r,
+                'Remove irrigation cost (Ag2Non-Ag)': w_rm_irrig_cost_r}
+    else:   
+        return est_costs_r + base_ag_to_ep_t_r + w_cost_r
+
+
+def get_rip_plant_transitions_from_ag(data: Data, base_costs_r, yr_idx, lumap, separate=False) -> np.ndarray|dict:
     """
     Get transition costs from agricultural land uses to riparian plantings for each cell.
 
@@ -84,23 +78,23 @@
     np.ndarray
         1-D array, indexed by cell.
     """
-    base_costs = get_env_plant_transitions_from_ag(data, yr_idx, lumap, lmmap, separate)
-    fencing_cost = (
+    base_costs_r_copy = base_costs_r.copy()     # Copy the transition costs so we do not modify the original values
+
+    fencing_cost_r = (
         data.RP_FENCING_LENGTH 
         * settings.FENCING_COST_PER_M
         * data.FENCE_COST_MULTS[data.YR_CAL_BASE + yr_idx]
         * data.REAL_AREA
-    )
-    
-    if separate:
-        l_mrj = lumap2ag_l_mrj(lumap, lmmap)
-        base_costs.update({'Fencing cost':np.einsum('r,mrj->mrj', fencing_cost, l_mrj)})
-        return base_costs
-    else:
-        return base_costs + fencing_cost
-
-
-def get_agroforestry_transitions_from_ag_base(data: Data, yr_idx, lumap, lmmap, separate=False) -> np.ndarray|dict:
+    ).astype(np.float32)
+    
+    if separate:
+        base_costs_r_copy.update({'Fencing cost (Ag2Non-Ag)':fencing_cost_r})
+        return base_costs_r_copy
+    else:
+        return base_costs_r_copy + fencing_cost_r
+
+
+def get_agroforestry_transitions_from_ag_base(data: Data, base_costs_r, yr_idx, lumap, separate=False) -> np.ndarray|dict:
     """
     Get transition costs from agricultural land uses to agroforestry for each cell.
 
@@ -109,24 +103,25 @@
     np.ndarray
         1-D array, indexed by cell.
     """
-    base_costs = get_env_plant_transitions_from_ag(data, yr_idx, lumap, lmmap, separate)
-    fencing_cost = (
+    base_costs_r_copy = base_costs_r.copy()   # Copy the transition costs so we do not modify the original values
+
+    fencing_cost_r = (
         settings.AF_FENCING_LENGTH
         * settings.FENCING_COST_PER_M
         * data.FENCE_COST_MULTS[data.YR_CAL_BASE + yr_idx]
         * data.REAL_AREA 
-    )
-    
-    if separate:
-        l_mrj = lumap2ag_l_mrj(lumap, lmmap)
-        base_costs.update({'Fencing cost':np.einsum('r,mrj->mrj', fencing_cost, l_mrj)})
-        return base_costs
-    else:
-        return base_costs + fencing_cost
+    ).astype(np.float32)
+    
+    
+    if separate:
+        base_costs_r_copy.update({'Fencing cost (Ag2Non-Ag)':fencing_cost_r})
+        return base_costs_r_copy
+    else:
+        return base_costs_r_copy + fencing_cost_r
     
 
 def get_sheep_agroforestry_transitions_from_ag(
-    data: Data, agroforestry_x_r, agroforestry_costs, ag_t_costs, yr_idx, base_year, lumap, lmmap, separate=False
+    data: Data, agroforestry_x_r, agroforestry_costs, ag_t_costs, lumap, separate=False
 ):
     """
     Get the base transition costs from agricultural land uses to Sheep Agroforestry for each cell.
@@ -139,42 +134,29 @@
         (separate = True) Dict of separated transition costs.
     """
     
-    
-    if separate:
+    sheep_j = tools.get_sheep_code(data)
+
+    if separate:
+        # Copy the transition costs so we do not modify the original values
+        ag_cost = ag_t_costs.copy()
+        non_ag_cost = agroforestry_costs.copy()
         # Combine and return separated costs
-        combined_costs = {}
-        for key, array in agroforestry_costs.items():
-            combined_costs[key] = np.zeros(array.shape).astype(np.float32)
-            for m in range(data.NLMS):
-                for j in range(data.N_AG_LUS):
-                    combined_costs[key][m, :, j] = array[m, :, j] * agroforestry_x_r
-
-        for key, array in ag_t_costs.items():
-            if key not in combined_costs:
-                combined_costs[key] = np.zeros(array.shape).astype(np.float32)
-            for m in range(data.NLMS):
-                for j in range(data.N_AG_LUS):
-                    combined_costs[key][m, :, j] += array[m, :, j] * (1 - agroforestry_x_r)
-
-        return combined_costs
-
-    else:
-        sheep_j = tools.get_sheep_code(data)
-        sheep_costs_r = ag_t_costs[0, :, sheep_j]        
-    
-        sheep_contr = sheep_costs_r * (1 - agroforestry_x_r)
-        cp_belt_contr = agroforestry_costs * agroforestry_x_r
-        t_r = sheep_contr + cp_belt_contr
-
-        # Set all non-agricultural land to have zero
-        non_ag_cells = tools.get_non_ag_cells(lumap)
-        t_r[non_ag_cells] = 0
-
-        return t_r
+        for key, array in non_ag_cost.items():
+            non_ag_cost.update({key: array * agroforestry_x_r})
+        for key, array in ag_cost.items():
+            ag_cost.update({key: array[0, :, sheep_j] * (1 - agroforestry_x_r)})
+
+        return {**non_ag_cost, **ag_cost}
+
+    else:
+        sheep_costs_r = ag_t_costs[0, :, sheep_j]                   # Assume sheep is dryland under sheep-agroforestry  
+        t_r = (sheep_costs_r * (1 - agroforestry_x_r)) + (agroforestry_costs * agroforestry_x_r)
+
+        return t_r.astype(np.float32)
     
 
 def get_beef_agroforestry_transitions_from_ag(
-    data: Data, agroforestry_x_r, agroforestry_costs, ag_t_costs, yr_idx, base_year, lumap, lmmap, separate=False
+    data: Data, agroforestry_x_r, agroforestry_costs, ag_t_costs, lumap, separate=False
 ):
     """
     Get the base transition costs from agricultural land uses to Beef Agroforestry for each cell.
@@ -186,45 +168,29 @@
     dict
         (separate = True) Dict of separated transition costs.
     """
-    agroforestry_costs = get_agroforestry_transitions_from_ag_base(data, yr_idx, lumap, lmmap, separate)
-    ag_t_costs = ag_transitions.get_transition_matrices_from_base_year(data, yr_idx, base_year, separate)
-    
-    if separate:
+    
+    beef_j = tools.get_beef_code(data)
+
+    if separate:
+        # Copy the transition costs so we do not modify the original values
+        ag_cost = ag_t_costs.copy()
+        non_ag_cost = agroforestry_costs.copy()
         # Combine and return separated costs
-        # Agroforestry keys: 'Transition cost', 'Establishment cost', 'Water license cost', 'Fencing cost'
-        combined_costs = {}
-        for key, array in agroforestry_costs.items():
-            combined_costs[key] = np.zeros(array.shape).astype(np.float32)
-            for m in range(data.NLMS):
-                for j in range(data.N_AG_LUS):
-                    combined_costs[key][m, :, j] = array[m, :, j] * agroforestry_x_r
-
-        # Beef cost keys: 'Establishment cost', 'Water license cost', 'GHG emissions cost'
-        for key, array in ag_t_costs.items():
-            if key not in combined_costs:
-                combined_costs[key] = np.zeros(array.shape).astype(np.float32)
-            for m in range(data.NLMS):
-                for j in range(data.N_AG_LUS):
-                    combined_costs[key][m, :, j] += array[m, :, j] * (1 - agroforestry_x_r)
-
-        return combined_costs
-
-    else:
-        beef_j = tools.get_beef_code(data)
-        beef_costs_r = ag_t_costs[0, :, beef_j]        
-    
-        beef_contr = beef_costs_r * (1 - agroforestry_x_r)
-        agroforestry_contr = agroforestry_costs * agroforestry_x_r
-        t_r = beef_contr + agroforestry_contr
-
-        # Set all non-agricultural land to have zero
-        non_ag_cells = tools.get_non_ag_cells(lumap)
-        t_r[non_ag_cells] = 0
-
-        return t_r
-
-
-def get_carbon_plantings_block_from_ag(data: Data, yr_idx, lumap, lmmap, separate=False) -> np.ndarray|dict:
+        for key, array in non_ag_cost.items():
+            non_ag_cost.update({key: array * agroforestry_x_r})
+        for key, array in ag_cost.items():
+            ag_cost.update({key: array[0, :, beef_j] * (1 - agroforestry_x_r)})
+
+        return {**non_ag_cost, **ag_cost}
+
+    else:
+        beef_costs_r = ag_t_costs[0, :, beef_j]    
+        t_r = (beef_costs_r * (1 - agroforestry_x_r)) + (agroforestry_costs * agroforestry_x_r) 
+
+        return t_r.astype(np.float32)
+
+
+def get_carbon_plantings_block_from_ag(data: Data, yr_idx, lumap, w_license_cost_r, w_rm_irrig_cost_r, separate=False) -> np.ndarray|dict:
     """
     Get transition costs from agricultural land uses to carbon plantings (block) for each cell.
 
@@ -234,37 +200,33 @@
         1-D array, indexed by cell.
     """
     yr_cal = data.YR_CAL_BASE + yr_idx
-    base_ag_to_cp_t = data.AG2EP_TRANSITION_COSTS_HA
-    l_mrj = lumap2ag_l_mrj(lumap, lmmap)
-    base_ag_to_cp_t_mrj = np.broadcast_to(base_ag_to_cp_t, (2, data.NCELLS, base_ag_to_cp_t.shape[0]))
-
-    # Amortise base costs to be annualised
-    base_ag_to_cp_t_mrj = tools.amortise(base_ag_to_cp_t_mrj)
-
-    # Add cost of water license and cost of installing/removing irrigation where relevant (pre-amortised)
-    w_mrj = ag_water.get_wreq_matrices(data, yr_idx)
-    w_delta_mrj = tools.get_water_delta_matrix(w_mrj, l_mrj, data, yr_idx)
-    ag_to_cp_t_mrj = base_ag_to_cp_t_mrj + w_delta_mrj
-
-    # Get raw transition costs for each cell to transition to carbon plantings
-    ag2cp_transitions_r = np.nansum(l_mrj * ag_to_cp_t_mrj, axis=(0, 2))
-
-    # Add establishment costs for each cell
-    est_costs_r = data.CP_EST_COST_HA * data.EST_COST_MULTS[yr_cal]
-
-    # Amortise establishment costs  to be annualised
-    est_costs_r = tools.amortise(est_costs_r)
-    ag2cp_transitions_r += est_costs_r
-
-    if separate:
-        return {'Transition cost':np.einsum('mrj,mrj,r->mrj', base_ag_to_cp_t_mrj, l_mrj, data.REAL_AREA), 
-                'Establishment cost': np.einsum('r,mrj,r->mrj', est_costs_r, l_mrj, data.REAL_AREA),
-                'Water license cost': np.einsum('mrj,mrj,r->mrj', w_delta_mrj, l_mrj, data.REAL_AREA)}
-    else:
-        return ag2cp_transitions_r * data.REAL_AREA
-
-
-def get_carbon_plantings_belt_from_ag_base(data: Data, yr_idx, lumap, lmmap, separate) -> np.ndarray|dict:
+
+    # Establishment costs for each cell
+    est_costs_r = tools.amortise(data.CP_EST_COST_HA * data.REAL_AREA * data.EST_COST_MULTS[yr_cal] ).astype(np.float32)
+    est_costs_r[tools.get_carbon_plantings_block_cells(lumap)] = 0.0
+    
+    # Transition costs
+    base_ag_to_cp_t_j = np.vectorize(dict(enumerate(data.AG2EP_TRANSITION_COSTS_HA)).get, otypes=['float32'])(lumap).astype(np.float32)
+    base_ag_to_cp_t_j = tools.amortise(base_ag_to_cp_t_j * data.REAL_AREA).copy()
+    base_ag_to_cp_t_j = np.nan_to_num(base_ag_to_cp_t_j)
+    base_ag_to_cp_t_j[tools.get_carbon_plantings_block_cells(lumap)] = 0.0
+
+    # Water costs (pre-amortised)
+    w_license_cost_r[tools.get_carbon_plantings_block_cells(lumap)] = 0.0
+    w_rm_irrig_cost_r[tools.get_carbon_plantings_block_cells(lumap)] = 0.0
+    w_cost_r = w_license_cost_r + w_rm_irrig_cost_r
+
+    if separate:
+        return {'Establishment cost (Ag2Non-Ag)': est_costs_r,
+                'Transition cost (Ag2Non-Ag)':base_ag_to_cp_t_j, 
+                'Water license cost (Ag2Non-Ag)': w_license_cost_r,
+                'Remove irrigation cost (Ag2Non-Ag)': w_rm_irrig_cost_r
+                }
+    else:
+        return est_costs_r + base_ag_to_cp_t_j + w_cost_r
+
+
+def get_carbon_plantings_belt_from_ag_base(data: Data, base_costs_r, yr_idx, lumap, separate) -> np.ndarray|dict:
     """
     Get the base transition costs from agricultural land uses to carbon plantings (belt) for each cell.
 
@@ -275,24 +237,27 @@
     dict
         (separate = True) Dict of separated transition costs.
     """
-    base_costs = get_env_plant_transitions_from_ag(data, yr_idx, lumap, lmmap, separate)
-    fencing_cost = (
+    
+    base_costs_r_copy = base_costs_r.copy()         # Copy the transition costs so we do not modify the original values
+
+    fencing_cost_r = (
         settings.CP_BELT_FENCING_LENGTH
         * settings.FENCING_COST_PER_M
         * data.FENCE_COST_MULTS[data.YR_CAL_BASE + yr_idx]
         * data.REAL_AREA
-    )
-    
-    if separate:
-        l_mrj = lumap2ag_l_mrj(lumap, lmmap)
-        base_costs.update({'Fencing cost':np.einsum('r,mrj->mrj', fencing_cost, l_mrj)})
-        return base_costs
-    else:
-        return base_costs + fencing_cost
+    ).astype(np.float32)
+    
+    
+    if separate:
+        base_costs_r_copy.update({'Fencing cost (Ag2Non-Ag)':fencing_cost_r})
+        return base_costs_r_copy
+    else:
+        return base_costs_r_copy + fencing_cost_r
+
 
 
 def get_sheep_carbon_plantings_belt_from_ag(
-    data: Data, cp_belt_x_r, cp_belt_costs, ag_t_costs, yr_idx, base_year, lumap, lmmap, separate=False
+    data: Data, cp_belt_x_r, cp_belt_costs, ag_t_costs, lumap, separate=False
 ):
     """
     Get the transition costs from agricultural land uses to Sheep Carbon Plantings (belt) for each cell.
@@ -305,43 +270,30 @@
         (separate = True) Dict of separated transition costs.
     """
     
-    ag_t_costs = ag_transitions.get_transition_matrices_from_base_year(data, yr_idx, base_year, separate)
-    
-    if separate:
+    sheep_j = tools.get_sheep_code(data)
+
+    if separate:
+        # Copy the transition costs so we do not modify the original values
+        ag_cost = ag_t_costs.copy()
+        non_ag_cost = cp_belt_costs.copy()
         # Combine and return separated costs
-        combined_costs = {}
-        for key, array in cp_belt_costs.items():
-            combined_costs[key] = np.zeros(array.shape).astype(np.float32)
-            for m in range(data.NLMS):
-                for j in range(data.N_AG_LUS):
-                    combined_costs[key][m, :, j] = array[m, :, j] * cp_belt_x_r
-
-        for key, array in ag_t_costs.items():
-            if key not in combined_costs:
-                combined_costs[key] = np.zeros(array.shape).astype(np.float32)
-            for m in range(data.NLMS):
-                for j in range(data.N_AG_LUS):
-                    combined_costs[key][m, :, j] += array[m, :, j] * (1 - cp_belt_x_r)
-
-        return combined_costs
-
-    else:
-        sheep_j = tools.get_sheep_code(data)
-        sheep_costs_r = ag_t_costs[0, :, sheep_j]        
-    
-        sheep_contr = sheep_costs_r * (1 - cp_belt_x_r)
-        cp_belt_contr = cp_belt_costs * cp_belt_x_r
-        t_r = sheep_contr + cp_belt_contr
-
-        # Set all non-agricultural land to have zero
-        non_ag_cells = tools.get_non_ag_cells(lumap)
-        t_r[non_ag_cells] = 0
-
-        return t_r
+        for key, array in non_ag_cost.items():
+            non_ag_cost.update({key: array * cp_belt_x_r})
+        for key, array in ag_cost.items():
+            ag_cost.update({key: array[0, :, sheep_j] * (1 - cp_belt_x_r)})
+
+        return {**non_ag_cost, **ag_cost}
+
+    else:
+        
+        sheep_costs_r = ag_t_costs[0, :, sheep_j]                   # Assume sheep is dryland under sheep-agroforestry
+        t_r = (sheep_costs_r * (1 - cp_belt_x_r)) + (cp_belt_costs * cp_belt_x_r)
+
+        return t_r.astype(np.float32)
 
 
 def get_beef_carbon_plantings_belt_from_ag(
-    data: Data, cp_belt_x_r, cp_belt_costs, ag_t_costs, yr_idx, base_year, lumap, lmmap, separate=False
+    data: Data, cp_belt_x_r, cp_belt_costs, ag_t_costs, lumap, separate=False
 ):
     """
     Get the base transition costs from agricultural land uses to Beef Carbon Plantings (belt) for each cell.
@@ -353,43 +305,29 @@
     dict
         (separate = True) Dict of separated transition costs.
     """
-    cp_belt_costs = get_carbon_plantings_belt_from_ag_base(data, yr_idx, lumap, lmmap, separate)
-    ag_t_costs = ag_transitions.get_transition_matrices_from_base_year(data, yr_idx, base_year, separate)
-    
-    if separate:
+    
+    beef_j = tools.get_beef_code(data)
+
+    if separate:
+        # Copy the transition costs so we do not modify the original values
+        ag_cost = ag_t_costs.copy()
+        non_ag_cost = cp_belt_costs.copy()
         # Combine and return separated costs
-        combined_costs = {}
-        for key, array in cp_belt_costs.items():
-            combined_costs[key] = np.zeros(array.shape).astype(np.float32)
-            for m in range(data.NLMS):
-                for j in range(data.N_AG_LUS):
-                    combined_costs[key][m, :, j] = array[m, :, j] * cp_belt_x_r
-
-        for key, array in ag_t_costs.items():
-            if key not in combined_costs:
-                combined_costs[key] = np.zeros(array.shape).astype(np.float32)
-            for m in range(data.NLMS):
-                for j in range(data.N_AG_LUS):
-                    combined_costs[key][m, :, j] += array[m, :, j] * (1 - cp_belt_x_r)
-
-        return combined_costs
-
-    else:
-        beef_j = tools.get_beef_code(data)
-        beef_costs_r = ag_t_costs[0, :, beef_j]
-    
-        beef_contr = beef_costs_r * (1 - cp_belt_x_r)
-        cp_belt_contr = cp_belt_costs * cp_belt_x_r
-        t_r = beef_contr + cp_belt_contr
-
-        # Set all non-agricultural land to have zero
-        non_ag_cells = tools.get_non_ag_cells(lumap)
-        t_r[non_ag_cells] = 0
+        for key, array in non_ag_cost.items():
+            non_ag_cost.update({key: array * cp_belt_x_r})
+        for key, array in ag_cost.items():
+            ag_cost.update({key: array[0, :, beef_j] * (1 - cp_belt_x_r)})
+            
+        return {**non_ag_cost, **ag_cost}
+
+    else:
+        beef_costs_r = ag_t_costs[0, :, beef_j]          # Assume beef is dryland under beef-agroforestry
+        t_r = (beef_costs_r * (1 - cp_belt_x_r)) + (cp_belt_costs * cp_belt_x_r)
 
         return t_r
 
 
-def get_beccs_from_ag(data, yr_idx, lumap, lmmap, separate=False) -> np.ndarray|dict:
+def get_beccs_from_ag(data, yr_idx, lumap, w_license_cost_r, w_rm_irrig_cost_r, separate=False) -> np.ndarray|dict:
     """
     Get transition costs from agricultural land uses to carbon plantings (belt) for each cell.
 
@@ -398,11 +336,10 @@
     np.ndarray
         1-D array, indexed by cell.
     """
-    if separate:
-        return get_env_plant_transitions_from_ag(data, yr_idx, lumap, lmmap, separate)
-    else:
-        return get_env_plant_transitions_from_ag(data, yr_idx, lumap, lmmap)
-    
+
+    return get_env_plant_transitions_from_ag(data, yr_idx, lumap, w_license_cost_r, w_rm_irrig_cost_r, separate)
+
+
 
 def get_destocked_from_ag(data: Data, ag_t_mrj: np.ndarray) -> np.ndarray:
     """
@@ -450,58 +387,57 @@
         If separate is False, returns a 2-D array indexed by (r, k) where r is cell and k is non-agricultural land usage.
         If separate is True, returns a dictionary containing the transition costs for each non-agricultural land use.
     """
+    
+    ag_t_costs = ag_transitions.get_transition_matrices(data, yr_idx, base_year, separate)
     agroforestry_x_r = tools.get_exclusions_agroforestry_base(data, lumap)
     cp_belt_x_r = tools.get_exclusions_carbon_plantings_belt_base(data, lumap)
-
-    agroforestry_costs = get_agroforestry_transitions_from_ag_base(data, yr_idx, lumap, lmmap, separate)
-    ag_t_costs = ag_transitions.get_transition_matrices_from_base_year(data, yr_idx, base_year, separate)
-    cp_belt_costs = get_carbon_plantings_belt_from_ag_base(data, yr_idx, lumap, lmmap, separate)
-
-    env_plant_transitions_from_ag = get_env_plant_transitions_from_ag(data, yr_idx, lumap, lmmap, separate)
-    rip_plant_transitions_from_ag = get_rip_plant_transitions_from_ag(data, yr_idx, lumap, lmmap, separate)
-    sheep_agroforestry_transitions_from_ag = get_sheep_agroforestry_transitions_from_ag(
-        data, agroforestry_x_r, agroforestry_costs, ag_t_costs, yr_idx, base_year, lumap, lmmap, separate
-    )
-    beef_agroforestry_transitions_from_ag = get_beef_agroforestry_transitions_from_ag(
-        data, agroforestry_x_r, agroforestry_costs, ag_t_costs, yr_idx, base_year, lumap, lmmap, separate
-    )
-    carbon_plantings_block_transitions_from_ag = get_carbon_plantings_block_from_ag(data, yr_idx, lumap, lmmap, separate)
-    sheep_carbon_plantings_belt_transitions_from_ag = get_sheep_carbon_plantings_belt_from_ag(
-        data, cp_belt_x_r, cp_belt_costs, ag_t_costs, yr_idx, base_year, lumap, lmmap, separate
-    )
-    beef_carbon_plantings_belt_transitions_from_ag = get_beef_carbon_plantings_belt_from_ag(
-        data, cp_belt_x_r, cp_belt_costs, ag_t_costs, yr_idx, base_year, lumap, lmmap, separate
-    )
-    beccs_transitions_from_ag = get_beccs_from_ag(data, yr_idx, lumap, lmmap, separate)
+    w_license_cost_r, w_rm_irrig_cost_r = tools.get_ag_to_non_ag_water_delta_matrix(data, yr_idx, lumap, lmmap)
+    
+    env_plant_transitions_from_ag = get_env_plant_transitions_from_ag(data, yr_idx, lumap, w_license_cost_r, w_rm_irrig_cost_r, separate)                           # Base EP transition 
+    rip_plant_transitions_from_ag = get_rip_plant_transitions_from_ag(data, env_plant_transitions_from_ag, yr_idx, lumap, separate)                                 # Base EP transition plus RF fencing costs
+    agroforestry_costs = get_agroforestry_transitions_from_ag_base(data, env_plant_transitions_from_ag, yr_idx, lumap, separate)                                    # Base EP transition plus AF fencing costs
+    
+    sheep_agroforestry_transitions_from_ag = get_sheep_agroforestry_transitions_from_ag(data, agroforestry_x_r, agroforestry_costs, ag_t_costs, lumap, separate)    # Base EP transition plus RF fencing costs + sheep grazing
+    beef_agroforestry_transitions_from_ag = get_beef_agroforestry_transitions_from_ag( data, agroforestry_x_r, agroforestry_costs, ag_t_costs, lumap, separate)     # Base EP transition plus RF fencing costs + beef grazing
+    
+    carbon_plantings_block_transitions_from_ag = get_carbon_plantings_block_from_ag(data, yr_idx, lumap, w_license_cost_r, w_rm_irrig_cost_r, separate)             # Base CP transition 
+    cp_belt_costs = get_carbon_plantings_belt_from_ag_base(data, carbon_plantings_block_transitions_from_ag, yr_idx, lumap, separate)                               # Base CP transition plus CP fencing costs
+    
+    sheep_carbon_plantings_belt_transitions_from_ag = get_sheep_carbon_plantings_belt_from_ag(data, cp_belt_x_r, cp_belt_costs, ag_t_costs, lumap, separate)        # Base CP transition plus CP fencing costs + sheep grazing
+    beef_carbon_plantings_belt_transitions_from_ag = get_beef_carbon_plantings_belt_from_ag( data, cp_belt_x_r, cp_belt_costs, ag_t_costs, lumap, separate)         # Base CP transition plus CP fencing costs + beef grazing
+    
+    beccs_transitions_from_ag = get_beccs_from_ag(data, yr_idx, lumap, w_license_cost_r, w_rm_irrig_cost_r, separate)                                               # Base EP transition (the same)
     destocked_from_ag = get_destocked_from_ag(data, ag_t_mrj)
 
     if separate:
         # IMPORTANT: The order of the keys in the dictionary must match the order of the non-agricultural land uses
-        return {'Environmental Plantings': env_plant_transitions_from_ag,
-                'Riparian Plantings': rip_plant_transitions_from_ag,
-                'Sheep Agroforestry': sheep_agroforestry_transitions_from_ag,
-                'Beef Agroforestry': beef_agroforestry_transitions_from_ag,
-                'Carbon Plantings (Block)': carbon_plantings_block_transitions_from_ag,
-                'Sheep Carbon Plantings (Belt)': sheep_carbon_plantings_belt_transitions_from_ag,
-                'Beef Carbon Plantings (Belt)': beef_carbon_plantings_belt_transitions_from_ag,
-                'BECCS': beccs_transitions_from_ag,
-                'Destocked - natural land': destocked_from_ag}
+        return {
+            'Environmental Plantings': env_plant_transitions_from_ag,
+            'Riparian Plantings': rip_plant_transitions_from_ag,
+            'Sheep Agroforestry': sheep_agroforestry_transitions_from_ag,
+            'Beef Agroforestry': beef_agroforestry_transitions_from_ag,
+            'Carbon Plantings (Block)': carbon_plantings_block_transitions_from_ag,
+            'Sheep Carbon Plantings (Belt)': sheep_carbon_plantings_belt_transitions_from_ag,
+            'Beef Carbon Plantings (Belt)': beef_carbon_plantings_belt_transitions_from_ag,
+            'BECCS': beccs_transitions_from_ag,
+            'Destocked - natural land': destocked_from_ag
+        }
         
-    # reshape each non-agricultural matrix to be indexed (r, k) and concatenate on the k indexing
-    ag_to_non_agr_t_matrices = [
-        env_plant_transitions_from_ag.reshape((data.NCELLS, 1)),
-        rip_plant_transitions_from_ag.reshape((data.NCELLS, 1)),
-        sheep_agroforestry_transitions_from_ag.reshape((data.NCELLS, 1)),
-        beef_agroforestry_transitions_from_ag.reshape((data.NCELLS, 1)),
-        carbon_plantings_block_transitions_from_ag.reshape((data.NCELLS, 1)),
-        sheep_carbon_plantings_belt_transitions_from_ag.reshape((data.NCELLS, 1)),
-        beef_carbon_plantings_belt_transitions_from_ag.reshape((data.NCELLS, 1)),
-        beccs_transitions_from_ag.reshape((data.NCELLS, 1)),
-        destocked_from_ag.reshape((data.NCELLS, 1)),
-    ]
-    return np.concatenate(ag_to_non_agr_t_matrices, axis=1)
-
-
+    else:
+        # Stack the transition matrices into a single 2D array (r, k)
+        return np.array([
+            env_plant_transitions_from_ag,
+            rip_plant_transitions_from_ag,
+            sheep_agroforestry_transitions_from_ag,
+            beef_agroforestry_transitions_from_ag,
+            carbon_plantings_block_transitions_from_ag,
+            sheep_carbon_plantings_belt_transitions_from_ag,
+            beef_carbon_plantings_belt_transitions_from_ag,
+            beccs_transitions_from_ag,
+        ]).T.astype(np.float32)
+
+
+# TODO: Need to check the logic of transition cost, espcially the water cost.
 def get_env_plantings_to_ag(data: Data, yr_idx, lumap, lmmap, separate=False) -> np.ndarray|dict:
     """
     Get transition costs from environmental plantings to agricultural land uses for each cell.
@@ -512,6 +448,8 @@
         3-D array, indexed by (m, r, j).
     """
     yr_cal = data.YR_CAL_BASE + yr_idx
+    l_mrj = lumap2ag_l_mrj(lumap, lmmap)
+    l_mrj_not = np.logical_not(l_mrj)           # This ensures the lu remains the same has 0 cost
 
     # Get base transition costs: add cost of installing irrigation
     base_ep_to_ag_t = data.EP2AG_TRANSITION_COSTS_HA * data.TRANS_COST_MULTS[yr_cal]
@@ -521,22 +459,21 @@
 
     # Get water license price and costs of installing/removing irrigation where appropriate
     w_mrj = ag_water.get_wreq_matrices(data, yr_idx)
-    l_mrj = lumap2ag_l_mrj(lumap, lmmap)
-    w_delta_mrj = tools.get_water_delta_matrix(w_mrj, l_mrj, data, yr_idx)
+    w_delta_mrj = tools.get_ag_to_ag_water_delta_matrix(w_mrj, l_mrj, data, yr_idx)
     w_delta_mrj[:, ag_cells, :] = 0
 
     # Reshape and amortise upfront costs to annualised costs
-    base_ep_to_ag_t_mrj = np.broadcast_to(base_ep_to_ag_t, (2, data.NCELLS, base_ep_to_ag_t.shape[0]))
+    base_ep_to_ag_t_mrj = np.broadcast_to(base_ep_to_ag_t, (data.NLMS, data.NCELLS, base_ep_to_ag_t.shape[0]))
     base_ep_to_ag_t_mrj = tools.amortise(base_ep_to_ag_t_mrj).copy()
     base_ep_to_ag_t_mrj[:, ag_cells, :] = 0
 
     if separate:
-        return {'Transition cost':np.einsum('mrj,mrj,r->mrj', base_ep_to_ag_t_mrj, l_mrj, data.REAL_AREA), 
-                'Water license cost': np.einsum('mrj,mrj,r->mrj', w_delta_mrj, l_mrj, data.REAL_AREA)}
+        return {'Non-Ag2Ag Transition cost':np.nan_to_num(np.einsum('mrj,mrj,r->mrj', base_ep_to_ag_t_mrj, l_mrj_not, data.REAL_AREA)), 
+                'Non-Ag2Ag Water license cost': np.nan_to_num(np.einsum('mrj,mrj,r->mrj', w_delta_mrj, l_mrj_not, data.REAL_AREA))}
         
     # Add cost of water license and cost of installing/removing irrigation where relevant (pre-amortised)
-    ep_to_ag_t_mrj = base_ep_to_ag_t_mrj + w_delta_mrj
-    return ep_to_ag_t_mrj * data.REAL_AREA[np.newaxis, :, np.newaxis]
+    ep_to_ag_t_mrj = (base_ep_to_ag_t_mrj + w_delta_mrj) * l_mrj_not * data.REAL_AREA[np.newaxis, :, np.newaxis]
+    return np.nan_to_num(ep_to_ag_t_mrj) 
 
 
 def get_rip_plantings_to_ag(data: Data, yr_idx, lumap, lmmap, separate=False) -> np.ndarray|dict:
@@ -612,7 +549,7 @@
 
     # Water license cost
     w_mrj = ag_water.get_wreq_matrices(data, yr_idx)
-    w_delta_mrj = tools.get_water_delta_matrix(w_mrj, l_mrj, data, yr_idx)
+    w_delta_mrj = tools.get_ag_to_ag_water_delta_matrix(w_mrj, l_mrj, data, yr_idx)
     w_delta_mrj = np.einsum('mrj,mrj,mrj->mrj', w_delta_mrj, x_mrj, l_mrj_not)
 
     # Carbon costs
@@ -626,10 +563,14 @@
     ghg_t_mrj_cost[:, ag_cells, :] = np.zeros((data.NLMS, ag_cells.shape[0], data.N_AG_LUS)).astype(np.float32)
 
     if separate:
-        return {'Establishment cost': e_mrj, 'Water license cost': w_delta_mrj, 'GHG emissions cost': ghg_t_mrj_cost}
-    
-    else:
-        return e_mrj + w_delta_mrj + ghg_t_mrj_cost
+        return {
+            'Non-Ag2Ag Establishment cost': np.nan_to_num(e_mrj), 
+            'Water license cost': np.nan_to_num(w_delta_mrj), 
+            'GHG emissions cost': np.nan_to_num(ghg_t_mrj_cost)
+        }
+    
+    else:
+        return np.nan_to_num(e_mrj + w_delta_mrj + ghg_t_mrj_cost)
 
 
 def get_beef_to_ag_base(data: Data, yr_idx, lumap, separate) -> np.ndarray|dict:
@@ -663,12 +604,12 @@
     e_rj[ag_cells, :] = t_ij[all_beef_lumap[ag_cells]]
 
     e_rj = tools.amortise(e_rj) * data.REAL_AREA[:, np.newaxis]
-    e_mrj = np.stack([e_rj] * 2, axis=0)
+    e_mrj = np.stack([e_rj] * data.NLMS, axis=0)
     e_mrj = np.einsum('mrj,mrj,mrj->mrj', e_mrj, x_mrj, l_mrj_not)
 
     # Water license cost
     w_mrj = ag_water.get_wreq_matrices(data, yr_idx)
-    w_delta_mrj = tools.get_water_delta_matrix(w_mrj, l_mrj, data, yr_idx)
+    w_delta_mrj = tools.get_ag_to_ag_water_delta_matrix(w_mrj, l_mrj, data, yr_idx)
     w_delta_mrj = np.einsum('mrj,mrj,mrj->mrj', w_delta_mrj, x_mrj, l_mrj_not)
 
     # Carbon costs
@@ -685,17 +626,21 @@
     ghg_t_mrj_cost[:, ag_cells, :] = np.zeros((data.NLMS, ag_cells.shape[0], data.N_AG_LUS)).astype(np.float32)
 
     if separate:
-        return {'Establishment cost': e_mrj, 'Water license cost': w_delta_mrj, 'GHG emissions cost': ghg_t_mrj_cost}
+        return {
+            'Non-Ag2Ag Establishment cost': np.nan_to_num(e_mrj), 
+            'Non-Ag2Ag Water license cost': np.nan_to_num(w_delta_mrj), 
+            'Non-Ag2Ag GHG emissions cost': np.nan_to_num(ghg_t_mrj_cost)
+        }
     
     else:
         t_mrj = e_mrj + w_delta_mrj + ghg_t_mrj_cost
         # Set all costs for non-beef-agroforestry cells to zero
         t_mrj[:, non_beef_af_cells, :] = 0
-        return t_mrj
+        return np.nan_to_num(t_mrj)
 
 
 def get_sheep_agroforestry_to_ag(
-    data: Data, yr_idx, lumap, lmmap, agroforestry_x_r, separate
+    data: Data, yr_idx, lumap, lmmap, agroforestry_x_r, separate=False
 ) -> np.ndarray|dict:
     """
     Get transition costs of Sheep Agroforestry to all agricultural land uses.
@@ -743,7 +688,7 @@
 
 
 def get_beef_agroforestry_to_ag(
-    data: Data, yr_idx, lumap, lmmap, agroforestry_x_r, separate
+    data: Data, yr_idx, lumap, lmmap, agroforestry_x_r, separate=False
 ) -> np.ndarray|dict:
     """
     Get transition costs of Beef Agroforestry to all agricultural land uses.
@@ -1012,10 +957,10 @@
     Get the matrix that contains transition costs for non-agricultural land uses. 
     There are no transition costs for non-agricultural land uses, therefore the matrix is filled with zeros.
     
-    Parameters:
+    Parameters
         data (object): The data object containing information about the model.
     
-    Returns:
+    Returns
         np.ndarray: The transition cost matrix, filled with zeros.
     """
     return np.zeros((data.NCELLS, data.N_NON_AG_LUS)).astype(np.float32)
@@ -1025,18 +970,18 @@
     """
     Get the exclusion array for the environmental plantings land use.
 
-    Parameters:
+    Parameters
     - data: The data object containing information about land use transitions.
     - lumap: The land use map.
 
-    Returns:
+    Returns
     - exclude: The exclusion array where 0 represents excluded land uses and 1 represents allowed land uses.
     """
     # Get (agricultural) land uses that cannot transition to environmental plantings
     excluded_ag_lus_cells = np.where(np.isnan(data.AG2EP_TRANSITION_COSTS_HA))[0]
 
     # Create the exclude array as having 0 for every cell that has an excluded land use and 1 otherwise.
-    exclude = (~np.isin(lumap, excluded_ag_lus_cells)).astype(int)
+    exclude = np.where(np.isin(lumap, excluded_ag_lus_cells), 0, 1)
 
     # Ensure other non-agricultural land uses are excluded
     exclude[tools.get_non_ag_natural_lu_cells(data, lumap)] = 0
@@ -1053,11 +998,11 @@
     
     This function calculates and returns a 1-D array indexed by r that represents how much Riparian Plantings (RP) land use can be utilized.
     
-    Parameters:
+    Parameters
         data (DataFrame): The data containing information about the land use.
         lumap (array-like): The land use map.
         
-    Returns:
+    Returns
         np.ndarray: The exclusion array for Riparian Plantings land use.
     """
     exclude = (data.RP_PROPORTION).astype(np.float32)
@@ -1085,7 +1030,7 @@
         ag_x_mrj (np.ndarray): The agroforestry land use matrix.
         lumap (np.ndarray): The land use map.
 
-    Returns:
+    Returns
         np.ndarray: An array of exclusions indicating which cells cannot utilize both agroforestry and sheep.
 
     """
@@ -1112,7 +1057,7 @@
         ag_x_mrj (np.ndarray): The ag_x_mrj array.
         lumap (np.ndarray): The lumap array.
 
-    Returns:
+    Returns
         np.ndarray: An array of exclusions, where 1 represents cells that cannot utilize both agroforestry and beef.
     """
     beef_j = tools.get_beef_code(data)
@@ -1132,11 +1077,11 @@
     Return a 1-D array indexed by r that represents how much carbon plantings (block) can possibly 
     be done at each cell.
 
-    Parameters:
+    Parameters
     - data: The data object containing information about the cells.
     - lumap: The land use map.
 
-    Returns:
+    Returns
     - exclude: A 1-D numpy array
     """
     exclude = np.ones(data.NCELLS)
@@ -1159,7 +1104,7 @@
         ag_x_mrj (np.ndarray): The ag_x_mrj array.
         lumap (np.ndarray): The lumap array.
 
-    Returns:
+    Returns
         np.ndarray: The exclusions array.
 
     """
@@ -1181,12 +1126,12 @@
     """
     Calculate exclusions for cells that cannot utilize both agroforestry and beef.
 
-    Parameters:
+    Parameters
         data (Data): The data object containing necessary information.
         ag_x_mrj (np.ndarray): The agroforestry matrix.
         lumap (np.ndarray): The land use map.
 
-    Returns:
+    Returns
         np.ndarray: An array of exclusions, where 1 represents cells that cannot utilize both agroforestry and beef.
     """
     beef_j = tools.get_beef_code(data)
@@ -1206,11 +1151,11 @@
     Return a 1-D array indexed by r that represents how much BECCS can possibly 
     be done at each cell.
 
-    Parameters:
+    Parameters
     - data: The data object containing BECCS costs and other relevant information.
     - lumap: The land use map object.
 
-    Returns:
+    Returns
     - exclude: A 1-D array
     """
     exclude = np.zeros(data.NCELLS).astype(np.float32)
@@ -1322,1199 +1267,4 @@
     return np.divide(
         np.floor(data.non_ag_dvars[base_year].astype(np.float32) * 10 ** settings.ROUND_DECMIALS),
         10 ** settings.ROUND_DECMIALS,
-    )
-=======
-# Copyright 2025 Bryan, B.A., Williams, N., Archibald, C.L., de Haan, F., Wang, J., 
-# van Schoten, N., Hadjikakou, M., Sanson, J.,  Zyngier, R., Marcos-Martinez, R.,  
-# Navarro, J.,  Gao, L., Aghighi, H., Armstrong, T., Bohl, H., Jaffe, P., Khan, M.S., 
-# Moallemi, E.A., Nazari, A., Pan, X., Steyl, D., and Thiruvady, D.R.
-#
-# This file is part of LUTO2 - Version 2 of the Australian Land-Use Trade-Offs model
-#
-# LUTO2 is free software: you can redistribute it and/or modify it under the
-# terms of the GNU General Public License as published by the Free Software
-# Foundation, either version 3 of the License, or (at your option) any later
-# version.
-#
-# LUTO2 is distributed in the hope that it will be useful, but WITHOUT ANY
-# WARRANTY; without even the implied warranty of MERCHANTABILITY or FITNESS FOR
-# A PARTICULAR PURPOSE. See the GNU General Public License for more details.
-#
-# You should have received a copy of the GNU General Public License along with
-# LUTO2. If not, see <https://www.gnu.org/licenses/>.
-
-import numpy as np
-
-from luto import settings
-from luto.data import Data, lumap2ag_l_mrj
-import luto.tools as tools
-import luto.economics.agricultural.water as ag_water
-import luto.economics.agricultural.ghg as ag_ghg
-import luto.economics.agricultural.transitions as ag_transitions
-from luto.settings import NON_AG_LAND_USES
-
-
-def get_env_plant_transitions_from_ag(data: Data, yr_idx, lumap, w_license_cost_r, w_rm_irrig_cost_r, separate=False) -> np.ndarray|dict:
-    """
-    Calculate the transition costs for transitioning from agricultural land to environmental plantings.
-
-    Args:
-        data (object): The data object containing relevant information.
-        yr_idx (int): The index of the year.
-        lumap (np.ndarray): The land use map.
-        w_license_cost_r (np.ndarray): The water license costs.
-        w_rm_irrig_cost_r (np.ndarray): The costs of removing irrigation.
-        separate (bool, optional): Whether to return separate costs or the total cost. Defaults to False.
-
-    Returns
-        np.ndarray|dict: The transition costs as either a numpy array or a dictionary, depending on the value of `separate`.
-    """
-    yr_cal = data.YR_CAL_BASE + yr_idx
-
-    # Establishment costs
-    est_costs_r = tools.amortise(data.EP_EST_COST_HA * data.REAL_AREA * data.EST_COST_MULTS[yr_cal]).astype(np.float32)
-    est_costs_r[tools.get_env_plantings_cells(lumap)] = 0.0
-    
-    # Transition costs
-    base_ag_to_ep_t_r = np.vectorize(dict(enumerate(data.AG2EP_TRANSITION_COSTS_HA)).get, otypes=['float32'])(lumap)
-    base_ag_to_ep_t_r = tools.amortise(base_ag_to_ep_t_r * data.REAL_AREA)
-    base_ag_to_ep_t_r = np.nan_to_num(base_ag_to_ep_t_r)
-    base_ag_to_ep_t_r[tools.get_env_plantings_cells(lumap)] = 0.0
-    
-    # Waster costs; Assume EP is dryland, and no 'REMOVE_IRRIG_COST' for EP
-    w_license_cost_r[tools.get_env_plantings_cells(lumap)] = 0.0
-    w_rm_irrig_cost_r[tools.get_env_plantings_cells(lumap)] = 0.0
-    w_cost_r = w_license_cost_r + w_rm_irrig_cost_r
-
-    if separate:
-        return {'Establishment cost (Ag2Non-Ag)': est_costs_r,
-                'Transition cost (Ag2Non-Ag)': base_ag_to_ep_t_r, 
-                'Water license cost (Ag2Non-Ag)': w_license_cost_r,
-                'Remove irrigation cost (Ag2Non-Ag)': w_rm_irrig_cost_r}
-    else:   
-        return est_costs_r + base_ag_to_ep_t_r + w_cost_r
-
-
-def get_rip_plant_transitions_from_ag(data: Data, base_costs_r, yr_idx, lumap, separate=False) -> np.ndarray|dict:
-    """
-    Get transition costs from agricultural land uses to riparian plantings for each cell.
-
-    Returns
-    -------
-    np.ndarray
-        1-D array, indexed by cell.
-    """
-    base_costs_r_copy = base_costs_r.copy()     # Copy the transition costs so we do not modify the original values
-
-    fencing_cost_r = (
-        data.RP_FENCING_LENGTH 
-        * settings.FENCING_COST_PER_M
-        * data.FENCE_COST_MULTS[data.YR_CAL_BASE + yr_idx]
-        * data.REAL_AREA
-    ).astype(np.float32)
-    
-    if separate:
-        base_costs_r_copy.update({'Fencing cost (Ag2Non-Ag)':fencing_cost_r})
-        return base_costs_r_copy
-    else:
-        return base_costs_r_copy + fencing_cost_r
-
-
-def get_agroforestry_transitions_from_ag_base(data: Data, base_costs_r, yr_idx, lumap, separate=False) -> np.ndarray|dict:
-    """
-    Get transition costs from agricultural land uses to agroforestry for each cell.
-
-    Returns
-    -------
-    np.ndarray
-        1-D array, indexed by cell.
-    """
-    base_costs_r_copy = base_costs_r.copy()   # Copy the transition costs so we do not modify the original values
-
-    fencing_cost_r = (
-        settings.AF_FENCING_LENGTH
-        * settings.FENCING_COST_PER_M
-        * data.FENCE_COST_MULTS[data.YR_CAL_BASE + yr_idx]
-        * data.REAL_AREA 
-    ).astype(np.float32)
-    
-    
-    if separate:
-        base_costs_r_copy.update({'Fencing cost (Ag2Non-Ag)':fencing_cost_r})
-        return base_costs_r_copy
-    else:
-        return base_costs_r_copy + fencing_cost_r
-    
-
-def get_sheep_agroforestry_transitions_from_ag(
-    data: Data, agroforestry_x_r, agroforestry_costs, ag_t_costs, lumap, separate=False
-):
-    """
-    Get the base transition costs from agricultural land uses to Sheep Agroforestry for each cell.
-
-    Returns
-    -------
-    np.ndarray
-        (separate = False) 1-D array, indexed by cell. 
-    dict
-        (separate = True) Dict of separated transition costs.
-    """
-    
-    sheep_j = tools.get_sheep_code(data)
-
-    if separate:
-        # Copy the transition costs so we do not modify the original values
-        ag_cost = ag_t_costs.copy()
-        non_ag_cost = agroforestry_costs.copy()
-        # Combine and return separated costs
-        for key, array in non_ag_cost.items():
-            non_ag_cost.update({key: array * agroforestry_x_r})
-        for key, array in ag_cost.items():
-            ag_cost.update({key: array[0, :, sheep_j] * (1 - agroforestry_x_r)})
-
-        return {**non_ag_cost, **ag_cost}
-
-    else:
-        sheep_costs_r = ag_t_costs[0, :, sheep_j]                   # Assume sheep is dryland under sheep-agroforestry  
-        t_r = (sheep_costs_r * (1 - agroforestry_x_r)) + (agroforestry_costs * agroforestry_x_r)
-
-        return t_r.astype(np.float32)
-    
-
-def get_beef_agroforestry_transitions_from_ag(
-    data: Data, agroforestry_x_r, agroforestry_costs, ag_t_costs, lumap, separate=False
-):
-    """
-    Get the base transition costs from agricultural land uses to Beef Agroforestry for each cell.
-
-    Returns
-    -------
-    np.ndarray
-        (separate = False) 1-D array, indexed by cell. 
-    dict
-        (separate = True) Dict of separated transition costs.
-    """
-    
-    beef_j = tools.get_beef_code(data)
-
-    if separate:
-        # Copy the transition costs so we do not modify the original values
-        ag_cost = ag_t_costs.copy()
-        non_ag_cost = agroforestry_costs.copy()
-        # Combine and return separated costs
-        for key, array in non_ag_cost.items():
-            non_ag_cost.update({key: array * agroforestry_x_r})
-        for key, array in ag_cost.items():
-            ag_cost.update({key: array[0, :, beef_j] * (1 - agroforestry_x_r)})
-
-        return {**non_ag_cost, **ag_cost}
-
-    else:
-        beef_costs_r = ag_t_costs[0, :, beef_j]    
-        t_r = (beef_costs_r * (1 - agroforestry_x_r)) + (agroforestry_costs * agroforestry_x_r) 
-
-        return t_r.astype(np.float32)
-
-
-def get_carbon_plantings_block_from_ag(data: Data, yr_idx, lumap, w_license_cost_r, w_rm_irrig_cost_r, separate=False) -> np.ndarray|dict:
-    """
-    Get transition costs from agricultural land uses to carbon plantings (block) for each cell.
-
-    Returns
-    -------
-    np.ndarray
-        1-D array, indexed by cell.
-    """
-    yr_cal = data.YR_CAL_BASE + yr_idx
-
-    # Establishment costs for each cell
-    est_costs_r = tools.amortise(data.CP_EST_COST_HA * data.REAL_AREA * data.EST_COST_MULTS[yr_cal] ).astype(np.float32)
-    est_costs_r[tools.get_carbon_plantings_block_cells(lumap)] = 0.0
-    
-    # Transition costs
-    base_ag_to_cp_t_j = np.vectorize(dict(enumerate(data.AG2EP_TRANSITION_COSTS_HA)).get, otypes=['float32'])(lumap).astype(np.float32)
-    base_ag_to_cp_t_j = tools.amortise(base_ag_to_cp_t_j * data.REAL_AREA).copy()
-    base_ag_to_cp_t_j = np.nan_to_num(base_ag_to_cp_t_j)
-    base_ag_to_cp_t_j[tools.get_carbon_plantings_block_cells(lumap)] = 0.0
-
-    # Water costs (pre-amortised)
-    w_license_cost_r[tools.get_carbon_plantings_block_cells(lumap)] = 0.0
-    w_rm_irrig_cost_r[tools.get_carbon_plantings_block_cells(lumap)] = 0.0
-    w_cost_r = w_license_cost_r + w_rm_irrig_cost_r
-
-    if separate:
-        return {'Establishment cost (Ag2Non-Ag)': est_costs_r,
-                'Transition cost (Ag2Non-Ag)':base_ag_to_cp_t_j, 
-                'Water license cost (Ag2Non-Ag)': w_license_cost_r,
-                'Remove irrigation cost (Ag2Non-Ag)': w_rm_irrig_cost_r
-                }
-    else:
-        return est_costs_r + base_ag_to_cp_t_j + w_cost_r
-
-
-def get_carbon_plantings_belt_from_ag_base(data: Data, base_costs_r, yr_idx, lumap, separate) -> np.ndarray|dict:
-    """
-    Get the base transition costs from agricultural land uses to carbon plantings (belt) for each cell.
-
-    Returns
-    -------
-    np.ndarray
-        (separate = False) 1-D array, indexed by cell. 
-    dict
-        (separate = True) Dict of separated transition costs.
-    """
-    
-    base_costs_r_copy = base_costs_r.copy()         # Copy the transition costs so we do not modify the original values
-
-    fencing_cost_r = (
-        settings.CP_BELT_FENCING_LENGTH
-        * settings.FENCING_COST_PER_M
-        * data.FENCE_COST_MULTS[data.YR_CAL_BASE + yr_idx]
-        * data.REAL_AREA
-    ).astype(np.float32)
-    
-    
-    if separate:
-        base_costs_r_copy.update({'Fencing cost (Ag2Non-Ag)':fencing_cost_r})
-        return base_costs_r_copy
-    else:
-        return base_costs_r_copy + fencing_cost_r
-
-
-
-def get_sheep_carbon_plantings_belt_from_ag(
-    data: Data, cp_belt_x_r, cp_belt_costs, ag_t_costs, lumap, separate=False
-):
-    """
-    Get the transition costs from agricultural land uses to Sheep Carbon Plantings (belt) for each cell.
-
-    Returns
-    -------
-    np.ndarray
-        (separate = False) 1-D array, indexed by cell. 
-    dict
-        (separate = True) Dict of separated transition costs.
-    """
-    
-    sheep_j = tools.get_sheep_code(data)
-
-    if separate:
-        # Copy the transition costs so we do not modify the original values
-        ag_cost = ag_t_costs.copy()
-        non_ag_cost = cp_belt_costs.copy()
-        # Combine and return separated costs
-        for key, array in non_ag_cost.items():
-            non_ag_cost.update({key: array * cp_belt_x_r})
-        for key, array in ag_cost.items():
-            ag_cost.update({key: array[0, :, sheep_j] * (1 - cp_belt_x_r)})
-
-        return {**non_ag_cost, **ag_cost}
-
-    else:
-        
-        sheep_costs_r = ag_t_costs[0, :, sheep_j]                   # Assume sheep is dryland under sheep-agroforestry
-        t_r = (sheep_costs_r * (1 - cp_belt_x_r)) + (cp_belt_costs * cp_belt_x_r)
-
-        return t_r.astype(np.float32)
-
-
-def get_beef_carbon_plantings_belt_from_ag(
-    data: Data, cp_belt_x_r, cp_belt_costs, ag_t_costs, lumap, separate=False
-):
-    """
-    Get the base transition costs from agricultural land uses to Beef Carbon Plantings (belt) for each cell.
-
-    Returns
-    -------
-    np.ndarray
-        (separate = False) 1-D array, indexed by cell. 
-    dict
-        (separate = True) Dict of separated transition costs.
-    """
-    
-    beef_j = tools.get_beef_code(data)
-
-    if separate:
-        # Copy the transition costs so we do not modify the original values
-        ag_cost = ag_t_costs.copy()
-        non_ag_cost = cp_belt_costs.copy()
-        # Combine and return separated costs
-        for key, array in non_ag_cost.items():
-            non_ag_cost.update({key: array * cp_belt_x_r})
-        for key, array in ag_cost.items():
-            ag_cost.update({key: array[0, :, beef_j] * (1 - cp_belt_x_r)})
-            
-        return {**non_ag_cost, **ag_cost}
-
-    else:
-        beef_costs_r = ag_t_costs[0, :, beef_j]          # Assume beef is dryland under beef-agroforestry
-        t_r = (beef_costs_r * (1 - cp_belt_x_r)) + (cp_belt_costs * cp_belt_x_r)
-
-        return t_r
-
-
-def get_beccs_from_ag(data, yr_idx, lumap, w_license_cost_r, w_rm_irrig_cost_r, separate=False) -> np.ndarray|dict:
-    """
-    Get transition costs from agricultural land uses to carbon plantings (belt) for each cell.
-
-    Returns
-    -------
-    np.ndarray
-        1-D array, indexed by cell.
-    """
-
-    return get_env_plant_transitions_from_ag(data, yr_idx, lumap, w_license_cost_r, w_rm_irrig_cost_r, separate)
-
-
-
-def get_from_ag_transition_matrix(data: Data, yr_idx, base_year, lumap, lmmap, separate=False) -> np.ndarray|dict:
-    """
-    Get the matrix containing transition costs from agricultural land uses to non-agricultural land uses.
-
-    Parameters
-    ----------
-    data : object
-        The data object containing information about the model.
-    yr_idx : int
-        The index of the year.
-    lumap : dict
-        The land use map.
-    lmmap : dict
-        The land management map.
-    separate : bool, optional
-        If True, return a dictionary containing the transition costs for each non-agricultural land use.
-        If False, return a 2-D array indexed by (r, k) where r is cell and k is non-agricultural land usage.
-
-    Returns
-    -------
-    np.ndarray or dict
-        If separate is False, returns a 2-D array indexed by (r, k) where r is cell and k is non-agricultural land usage.
-        If separate is True, returns a dictionary containing the transition costs for each non-agricultural land use.
-    """
-    
-    ag_t_costs = ag_transitions.get_transition_matrices(data, yr_idx, base_year, separate)
-    agroforestry_x_r = tools.get_exclusions_agroforestry_base(data, lumap)
-    cp_belt_x_r = tools.get_exclusions_carbon_plantings_belt_base(data, lumap)
-    w_license_cost_r, w_rm_irrig_cost_r = tools.get_ag_to_non_ag_water_delta_matrix(data, yr_idx, lumap, lmmap)
-    
-    env_plant_transitions_from_ag = get_env_plant_transitions_from_ag(data, yr_idx, lumap, w_license_cost_r, w_rm_irrig_cost_r, separate)                           # Base EP transition 
-    rip_plant_transitions_from_ag = get_rip_plant_transitions_from_ag(data, env_plant_transitions_from_ag, yr_idx, lumap, separate)                                 # Base EP transition plus RF fencing costs
-    agroforestry_costs = get_agroforestry_transitions_from_ag_base(data, env_plant_transitions_from_ag, yr_idx, lumap, separate)                                    # Base EP transition plus AF fencing costs
-    
-    sheep_agroforestry_transitions_from_ag = get_sheep_agroforestry_transitions_from_ag(data, agroforestry_x_r, agroforestry_costs, ag_t_costs, lumap, separate)    # Base EP transition plus RF fencing costs + sheep grazing
-    beef_agroforestry_transitions_from_ag = get_beef_agroforestry_transitions_from_ag( data, agroforestry_x_r, agroforestry_costs, ag_t_costs, lumap, separate)     # Base EP transition plus RF fencing costs + beef grazing
-    
-    carbon_plantings_block_transitions_from_ag = get_carbon_plantings_block_from_ag(data, yr_idx, lumap, w_license_cost_r, w_rm_irrig_cost_r, separate)             # Base CP transition 
-    cp_belt_costs = get_carbon_plantings_belt_from_ag_base(data, carbon_plantings_block_transitions_from_ag, yr_idx, lumap, separate)                               # Base CP transition plus CP fencing costs
-    
-    sheep_carbon_plantings_belt_transitions_from_ag = get_sheep_carbon_plantings_belt_from_ag(data, cp_belt_x_r, cp_belt_costs, ag_t_costs, lumap, separate)        # Base CP transition plus CP fencing costs + sheep grazing
-    beef_carbon_plantings_belt_transitions_from_ag = get_beef_carbon_plantings_belt_from_ag( data, cp_belt_x_r, cp_belt_costs, ag_t_costs, lumap, separate)         # Base CP transition plus CP fencing costs + beef grazing
-    
-    beccs_transitions_from_ag = get_beccs_from_ag(data, yr_idx, lumap, w_license_cost_r, w_rm_irrig_cost_r, separate)                                               # Base EP transition (the same)
-
-    if separate:
-        # IMPORTANT: The order of the keys in the dictionary must match the order of the non-agricultural land uses
-        return {
-            'Environmental Plantings': env_plant_transitions_from_ag,
-            'Riparian Plantings': rip_plant_transitions_from_ag,
-            'Sheep Agroforestry': sheep_agroforestry_transitions_from_ag,
-            'Beef Agroforestry': beef_agroforestry_transitions_from_ag,
-            'Carbon Plantings (Block)': carbon_plantings_block_transitions_from_ag,
-            'Sheep Carbon Plantings (Belt)': sheep_carbon_plantings_belt_transitions_from_ag,
-            'Beef Carbon Plantings (Belt)': beef_carbon_plantings_belt_transitions_from_ag,
-            'BECCS': beccs_transitions_from_ag
-        }
-        
-    else:
-        # Stack the transition matrices into a single 2D array (r, k)
-        return np.array([
-            env_plant_transitions_from_ag,
-            rip_plant_transitions_from_ag,
-            sheep_agroforestry_transitions_from_ag,
-            beef_agroforestry_transitions_from_ag,
-            carbon_plantings_block_transitions_from_ag,
-            sheep_carbon_plantings_belt_transitions_from_ag,
-            beef_carbon_plantings_belt_transitions_from_ag,
-            beccs_transitions_from_ag,
-        ]).T.astype(np.float32)
-
-
-# TODO: Need to check the logic of transition cost, espcially the water cost.
-def get_env_plantings_to_ag(data: Data, yr_idx, lumap, lmmap, separate=False) -> np.ndarray|dict:
-    """
-    Get transition costs from environmental plantings to agricultural land uses for each cell.
-
-    Returns
-    -------
-    np.ndarray
-        3-D array, indexed by (m, r, j).
-    """
-    yr_cal = data.YR_CAL_BASE + yr_idx
-    l_mrj = lumap2ag_l_mrj(lumap, lmmap)
-    l_mrj_not = np.logical_not(l_mrj)           # This ensures the lu remains the same has 0 cost
-
-    # Get base transition costs: add cost of installing irrigation
-    base_ep_to_ag_t = data.EP2AG_TRANSITION_COSTS_HA * data.TRANS_COST_MULTS[yr_cal]
-
-    # Get the agricultural cells, and the env-ag can not happen on these cells
-    ag_cells, _ = tools.get_ag_and_non_ag_cells(lumap)
-
-    # Get water license price and costs of installing/removing irrigation where appropriate
-    w_mrj = ag_water.get_wreq_matrices(data, yr_idx)
-    w_delta_mrj = tools.get_ag_to_ag_water_delta_matrix(w_mrj, l_mrj, data, yr_idx)
-    w_delta_mrj[:, ag_cells, :] = 0
-
-    # Reshape and amortise upfront costs to annualised costs
-    base_ep_to_ag_t_mrj = np.broadcast_to(base_ep_to_ag_t, (data.NLMS, data.NCELLS, base_ep_to_ag_t.shape[0]))
-    base_ep_to_ag_t_mrj = tools.amortise(base_ep_to_ag_t_mrj).copy()
-    base_ep_to_ag_t_mrj[:, ag_cells, :] = 0
-
-    if separate:
-        return {'Non-Ag2Ag Transition cost':np.nan_to_num(np.einsum('mrj,mrj,r->mrj', base_ep_to_ag_t_mrj, l_mrj_not, data.REAL_AREA)), 
-                'Non-Ag2Ag Water license cost': np.nan_to_num(np.einsum('mrj,mrj,r->mrj', w_delta_mrj, l_mrj_not, data.REAL_AREA))}
-        
-    # Add cost of water license and cost of installing/removing irrigation where relevant (pre-amortised)
-    ep_to_ag_t_mrj = (base_ep_to_ag_t_mrj + w_delta_mrj) * l_mrj_not * data.REAL_AREA[np.newaxis, :, np.newaxis]
-    return np.nan_to_num(ep_to_ag_t_mrj) 
-
-
-def get_rip_plantings_to_ag(data: Data, yr_idx, lumap, lmmap, separate=False) -> np.ndarray|dict:
-    """
-    Get transition costs from riparian plantings to agricultural land uses for each cell.
-    
-    Note: this is the same as for environmental plantings.
-
-    Returns
-    -------
-    np.ndarray
-        3-D array, indexed by (m, r, j).
-    """
-    if separate:
-        return get_env_plantings_to_ag(data, yr_idx, lumap, lmmap, separate)
-    else:
-        return get_env_plantings_to_ag(data, yr_idx, lumap, lmmap)
-
-
-def get_agroforestry_to_ag_base(data: Data, yr_idx, lumap, lmmap, separate) -> np.ndarray|dict:
-    """
-    Get transition costs from agroforestry to agricultural land uses for each cell.
-    
-    Note: this is the same as for environmental plantings.
-
-    Returns
-    -------
-    np.ndarray
-        3-D array, indexed by (m, r, j).
-    """
-    if separate:
-        return get_env_plantings_to_ag(data, yr_idx, lumap, lmmap, separate)
-    else:
-        return get_env_plantings_to_ag(data, yr_idx, lumap, lmmap)
-
-
-def get_sheep_to_ag_base(data: Data, yr_idx: int, lumap, separate=False) -> np.ndarray|dict:
-    """
-    Get sheep contribution to transition costs to agricultural land uses.
-    Used for getting transition costs for Sheep Agroforestry and CP (Belt).
-
-    Returns
-    -------
-    np.ndarray separate = False
-        3-D array, indexed by (m, r, j).
-    dict (separate = True)
-        Dictionary of separated out transition costs.
-    ------
-    """
-    yr_cal = data.YR_CAL_BASE + yr_idx
-    sheep_j = tools.get_sheep_code(data)
-
-    all_sheep_lumap = (np.ones(data.NCELLS) * sheep_j).astype(np.int8)
-    all_dry_lmmap = np.zeros(data.NCELLS).astype(np.float32)
-    l_mrj = lumap2ag_l_mrj(all_sheep_lumap, all_dry_lmmap)
-    l_mrj_not = np.logical_not(l_mrj)
-
-    t_ij = data.AG_TMATRIX * data.TRANS_COST_MULTS[yr_cal]
-    x_mrj = ag_transitions.get_exclude_matrices(data, all_sheep_lumap)
-
-    # Calculate sheep contribution to transition costs
-    # Establishment costs
-    ag_cells = tools.get_ag_cells(lumap)
-
-    e_rj = np.zeros((data.NCELLS, data.N_AG_LUS)).astype(np.float32)
-    e_rj[ag_cells, :] = t_ij[all_sheep_lumap[ag_cells]]
-
-    e_rj = tools.amortise(e_rj) * data.REAL_AREA[:, np.newaxis]
-    e_rj_dry = np.einsum('rj,r->rj', e_rj, all_sheep_lumap == 0)
-    e_rj_irr = np.einsum('rj,r->rj', e_rj, all_dry_lmmap == 1)
-    e_mrj = np.stack([e_rj_dry, e_rj_irr], axis=0)
-    e_mrj = np.einsum('mrj,mrj,mrj->mrj', e_mrj, x_mrj, l_mrj_not)
-
-    # Water license cost
-    w_mrj = ag_water.get_wreq_matrices(data, yr_idx)
-    w_delta_mrj = tools.get_ag_to_ag_water_delta_matrix(w_mrj, l_mrj, data, yr_idx)
-    w_delta_mrj = np.einsum('mrj,mrj,mrj->mrj', w_delta_mrj, x_mrj, l_mrj_not)
-
-    # Carbon costs
-    ghg_t_mrj = ag_ghg.get_ghg_transition_penalties(data, all_sheep_lumap)               # <unit: t/ha>      
-    ghg_t_mrj_cost = tools.amortise(ghg_t_mrj * data.get_carbon_price_by_yr_idx(yr_idx))     
-    ghg_t_mrj_cost = np.einsum('mrj,mrj,mrj->mrj', ghg_t_mrj_cost, x_mrj, l_mrj_not)
-
-    # Ensure transition costs are zero for all agricultural cells 
-    e_mrj[:, ag_cells, :] = np.zeros((data.NLMS, ag_cells.shape[0], data.N_AG_LUS)).astype(np.float32)
-    w_delta_mrj[:, ag_cells, :] = np.zeros((data.NLMS, ag_cells.shape[0], data.N_AG_LUS)).astype(np.float32)
-    ghg_t_mrj_cost[:, ag_cells, :] = np.zeros((data.NLMS, ag_cells.shape[0], data.N_AG_LUS)).astype(np.float32)
-
-    if separate:
-        return {
-            'Non-Ag2Ag Establishment cost': np.nan_to_num(e_mrj), 
-            'Water license cost': np.nan_to_num(w_delta_mrj), 
-            'GHG emissions cost': np.nan_to_num(ghg_t_mrj_cost)
-        }
-    
-    else:
-        return np.nan_to_num(e_mrj + w_delta_mrj + ghg_t_mrj_cost)
-
-
-def get_beef_to_ag_base(data: Data, yr_idx, lumap, separate) -> np.ndarray|dict:
-    """
-    Get beef contribution to transition costs to agricultural land uses.
-    Used for getting transition costs for Beef Agroforestry and CP (Belt).
-
-    Returns
-    -------
-    np.ndarray separate = False
-        3-D array, indexed by (m, r, j).
-    dict (separate = True)
-        Dictionary of separated out transition costs.
-    """
-    yr_cal = data.YR_CAL_BASE + yr_idx
-    beef_j = tools.get_beef_code(data)
-
-    all_beef_lumap = (np.ones(data.NCELLS) * beef_j).astype(np.int8)
-    all_dry_lmmap = np.zeros(data.NCELLS).astype(np.float32)
-    l_mrj = lumap2ag_l_mrj(all_beef_lumap, all_dry_lmmap)
-    l_mrj_not = np.logical_not(l_mrj)
-
-    t_ij = data.AG_TMATRIX * data.TRANS_COST_MULTS[yr_cal]
-    x_mrj = ag_transitions.get_exclude_matrices(data, all_beef_lumap)
-
-    # Calculate sheep contribution to transition costs
-    # Establishment costs
-    ag_cells = tools.get_ag_cells(lumap)
-
-    e_rj = np.zeros((data.NCELLS, data.N_AG_LUS)).astype(np.float32)
-    e_rj[ag_cells, :] = t_ij[all_beef_lumap[ag_cells]]
-
-    e_rj = tools.amortise(e_rj) * data.REAL_AREA[:, np.newaxis]
-    e_mrj = np.stack([e_rj] * data.NLMS, axis=0)
-    e_mrj = np.einsum('mrj,mrj,mrj->mrj', e_mrj, x_mrj, l_mrj_not)
-
-    # Water license cost
-    w_mrj = ag_water.get_wreq_matrices(data, yr_idx)
-    w_delta_mrj = tools.get_ag_to_ag_water_delta_matrix(w_mrj, l_mrj, data, yr_idx)
-    w_delta_mrj = np.einsum('mrj,mrj,mrj->mrj', w_delta_mrj, x_mrj, l_mrj_not)
-
-    # Carbon costs
-    ghg_t_mrj = ag_ghg.get_ghg_transition_penalties(data, all_beef_lumap)               # <unit: t/ha>      
-    ghg_t_mrj_cost = tools.amortise(ghg_t_mrj * data.get_carbon_price_by_yr_idx(yr_idx))     
-    ghg_t_mrj_cost = np.einsum('mrj,mrj,mrj->mrj', ghg_t_mrj_cost, x_mrj, l_mrj_not)
-
-    beef_af_cells = tools.get_beef_agroforestry_cells(lumap)
-    non_beef_af_cells = np.array([r for r in range(data.NCELLS) if r not in beef_af_cells])
-
-    # Ensure transition costs are zero for all agricultural cells 
-    e_mrj[:, ag_cells, :] = np.zeros((data.NLMS, ag_cells.shape[0], data.N_AG_LUS)).astype(np.float32)
-    w_delta_mrj[:, ag_cells, :] = np.zeros((data.NLMS, ag_cells.shape[0], data.N_AG_LUS)).astype(np.float32)
-    ghg_t_mrj_cost[:, ag_cells, :] = np.zeros((data.NLMS, ag_cells.shape[0], data.N_AG_LUS)).astype(np.float32)
-
-    if separate:
-        return {
-            'Non-Ag2Ag Establishment cost': np.nan_to_num(e_mrj), 
-            'Non-Ag2Ag Water license cost': np.nan_to_num(w_delta_mrj), 
-            'Non-Ag2Ag GHG emissions cost': np.nan_to_num(ghg_t_mrj_cost)
-        }
-    
-    else:
-        t_mrj = e_mrj + w_delta_mrj + ghg_t_mrj_cost
-        # Set all costs for non-beef-agroforestry cells to zero
-        t_mrj[:, non_beef_af_cells, :] = 0
-        return np.nan_to_num(t_mrj)
-
-
-def get_sheep_agroforestry_to_ag(
-    data: Data, yr_idx, lumap, lmmap, agroforestry_x_r, separate=False
-) -> np.ndarray|dict:
-    """
-    Get transition costs of Sheep Agroforestry to all agricultural land uses.
-
-    Returns
-    -------
-    np.ndarray separate = False
-        3-D array, indexed by (m, r, j).
-    dict (separate = True)
-        Dictionary of separated out transition costs.
-    """
-    sheep_tcosts = get_sheep_to_ag_base(data, yr_idx, lumap, separate)
-    agroforestry_tcosts = get_agroforestry_to_ag_base(data, yr_idx, lumap, lmmap, separate)
-
-    if separate:
-        # Combine and return separated costs
-        combined_costs = {}
-        for key, array in agroforestry_tcosts.items():
-            combined_costs[key] = np.zeros(array.shape).astype(np.float32)
-            for m in range(data.NLMS):
-                for j in range(data.N_AG_LUS):
-                    combined_costs[key][m, :, j] = array[m, :, j] * agroforestry_x_r
-
-        for key, array in sheep_tcosts.items():
-            if key not in combined_costs:
-                combined_costs[key] = np.zeros(array.shape).astype(np.float32)
-            for m in range(data.NLMS):
-                for j in range(data.N_AG_LUS):
-                    combined_costs[key][m, :, j] += array[m, :, j] * (1 - agroforestry_x_r)
-
-        return combined_costs
-    
-    else:
-        sheep_contr = np.zeros((data.NLMS, data.NCELLS, data.N_AG_LUS)).astype(np.float32)
-        for m in range(data.NLMS):
-            for j in range(data.N_AG_LUS):
-                sheep_contr[m, :, j] = (1 - agroforestry_x_r) * sheep_tcosts[m, :, j]
-
-        agroforestry_contr = np.zeros((data.NLMS, data.NCELLS, data.N_AG_LUS)).astype(np.float32)
-        for m in range(data.NLMS):
-            for j in range(data.N_AG_LUS):
-                agroforestry_contr[m, :, j] = agroforestry_x_r * agroforestry_tcosts[m, :, j]
-
-        return sheep_contr + agroforestry_contr
-
-
-def get_beef_agroforestry_to_ag(
-    data: Data, yr_idx, lumap, lmmap, agroforestry_x_r, separate=False
-) -> np.ndarray|dict:
-    """
-    Get transition costs of Beef Agroforestry to all agricultural land uses.
-    
-    Returns
-    -------
-    np.ndarray separate = False
-        3-D array, indexed by (m, r, j).
-    dict (separate = True)
-        Dictionary of separated out transition costs.
-    """
-    beef_tcosts = get_beef_to_ag_base(data, yr_idx, lumap, separate)
-    agroforestry_tcosts = get_agroforestry_to_ag_base(data, yr_idx, lumap, lmmap, separate)
-
-    if separate:
-        # Combine and return separated costs
-        combined_costs = {}
-        for key, array in agroforestry_tcosts.items():
-            combined_costs[key] = np.zeros(array.shape).astype(np.float32)
-            for m in range(data.NLMS):
-                for j in range(data.N_AG_LUS):
-                    combined_costs[key][m, :, j] = array[m, :, j] * agroforestry_x_r
-
-        for key, array in beef_tcosts.items():
-            if key not in combined_costs:
-                combined_costs[key] = np.zeros(array.shape).astype(np.float32)
-            for m in range(data.NLMS):
-                for j in range(data.N_AG_LUS):
-                    combined_costs[key][m, :, j] += array[m, :, j] * (1 - agroforestry_x_r)
-
-        return combined_costs
-    
-    else:
-        beef_contr = np.zeros((data.NLMS, data.NCELLS, data.N_AG_LUS)).astype(np.float32)
-        for m in range(data.NLMS):
-            for j in range(data.N_AG_LUS):
-                beef_contr[m, :, j] = (1 - agroforestry_x_r) * beef_tcosts[m, :, j]
-
-        agroforestry_contr = np.zeros((data.NLMS, data.NCELLS, data.N_AG_LUS)).astype(np.float32)
-        for m in range(data.NLMS):
-            for j in range(data.N_AG_LUS):
-                agroforestry_contr[m, :, j] = agroforestry_x_r * agroforestry_tcosts[m, :, j]
-
-        return beef_contr + agroforestry_contr
-
-
-def get_carbon_plantings_block_to_ag(data: Data, yr_idx, lumap, lmmap, separate=False):
-    """
-    Get transition costs from carbon plantings (block) to agricultural land uses for each cell.
-    
-    Note: this is the same as for environmental plantings.
-
-    Returns
-    -------
-    np.ndarray
-        3-D array, indexed by (m, r, j).
-    """
-    return get_env_plantings_to_ag(data, yr_idx, lumap, lmmap, separate)
-
-
-def get_carbon_plantings_belt_to_ag_base(data, yr_idx, lumap, lmmap, separate=False) -> np.ndarray|dict:
-    """
-    Get transition costs from carbon plantings (belt) to agricultural land uses for each cell.
-    
-    Note: this is the same as for environmental plantings.
-
-    Returns
-    -------
-    np.ndarray
-        3-D array, indexed by (m, r, j).
-    """
-    return get_env_plantings_to_ag(data, yr_idx, lumap, lmmap, separate)
-
-
-def get_sheep_carbon_plantings_belt_to_ag(
-    data: Data, yr_idx, lumap, lmmap, cp_belt_x_r, separate
-) -> np.ndarray|dict:
-    """
-    Get transition costs of Sheep Carbon Plantings (Belt) to all agricultural land uses.
-    
-    Returns
-    -------
-    np.ndarray separate = False
-        3-D array, indexed by (m, r, j).
-    dict (separate = True)
-        Dictionary of separated out transition costs.
-    """
-    sheep_tcosts = get_sheep_to_ag_base(data, yr_idx, lumap, separate)
-    cp_belt_tcosts = get_carbon_plantings_belt_to_ag_base(data, yr_idx, lumap, lmmap, separate)
-
-    if separate:
-        # Combine and return separated costs
-        combined_costs = {}
-        for key, array in cp_belt_tcosts.items():
-            combined_costs[key] = np.zeros(array.shape).astype(np.float32)
-            for m in range(data.NLMS):
-                for j in range(data.N_AG_LUS):
-                    combined_costs[key][m, :, j] = array[m, :, j] * cp_belt_x_r
-
-        for key, array in sheep_tcosts.items():
-            if key not in combined_costs:
-                combined_costs[key] = np.zeros(array.shape).astype(np.float32)
-            for m in range(data.NLMS):
-                for j in range(data.N_AG_LUS):
-                    combined_costs[key][m, :, j] += array[m, :, j] * (1 - cp_belt_x_r)
-
-        return combined_costs
-    
-    else:
-        sheep_contr = np.zeros((data.NLMS, data.NCELLS, data.N_AG_LUS)).astype(np.float32)
-        for m in range(data.NLMS):
-            for j in range(data.N_AG_LUS):
-                sheep_contr[m, :, j] = (1 - cp_belt_x_r) * sheep_tcosts[m, :, j]
-
-        cp_belt_contr = np.zeros((data.NLMS, data.NCELLS, data.N_AG_LUS)).astype(np.float32)
-        for m in range(data.NLMS):
-            for j in range(data.N_AG_LUS):
-                cp_belt_contr[m, :, j] = cp_belt_x_r * cp_belt_tcosts[m, :, j]
-
-        return sheep_contr + cp_belt_contr
-    
-
-def get_beef_carbon_plantings_belt_to_ag(
-    data: Data, yr_idx, lumap, lmmap, cp_belt_x_r, separate
-) -> np.ndarray|dict:
-    """
-    Get transition costs of Beef Carbon Plantings (Belt) to all agricultural land uses.
-    
-    Returns
-    -------
-    np.ndarray separate = False
-        3-D array, indexed by (m, r, j).
-    dict (separate = True)
-        Dictionary of separated out transition costs.
-    """
-    beef_tcosts = get_beef_to_ag_base(data, yr_idx, lumap, separate)
-    cp_belt_tcosts = get_carbon_plantings_belt_to_ag_base(data, yr_idx, lumap, lmmap, separate)
-
-    if separate:
-        # Combine and return separated costs
-        combined_costs = {}
-        for key, array in cp_belt_tcosts.items():
-            combined_costs[key] = np.zeros(array.shape).astype(np.float32)
-            for m in range(data.NLMS):
-                for j in range(data.N_AG_LUS):
-                    combined_costs[key][m, :, j] = array[m, :, j] * cp_belt_x_r
-
-        for key, array in beef_tcosts.items():
-            if key not in combined_costs:
-                combined_costs[key] = np.zeros(array.shape).astype(np.float32)
-            for m in range(data.NLMS):
-                for j in range(data.N_AG_LUS):
-                    combined_costs[key][m, :, j] += array[m, :, j] * (1 - cp_belt_x_r)
-
-        return combined_costs
-    
-    else:
-        beef_contr = np.zeros((data.NLMS, data.NCELLS, data.N_AG_LUS)).astype(np.float32)
-        for m in range(data.NLMS):
-            for j in range(data.N_AG_LUS):
-                beef_contr[m, :, j] = (1 - cp_belt_x_r) * beef_tcosts[m, :, j]
-
-        cp_belt_contr = np.zeros((data.NLMS, data.NCELLS, data.N_AG_LUS)).astype(np.float32)
-        for m in range(data.NLMS):
-            for j in range(data.N_AG_LUS):
-                cp_belt_contr[m, :, j] = cp_belt_x_r * cp_belt_tcosts[m, :, j]
-
-        return beef_contr + cp_belt_contr
-
-
-def get_beccs_to_ag(data: Data, yr_idx, lumap, lmmap, separate=False) -> np.ndarray|dict:
-    """
-    Get transition costs from BECCS to agricultural land uses for each cell.
-    
-    Note: this is the same as for environmental plantings.
-
-    Returns
-    -------
-    np.ndarray
-        3-D array, indexed by (m, r, j).
-    """
-    if separate:
-        return get_env_plantings_to_ag(data, yr_idx, lumap, lmmap, separate)
-    else:
-        return get_env_plantings_to_ag(data, yr_idx, lumap, lmmap)
-
-
-def get_to_ag_transition_matrix(data: Data, yr_idx, lumap, lmmap, separate=False) -> np.ndarray|dict:
-    """
-    Get the matrix containing transition costs from non-agricultural land uses to agricultural land uses.
-
-    Parameters
-    ----------
-    data : np.ndarray
-        The input data array.
-    yr_idx : int
-        The index of the year.
-    lumap : dict
-        The land use mapping dictionary.
-    lmmap : dict
-        The land management mapping dictionary.
-    separate : bool, optional
-        If True, returns a dictionary of transition matrices for each land use category.
-        If False, returns a single aggregated transition matrix.
-
-    Returns
-    -------
-    np.ndarray or dict
-        If `separate` is True, returns a dictionary of transition matrices, where the keys are the land use categories.
-        If `separate` is False, returns a single aggregated transition matrix.
-
-    """
-    
-    non_ag_to_agr_t_matrices = {lu: np.zeros((data.NLMS, data.NCELLS, data.N_AG_LUS)).astype(np.float32) for lu in NON_AG_LAND_USES}
-
-    agroforestry_x_r = tools.get_exclusions_agroforestry_base(data, lumap)
-    cp_belt_x_r = tools.get_exclusions_carbon_plantings_belt_base(data, lumap)
-
-    # reshape each non-agricultural matrix to be indexed (r, k) and concatenate on the k indexing
-    non_ag_to_agr_t_matrices['Environmental Plantings'] = get_env_plantings_to_ag(data, yr_idx, lumap, lmmap, separate)
-    non_ag_to_agr_t_matrices['Riparian Plantings'] = get_rip_plantings_to_ag(data, yr_idx, lumap, lmmap, separate)
-    non_ag_to_agr_t_matrices['Sheep Agroforestry'] = get_sheep_agroforestry_to_ag(data, yr_idx, lumap, lmmap, agroforestry_x_r, separate)
-    non_ag_to_agr_t_matrices['Beef Agroforestry'] = get_beef_agroforestry_to_ag(data, yr_idx, lumap, lmmap, agroforestry_x_r, separate)
-    non_ag_to_agr_t_matrices['Carbon Plantings (Block)'] = get_carbon_plantings_block_to_ag(data, yr_idx, lumap, lmmap, separate)
-    non_ag_to_agr_t_matrices['Sheep Carbon Plantings (Belt)'] = get_sheep_carbon_plantings_belt_to_ag(data, yr_idx, lumap, lmmap, cp_belt_x_r, separate)
-    non_ag_to_agr_t_matrices['Beef Carbon Plantings (Belt)'] = get_beef_carbon_plantings_belt_to_ag(data, yr_idx, lumap, lmmap, cp_belt_x_r, separate)
-    non_ag_to_agr_t_matrices['BECCS'] = get_beccs_to_ag(data, yr_idx, lumap, lmmap, separate)
-
-    if separate:
-        # Note: The order of the keys in the dictionary must match the order of the non-agricultural land uses
-        return non_ag_to_agr_t_matrices
-            
-    non_ag_to_agr_t_matrices = list(non_ag_to_agr_t_matrices.values())
-    return np.add.reduce(non_ag_to_agr_t_matrices)
-
-
-def get_non_ag_transition_matrix(data: Data) -> np.ndarray:
-    """
-    Get the matrix that contains transition costs for non-agricultural land uses. 
-    There are no transition costs for non-agricultural land uses, therefore the matrix is filled with zeros.
-    
-    Parameters
-        data (object): The data object containing information about the model.
-    
-    Returns
-        np.ndarray: The transition cost matrix, filled with zeros.
-    """
-    return np.zeros((data.NCELLS, data.N_NON_AG_LUS)).astype(np.float32)
-
-
-def get_exclusions_environmental_plantings(data: Data, lumap) -> np.ndarray:
-    """
-    Get the exclusion array for the environmental plantings land use.
-
-    Parameters
-    - data: The data object containing information about land use transitions.
-    - lumap: The land use map.
-
-    Returns
-    - exclude: The exclusion array where 0 represents excluded land uses and 1 represents allowed land uses.
-    """
-    # Get (agricultural) land uses that cannot transition to environmental plantings
-    excluded_ag_lus_cells = np.where(np.isnan(data.AG2EP_TRANSITION_COSTS_HA))[0]
-
-    # Create the exclude array as having 0 for every cell that has an excluded land use and 1 otherwise.
-    exclude = np.where(np.isin(lumap, excluded_ag_lus_cells), 0, 1)
-
-    # Ensure other non-agricultural land uses are excluded
-    exclude[tools.get_non_ag_natural_lu_cells(data, lumap)] = 0
-
-    # Ensure cells being used for environmental plantings may retain that LU
-    exclude[tools.get_env_plantings_cells(lumap)] = 1
-
-    return exclude
-
-
-def get_exclusions_riparian_plantings(data: Data, lumap) -> np.ndarray:
-    """
-    Get the exclusion array for the Riparian plantings land use.
-    
-    This function calculates and returns a 1-D array indexed by r that represents how much Riparian Plantings (RP) land use can be utilized.
-    
-    Parameters
-        data (DataFrame): The data containing information about the land use.
-        lumap (array-like): The land use map.
-        
-    Returns
-        np.ndarray: The exclusion array for Riparian Plantings land use.
-    """
-    exclude = (data.RP_PROPORTION).astype(np.float32)
-
-    # Exclude all cells used for natural land uses
-    # TODO - this means natural LU cells cannot transition to agriculture/RP splits, even though
-    # they may transition to agriculture without the RP portion.
-    exclude *= tools.get_exclusions_for_excluding_all_natural_cells(data, lumap)
-
-    # Ensure cells being used for riparian plantings may retain that LU
-    rp_cells = tools.get_riparian_plantings_cells(lumap)
-    exclude[rp_cells] = data.RP_PROPORTION[rp_cells]
-
-    return exclude
-
-
-def get_exclusions_sheep_agroforestry(
-    data: Data, ag_x_mrj: np.ndarray, lumap: np.ndarray
-) -> np.ndarray:
-    """
-    Calculate exclusions for sheep and agroforestry land use transitions.
-
-    Args:
-        data (Data): The data object containing information about the model.
-        ag_x_mrj (np.ndarray): The agroforestry land use matrix.
-        lumap (np.ndarray): The land use map.
-
-    Returns
-        np.ndarray: An array of exclusions indicating which cells cannot utilize both agroforestry and sheep.
-
-    """
-    sheep_j = tools.get_sheep_code(data)
-    sheep_x_r = ag_x_mrj[0, :, sheep_j]
-    agroforestry_x_r = tools.get_exclusions_agroforestry_base(data, lumap)
-
-    exclusions = np.zeros(data.NCELLS).astype(np.float32)
-
-    # Block cells that can't utilise both agroforestry and sheep - natural land.
-    intersect = np.intersect1d(np.nonzero(sheep_x_r)[0], np.nonzero(agroforestry_x_r)[0])
-    exclusions[intersect] = 1
-    return exclusions
-
-
-def get_exclusions_beef_agroforestry(
-    data: Data, ag_x_mrj: np.ndarray, lumap: np.ndarray
-) -> np.ndarray:
-    """
-    Calculate exclusions for cells that cannot utilize both agroforestry and beef.
-
-    Args:
-        data (Data): The data object containing relevant information.
-        ag_x_mrj (np.ndarray): The ag_x_mrj array.
-        lumap (np.ndarray): The lumap array.
-
-    Returns
-        np.ndarray: An array of exclusions, where 1 represents cells that cannot utilize both agroforestry and beef.
-    """
-    beef_j = tools.get_beef_code(data)
-    beef_x_r = ag_x_mrj[0, :, beef_j]
-    agroforestry_x_r = tools.get_exclusions_agroforestry_base(data, lumap)
-
-    exclusions = np.zeros(data.NCELLS).astype(np.float32)
-
-    # Block cells that can't utilise both agroforestry and beef - natural land.
-    intersect = np.intersect1d(np.nonzero(beef_x_r)[0], np.nonzero(agroforestry_x_r)[0])
-    exclusions[intersect] = 1
-    return exclusions
-
-
-def get_exclusions_carbon_plantings_block(data, lumap) -> np.ndarray:
-    """
-    Return a 1-D array indexed by r that represents how much carbon plantings (block) can possibly 
-    be done at each cell.
-
-    Parameters
-    - data: The data object containing information about the cells.
-    - lumap: The land use map.
-
-    Returns
-    - exclude: A 1-D numpy array
-    """
-    exclude = np.ones(data.NCELLS)
-    exclude *= tools.get_exclusions_for_excluding_all_natural_cells(data, lumap)
-
-    # Ensure cells being used for carbon plantings (block) may retain that LU
-    exclude[tools.get_carbon_plantings_block_cells(lumap)] = 1
-
-    return exclude
-
-
-def get_exclusions_sheep_carbon_plantings_belt(
-    data: Data, ag_x_mrj: np.ndarray, lumap: np.ndarray
-) -> np.ndarray:
-    """
-    Calculate exclusions for sheep and carbon plantings belt.
-
-    Args:
-        data (Data): The data object containing relevant information.
-        ag_x_mrj (np.ndarray): The ag_x_mrj array.
-        lumap (np.ndarray): The lumap array.
-
-    Returns
-        np.ndarray: The exclusions array.
-
-    """
-    sheep_j = tools.get_sheep_code(data)
-    sheep_x_r = ag_x_mrj[0, :, sheep_j]
-    cp_x_r = tools.get_exclusions_carbon_plantings_belt_base(data, lumap)
-
-    exclusions = np.zeros(data.NCELLS).astype(np.float32)
-
-    # Block cells that can't utilise both agroforestry and sheep - natural land.
-    intersect = np.intersect1d(np.nonzero(sheep_x_r)[0], np.nonzero(cp_x_r)[0])
-    exclusions[intersect] = 1
-    return exclusions
-
-
-def get_exclusions_beef_carbon_plantings_belt(
-    data: Data, ag_x_mrj: np.ndarray, lumap: np.ndarray
-) -> np.ndarray:
-    """
-    Calculate exclusions for cells that cannot utilize both agroforestry and beef.
-
-    Parameters
-        data (Data): The data object containing necessary information.
-        ag_x_mrj (np.ndarray): The agroforestry matrix.
-        lumap (np.ndarray): The land use map.
-
-    Returns
-        np.ndarray: An array of exclusions, where 1 represents cells that cannot utilize both agroforestry and beef.
-    """
-    beef_j = tools.get_beef_code(data)
-    beef_x_r = ag_x_mrj[0, :, beef_j]
-    cp_x_r = tools.get_exclusions_carbon_plantings_belt_base(data, lumap)
-
-    exclusions = np.zeros(data.NCELLS).astype(np.float32)
-
-    # Block cells that can't utilise both agroforestry and beef - natural land.
-    intersect = np.intersect1d(np.nonzero(beef_x_r)[0], np.nonzero(cp_x_r)[0])
-    exclusions[intersect] = 1
-    return exclusions
-
-
-def get_exclusions_beccs(data, lumap) -> np.ndarray:
-    """
-    Return a 1-D array indexed by r that represents how much BECCS can possibly 
-    be done at each cell.
-
-    Parameters
-    - data: The data object containing BECCS costs and other relevant information.
-    - lumap: The land use map object.
-
-    Returns
-    - exclude: A 1-D array
-    """
-    exclude = np.zeros(data.NCELLS).astype(np.float32)
-
-    # All cells with NaN BECCS data should be excluded from eligibility
-    beccs_cells = np.argwhere(~np.isnan(data.BECCS_COSTS_AUD_HA_YR))[:, 0]
-    exclude[beccs_cells] = 1
-
-    # Exclude all cells used for natural land uses
-    exclude *= tools.get_exclusions_for_excluding_all_natural_cells(data, lumap)
-
-    # Ensure cells being used for BECCS may retain that LU
-    exclude[tools.get_beccs_cells(lumap)] = 1
-
-    return exclude
-
-
-def get_exclude_matrices(data: Data, ag_x_mrj, lumap) -> np.ndarray:
-    """
-    Get the non-agricultural exclusions matrix.
-
-    Parameters
-    ----------
-    data : object
-        The data object containing information about the model.
-    lumap : object
-        The lumap object containing land usage mapping information.
-
-    Returns
-    -------
-    np.ndarray
-        A 2-D array indexed by (r, k) where r is the cell and k is the non-agricultural land usage.
-
-    Notes
-    -----
-    This function calculates the non-agricultural exclusions matrix by combining several exclusion matrices
-    related to different non-agricultural land uses. The resulting matrix is a concatenation of these matrices
-    along the k indexing.
-    """
-    non_ag_x_matrices = {lu: np.zeros(data.NCELLS).astype(np.float32) for lu in NON_AG_LAND_USES}
-
-    # Environmental plantings exclusions. Note: the order must be consistent with the NON_AG_LAND_USES order.
-    if NON_AG_LAND_USES['Environmental Plantings']:
-        non_ag_x_matrices['Environmental Plantings'] = get_exclusions_environmental_plantings(data, lumap)
-    if NON_AG_LAND_USES['Riparian Plantings']:
-        non_ag_x_matrices['Riparian Plantings'] = get_exclusions_riparian_plantings(data, lumap)
-    if NON_AG_LAND_USES['Sheep Agroforestry']:
-        non_ag_x_matrices['Sheep Agroforestry'] = get_exclusions_sheep_agroforestry(data, ag_x_mrj, lumap)
-    if NON_AG_LAND_USES['Beef Agroforestry']:
-        non_ag_x_matrices['Beef Agroforestry'] = get_exclusions_beef_agroforestry(data, ag_x_mrj, lumap)
-    if NON_AG_LAND_USES['Carbon Plantings (Block)']:
-        non_ag_x_matrices['Carbon Plantings (Block)'] = get_exclusions_carbon_plantings_block(data, lumap)
-    if NON_AG_LAND_USES['Sheep Carbon Plantings (Belt)']:
-        non_ag_x_matrices['Sheep Carbon Plantings (Belt)'] = get_exclusions_sheep_carbon_plantings_belt(data, ag_x_mrj, lumap)
-    if NON_AG_LAND_USES['Beef Carbon Plantings (Belt)']:
-        non_ag_x_matrices['Beef Carbon Plantings (Belt)'] = get_exclusions_beef_carbon_plantings_belt(data, ag_x_mrj, lumap)
-    if NON_AG_LAND_USES['BECCS']:
-        non_ag_x_matrices['BECCS'] = get_exclusions_beccs(data, lumap)
-
-    if settings.EXCLUDE_NO_GO_LU:
-        no_go_regions = data.NO_GO_REGION_NON_AG
-        for count, desc in enumerate(data.NO_GO_LANDUSE_NON_AG):
-            if desc in non_ag_x_matrices.keys():
-                non_ag_x_matrices[desc] *= no_go_regions[count]
-
-    # reshape each non-agricultural matrix to be indexed (r, k) and concatenate on the k indexing
-    non_ag_x_matrices = [array.reshape((data.NCELLS, 1)) for array in non_ag_x_matrices.values()]
-    return np.concatenate(non_ag_x_matrices, axis=1).astype(np.float32)
-
-
-def get_lower_bound_non_agricultural_matrices(data: Data, base_year) -> np.ndarray:
-    """
-    Get the non-agricultural lower bound matrix.
-
-    Returns
-    -------
-    2-D array, indexed by (r,k) where r is the cell and k is the non-agricultural land usage.
-    """
-
-    if base_year == data.YR_CAL_BASE or base_year not in data.non_ag_dvars:
-        return np.zeros((data.NCELLS, len(NON_AG_LAND_USES))).astype(np.float32)
-        
-    return np.divide(
-        np.floor(data.non_ag_dvars[base_year].astype(np.float32) * 10 ** settings.ROUND_DECMIALS),
-        10 ** settings.ROUND_DECMIALS,
-    )
->>>>>>> 27fb1750
+    )