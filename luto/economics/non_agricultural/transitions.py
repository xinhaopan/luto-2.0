import numpy as np
from luto import settings
import luto.tools as tools
import luto.economics.agricultural.water as ag_water


def get_env_plant_transitions_from_ag(data, yr_idx, lumap, lmmap) -> np.ndarray:
    """
    Get transition costs from agricultural land uses to environmental plantings for each cell.

    Returns
    -------
    np.ndarray
        1-D array, indexed by cell.
    """
    base_ag_to_ep_t = data.AG2EP_TRANSITION_COSTS_HA
    l_mrj = tools.lumap2ag_l_mrj(lumap, lmmap)
    base_ag_to_ep_t_mrj = np.broadcast_to(base_ag_to_ep_t, (2, data.NCELLS, base_ag_to_ep_t.shape[0]))

    # Amortise base costs to be annualised
    base_ag_to_ep_t_mrj = tools.amortise(base_ag_to_ep_t_mrj)

    # Add cost of water license and cost of installing/removing irrigation where relevant (pre-amortised)
    w_mrj = ag_water.get_wreq_matrices(data, yr_idx)
    w_delta_mrj = tools.get_water_delta_matrix(w_mrj, l_mrj, data)
    ag_to_ep_t_mrj = base_ag_to_ep_t_mrj + w_delta_mrj

    # Get raw transition costs for each cell to transition to environmental plantings
    ag2ep_transitions_r = np.nansum(l_mrj * ag_to_ep_t_mrj, axis=(0, 2))

    # Add establishment costs for each cell
    est_costs_r = data.EP_EST_COST_HA

    # Amortise establishment costs  to be annualised
    est_costs_r = tools.amortise(est_costs_r)
    ag2ep_transitions_r += est_costs_r

    return ag2ep_transitions_r * data.REAL_AREA


def get_rip_plant_transitions_from_ag(data, yr_idx, lumap, lmmap) -> np.ndarray:
    """
    Get transition costs from agricultural land uses to riparian plantings for each cell.

    Returns
    -------
    np.ndarray
        1-D array, indexed by cell.
    """
    base_costs = get_env_plant_transitions_from_ag(data, yr_idx, lumap, lmmap)
    fencing_cost = data.RP_FENCING_LENGTH * data.REAL_AREA * settings.RIPARIAN_PLANTINGS_FENCING_COST_PER_M
    return base_costs + fencing_cost


def get_agroforestry_transitions_from_ag(data, yr_idx, lumap, lmmap) -> np.ndarray:
    """
    Get transition costs from agricultural land uses to agroforestry for each cell.

    Returns
    -------
    np.ndarray
        1-D array, indexed by cell.
    """
    base_costs = get_env_plant_transitions_from_ag(data, yr_idx, lumap, lmmap)
    fencing_cost = settings.AF_FENCING_LENGTH * data.REAL_AREA * settings.AGROFORESTRY_FENCING_COST_PER_M
    return base_costs + fencing_cost


def get_carbon_plantings_block_from_ag(data, yr_idx, lumap, lmmap) -> np.ndarray:
    """
    Get transition costs from agricultural land uses to carbon plantings (block) for each cell.

    Returns
    -------
    np.ndarray
        1-D array, indexed by cell.
    """
    base_ag_to_cp_t = data.AG2EP_TRANSITION_COSTS_HA
    l_mrj = tools.lumap2ag_l_mrj(lumap, lmmap)
    base_ag_to_cp_t_mrj = np.broadcast_to(base_ag_to_cp_t, (2, data.NCELLS, base_ag_to_cp_t.shape[0]))

    # Amortise base costs to be annualised
    base_ag_to_cp_t_mrj = tools.amortise(base_ag_to_cp_t_mrj)

    # Add cost of water license and cost of installing/removing irrigation where relevant (pre-amortised)
    w_mrj = ag_water.get_wreq_matrices(data, yr_idx)
    w_delta_mrj = tools.get_water_delta_matrix(w_mrj, l_mrj, data)
    ag_to_cp_t_mrj = base_ag_to_cp_t_mrj + w_delta_mrj

    # Get raw transition costs for each cell to transition to carbon plantings
    ag2cp_transitions_r = np.nansum(l_mrj * ag_to_cp_t_mrj, axis=(0, 2))

    # Add establishment costs for each cell
    est_costs_r = data.CP_EST_COST_HA

    # Amortise establishment costs  to be annualised
    est_costs_r = tools.amortise(est_costs_r)
    ag2cp_transitions_r += est_costs_r

    return ag2cp_transitions_r * data.REAL_AREA


def get_carbon_plantings_belt_from_ag(data, yr_idx, lumap, lmmap) -> np.ndarray:
    """
    Get transition costs from agricultural land uses to carbon plantings (belt) for each cell.

    Note: calculations are identical to the block arrangement of carbon plantings.

    Returns
    -------
    np.ndarray
        1-D array, indexed by cell.
    """
    base_costs = get_env_plant_transitions_from_ag(data, yr_idx, lumap, lmmap)
    fencing_cost = settings.CP_BELT_FENCING_LENGTH * data.REAL_AREA * settings.CARBON_PLANTINGS_BELT_FENCING_COST_PER_M
    return base_costs + fencing_cost


def get_from_ag_transition_matrix(data, yr_idx, lumap, lmmap) -> np.ndarray:
    """
    Get the matrix containing transition costs from agricultural land uses to non-agricultural land uses.

    Returns
    -------
    2-D array, indexed by (r, k) where r is cell and k is non-agricultural land usage.
    """
    env_plant_transitions_from_ag_r = get_env_plant_transitions_from_ag(data, yr_idx, lumap, lmmap)
    rip_plant_transitions_from_ag_r = get_rip_plant_transitions_from_ag(data, yr_idx, lumap, lmmap)
    agroforestry_transitions_from_ag_r = get_agroforestry_transitions_from_ag(data, yr_idx, lumap, lmmap)
    carbon_plantings_block_transitions_from_ag_r = get_carbon_plantings_block_from_ag(data, yr_idx, lumap, lmmap)
    carbon_plantings_belt_transitions_from_ag_r = get_carbon_plantings_block_from_ag(data, yr_idx, lumap, lmmap)

    # reshape each non-agricultural matrix to be indexed (r, k) and concatenate on the k indexing
    ag_to_non_agr_t_matrices = [
        env_plant_transitions_from_ag_r.reshape((data.NCELLS, 1)),
        rip_plant_transitions_from_ag_r.reshape((data.NCELLS, 1)),
        agroforestry_transitions_from_ag_r.reshape((data.NCELLS, 1)),
        carbon_plantings_block_transitions_from_ag_r.reshape((data.NCELLS, 1)),
        carbon_plantings_belt_transitions_from_ag_r.reshape((data.NCELLS, 1)),
    ]

    return np.concatenate(ag_to_non_agr_t_matrices, axis=1)


def get_env_plantings_to_ag(data, yr_idx, lumap, lmmap) -> np.ndarray:
    """
    Get transition costs from environmental plantings to agricultural land uses for each cell.

    Returns
    -------
    np.ndarray
        3-D array, indexed by (m, r, j).
    """
    # Get base transition costs: add cost of installing irrigation
    base_ep_to_ag_t = data.EP2AG_TRANSITION_COSTS_HA

    # Get water license price and costs of installing/removing irrigation where appropriate
    w_mrj = ag_water.get_wreq_matrices(data, yr_idx)
    l_mrj = tools.lumap2ag_l_mrj(lumap, lmmap)
    w_delta_mrj = tools.get_water_delta_matrix(w_mrj, l_mrj, data)

    # Reshape and amortise upfront costs to annualised costs
    base_ep_to_ag_t_mrj = np.broadcast_to(base_ep_to_ag_t, (2, data.NCELLS, base_ep_to_ag_t.shape[0]))
    base_ep_to_ag_t_mrj = tools.amortise(base_ep_to_ag_t_mrj)

    ep_to_ag_t_mrj = base_ep_to_ag_t_mrj + w_delta_mrj

    # Apply costs only to non-agricultural cells.
    ag_cells, _ = tools.get_ag_and_non_ag_cells(lumap)
    ep_to_ag_t_mrj[:, ag_cells, :] = 0

    return ep_to_ag_t_mrj * data.REAL_AREA[np.newaxis, :, np.newaxis]


def get_rip_plantings_to_ag(data, yr_idx, lumap, lmmap) -> np.ndarray:
    """
    Get transition costs from riparian plantings to agricultural land uses for each cell.
    
    Note: this is the same as for environmental plantings.

    Returns
    -------
    np.ndarray
        3-D array, indexed by (m, r, j).
    """
    return get_env_plantings_to_ag(data, yr_idx, lumap, lmmap)


def get_agroforestry_to_ag(data, yr_idx, lumap, lmmap) -> np.ndarray:
    """
    Get transition costs from agroforestry to agricultural land uses for each cell.
    
    Note: this is the same as for environmental plantings.

    Returns
    -------
    np.ndarray
        3-D array, indexed by (m, r, j).
    """
    return get_env_plantings_to_ag(data, yr_idx, lumap, lmmap)


def get_carbon_plantings_block_to_ag(data, yr_idx, lumap, lmmap):
    """
    Get transition costs from carbon plantings (block) to agricultural land uses for each cell.
    
    Note: this is the same as for environmental plantings.

    Returns
    -------
    np.ndarray
        3-D array, indexed by (m, r, j).
    """
    return get_env_plantings_to_ag(data, yr_idx, lumap, lmmap)


def get_carbon_plantings_belt_to_ag(data, yr_idx, lumap, lmmap):
    """
    Get transition costs from carbon plantings (belt) to agricultural land uses for each cell.
    
    Note: this is the same as for environmental plantings.

    Returns
    -------
    np.ndarray
        3-D array, indexed by (m, r, j).
    """
    return get_env_plantings_to_ag(data, yr_idx, lumap, lmmap)


def get_to_ag_transition_matrix(data, yr_idx, lumap, lmmap) -> np.ndarray:
    """
    Get the matrix containing transition costs from non-agricultural land uses to agricultural land uses.

    Returns
    -------
    3-D array, indexed by (m, r, j).
    """
    env_plant_transitions_to_ag_mrj = get_env_plantings_to_ag(data, yr_idx, lumap, lmmap)
    rip_plant_transitions_to_ag_mrj = get_rip_plantings_to_ag(data, yr_idx, lumap, lmmap)
    agroforestry_transitions_to_ag_mrj = get_agroforestry_to_ag(data, yr_idx, lumap, lmmap)
    carbon_plantings_block_transitions_to_ag_mrj = get_carbon_plantings_block_to_ag(data, yr_idx, lumap, lmmap)
    carbon_plantings_belt_transitions_to_ag_mrj =  get_carbon_plantings_belt_to_ag(data, yr_idx, lumap, lmmap)

    # Reshape each non-agricultural matrix to be indexed (r, k) and concatenate on the k indexing
    ag_to_non_agr_t_matrices = [
        env_plant_transitions_to_ag_mrj,
        rip_plant_transitions_to_ag_mrj,
        agroforestry_transitions_to_ag_mrj,
        carbon_plantings_block_transitions_to_ag_mrj,
        carbon_plantings_belt_transitions_to_ag_mrj,
    ]

    # Element-wise sum each mrj-indexed matrix to get the final transition matrix
    return np.add.reduce(ag_to_non_agr_t_matrices)


def get_non_ag_transition_matrix(data, yr_idx, lumap, lmmap) -> np.ndarray:
    """
    Get the matrix that contains transition costs for non-agricultural land uses.
    That is, the cost of transitioning between non-agricultural land uses.
    """
    t_rk = np.zeros((data.NCELLS, data.N_NON_AG_LUS))

    # Currently, non of the non-agricultural land uses may transition between each other.
    # Thus, transition costs need not be considered.
    return t_rk


def get_exclusions_for_excluding_all_natural_cells(data, lumap) -> np.ndarray:
    """
    A number of non-agricultural land uses can only be applied to cells that
    don't already utilise a natural land use. This function gets the exclusion
    matrix for all such non-ag land uses, returning an array valued 0 at the 
    indeces of cells that use natural land uses, and 1 everywhere else.
    """
    exclude = np.ones(data.NCELLS)

    natural_lu_cells = tools.get_ag_and_non_ag_natural_lu_cells(data, lumap)
    exclude[natural_lu_cells] = 0

    return exclude


def get_exclusions_environmental_plantings(data, lumap) -> np.ndarray:
    """
    Get the exclusion array for the environmental plantings land use.
    """
    # Get (agricultural) land uses that cannot transition to environmental plantings
    excluded_ag_lus_cells = np.where(np.isnan(data.AG2EP_TRANSITION_COSTS_HA))[0]

    # Create the exclude array as having 0 for every cell that has an excluded land use and 1 otherwise.
    exclude = (~np.isin(lumap, excluded_ag_lus_cells)).astype(int)

    # Ensure other non-agricultural land uses are excluded
<<<<<<< HEAD
    exclude *= tools.get_non_ag_natural_lu_cells(data, lumap)
=======
    exclude[tools.get_non_ag_natural_lu_cells(data, lumap)] = 0

    # Ensure cells being used for environmental plantings may retain that LU
    exclude[tools.get_env_plantings_cells(lumap)] = 1
>>>>>>> ffe1960a

    return exclude


def get_exclusions_riparian_plantings(data, lumap) -> np.ndarray:
    """
    Get the exclusion array for the Riparian plantings land use.
    Return a 1-D array indexed by r that represents how much RP can be utilised.
    """
    exclude = (data.RP_PROPORTION).astype(np.float32)

    # Exclude all cells used for natural land uses
    # TODO - this means natural LU cells cannot transition to agriculture/RP splits, even though
    # they may transition to agriculture without the RP portion. Think about this before merging.
<<<<<<< HEAD
    exclude *= tools.get_exclusions_for_excluding_all_natural_cells(data, lumap)
=======
    exclude *= get_exclusions_for_excluding_all_natural_cells(data, lumap)

    # Ensure cells being used for riparian plantings may retain that LU
    exclude[tools.get_riparian_plantings_cells(lumap)] = 1

>>>>>>> ffe1960a
    return exclude

    
def get_exclusions_agroforestry(data, lumap) -> np.ndarray:
    """
    Return a 1-D array indexed by r that represents how much riparian plantings can possibly 
    be done at each cell.
    """
    exclude = (np.ones(data.NCELLS) * settings.AF_PROPORTION).astype(np.float32)

    # Exclude all cells used for natural land uses
<<<<<<< HEAD
    exclude *= tools.get_exclusions_for_excluding_all_natural_cells(data, lumap)
=======
    exclude *= get_exclusions_for_excluding_all_natural_cells(data, lumap)

    # Ensure cells being used for agroforestry may retain that LU
    exclude[tools.get_agroforestry_cells(lumap)] = 1

    return exclude


def get_exclusions_carbon_plantings_block(data, lumap) -> np.ndarray:
    """
    Return a 1-D array indexed by r that represents how much carbon plantings (block) can possibly 
    be done at each cell.
    """
    exclude = np.ones(data.NCELLS)
    exclude *= get_exclusions_for_excluding_all_natural_cells(data, lumap)

    # Ensure cells being used for carbon plantings (block) may retain that LU
    exclude[tools.get_carbon_plantings_block_cells(lumap)] = 1

    return exclude


def get_exclusions_carbon_plantings_belt(data, lumap) -> np.ndarray:
    """
    Return a 1-D array indexed by r that represents how much carbon plantings (belt) can possibly 
    be done at each cell.
    """
    exclude = (np.ones(data.NCELLS) * settings.CP_BELT_PROPORTION).astype(np.float32)

    # Exclude all cells used for natural land uses
    exclude *= get_exclusions_for_excluding_all_natural_cells(data, lumap)

    # Ensure cells being used for carbon plantings (belt) may retain that LU
    exclude[tools.get_carbon_plantings_belt_cells(lumap)] = 1

>>>>>>> ffe1960a
    return exclude


def get_exclude_matrices(data, lumap) -> np.ndarray:
    """
    Get the non-agricultural exclusions matrix.

    Returns
    -------
    2-D array, indexed by (r, k) where r is cell and k is non-agricultural land usage.
    """
    # Environmental plantings exclusions
    env_plant_exclusions = get_exclusions_environmental_plantings(data, lumap)
    rip_plant_exclusions = get_exclusions_riparian_plantings(data, lumap)
    agroforestry_exclusions = get_exclusions_agroforestry(data, lumap)
    carbon_plantings_block_exclusions = get_exclusions_carbon_plantings_block(data, lumap)
    carbon_plantings_belt_exclusions = get_exclusions_carbon_plantings_belt(data, lumap)

    # reshape each non-agricultural matrix to be indexed (r, k) and concatenate on the k indexing
    non_ag_x_matrices = [
        env_plant_exclusions.reshape((data.NCELLS, 1)),
        rip_plant_exclusions.reshape((data.NCELLS, 1)),
        agroforestry_exclusions.reshape((data.NCELLS, 1)),
        carbon_plantings_block_exclusions.reshape((data.NCELLS, 1)),
        carbon_plantings_belt_exclusions.reshape((data.NCELLS, 1)),
    ]

    # Stack list and return to get x_rk
    return np.concatenate(non_ag_x_matrices, axis=1).astype(np.float32)<|MERGE_RESOLUTION|>--- conflicted
+++ resolved
@@ -293,14 +293,10 @@
     exclude = (~np.isin(lumap, excluded_ag_lus_cells)).astype(int)
 
     # Ensure other non-agricultural land uses are excluded
-<<<<<<< HEAD
-    exclude *= tools.get_non_ag_natural_lu_cells(data, lumap)
-=======
     exclude[tools.get_non_ag_natural_lu_cells(data, lumap)] = 0
 
     # Ensure cells being used for environmental plantings may retain that LU
     exclude[tools.get_env_plantings_cells(lumap)] = 1
->>>>>>> ffe1960a
 
     return exclude
 
@@ -315,15 +311,11 @@
     # Exclude all cells used for natural land uses
     # TODO - this means natural LU cells cannot transition to agriculture/RP splits, even though
     # they may transition to agriculture without the RP portion. Think about this before merging.
-<<<<<<< HEAD
-    exclude *= tools.get_exclusions_for_excluding_all_natural_cells(data, lumap)
-=======
     exclude *= get_exclusions_for_excluding_all_natural_cells(data, lumap)
 
     # Ensure cells being used for riparian plantings may retain that LU
     exclude[tools.get_riparian_plantings_cells(lumap)] = 1
 
->>>>>>> ffe1960a
     return exclude
 
     
@@ -335,9 +327,6 @@
     exclude = (np.ones(data.NCELLS) * settings.AF_PROPORTION).astype(np.float32)
 
     # Exclude all cells used for natural land uses
-<<<<<<< HEAD
-    exclude *= tools.get_exclusions_for_excluding_all_natural_cells(data, lumap)
-=======
     exclude *= get_exclusions_for_excluding_all_natural_cells(data, lumap)
 
     # Ensure cells being used for agroforestry may retain that LU
@@ -373,7 +362,6 @@
     # Ensure cells being used for carbon plantings (belt) may retain that LU
     exclude[tools.get_carbon_plantings_belt_cells(lumap)] = 1
 
->>>>>>> ffe1960a
     return exclude
 
 
