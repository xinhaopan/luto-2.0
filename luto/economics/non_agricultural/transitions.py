import numpy as np

from luto import settings
from luto.data import Data, lumap2ag_l_mrj
import luto.tools as tools
import luto.economics.agricultural.water as ag_water
from luto.non_ag_landuses import NON_AG_LAND_USES


def get_env_plant_transitions_from_ag(data: Data, yr_idx, lumap, lmmap, separate=False) -> np.ndarray|dict:
    """
    Calculate the transition costs for transitioning from agricultural land to environmental plantings.

    Args:
        data (object): The data object containing relevant information.
        yr_idx (int): The index of the year.
        lumap (np.ndarray): The land use map.
        lmmap (np.ndarray): The land management map.
        separate (bool, optional): Whether to return separate costs or the total cost. Defaults to False.

    Returns:
        np.ndarray|dict: The transition costs as either a numpy array or a dictionary, depending on the value of `separate`.
    """
    
    base_ag_to_ep_t = data.AG2EP_TRANSITION_COSTS_HA
    l_mrj = lumap2ag_l_mrj(lumap, lmmap)
    base_ag_to_ep_t_mrj = np.broadcast_to(base_ag_to_ep_t, (data.NLMS, data.NCELLS, base_ag_to_ep_t.shape[0]))

    # Amortise base costs to be annualised
    base_ag_to_ep_t_mrj = tools.amortise(base_ag_to_ep_t_mrj)

    # Add cost of water license and cost of installing/removing irrigation where relevant (pre-amortised)
    w_mrj = ag_water.get_wreq_matrices(data, yr_idx)
    w_delta_mrj = tools.get_water_delta_matrix(w_mrj, l_mrj, data)
    ag_to_ep_t_mrj = base_ag_to_ep_t_mrj + w_delta_mrj

    # Get raw transition costs for each cell to transition to environmental plantings
    ag2ep_transitions_r = np.nansum(l_mrj * ag_to_ep_t_mrj, axis=(0, 2))   # Here multiply by l_mrj to force the ag-env transition can only happen on ag cells

    # Add establishment costs for each cell
    est_costs_r = data.EP_EST_COST_HA

    # Amortise establishment costs  to be annualised
    est_costs_r = tools.amortise(est_costs_r)


    if separate:
        return {'Transition cost': np.einsum('mrj,mrj,r->mrj', base_ag_to_ep_t_mrj, l_mrj, data.REAL_AREA), 
                'Establishment cost': np.einsum('r,mrj,r->mrj', est_costs_r, l_mrj, data.REAL_AREA),
                'Water license cost': np.einsum('mrj,mrj,r->mrj', w_delta_mrj, l_mrj, data.REAL_AREA)}
        
    ag2ep_transitions_r += est_costs_r
    return ag2ep_transitions_r * data.REAL_AREA


def get_rip_plant_transitions_from_ag(data: Data, yr_idx, lumap, lmmap, separate=False) -> np.ndarray|dict:
    """
    Get transition costs from agricultural land uses to riparian plantings for each cell.

    Returns
    -------
    np.ndarray
        1-D array, indexed by cell.
    """
    base_costs = get_env_plant_transitions_from_ag(data, yr_idx, lumap, lmmap, separate)
    fencing_cost = data.RP_FENCING_LENGTH * data.REAL_AREA * settings.RIPARIAN_PLANTING_FENCING_COST_PER_M
    
    if separate:
        l_mrj = lumap2ag_l_mrj(lumap, lmmap)
        base_costs.update({'Fencing cost':np.einsum('r,mrj->mrj', fencing_cost, l_mrj)})
        return base_costs
    else:
        return base_costs + fencing_cost


def get_agroforestry_transitions_from_ag(data: Data, yr_idx, lumap, lmmap, separate=False) -> np.ndarray|dict:
    """
    Get transition costs from agricultural land uses to agroforestry for each cell.

    Returns
    -------
    np.ndarray
        1-D array, indexed by cell.
    """
    base_costs = get_env_plant_transitions_from_ag(data, yr_idx, lumap, lmmap, separate)
    fencing_cost = settings.AF_FENCING_LENGTH * data.REAL_AREA * settings.AGROFORESTRY_FENCING_COST_PER_M
    
    if separate:
        l_mrj = lumap2ag_l_mrj(lumap, lmmap)
        base_costs.update({'Fencing cost':np.einsum('r,mrj->mrj', fencing_cost, l_mrj)})
        return base_costs
    else:
        return base_costs + fencing_cost


def get_carbon_plantings_block_from_ag(data, yr_idx, lumap, lmmap, separate=False) -> np.ndarray|dict:
    """
    Get transition costs from agricultural land uses to carbon plantings (block) for each cell.

    Returns
    -------
    np.ndarray
        1-D array, indexed by cell.
    """
    base_ag_to_cp_t = data.AG2EP_TRANSITION_COSTS_HA
    l_mrj = lumap2ag_l_mrj(lumap, lmmap)
    base_ag_to_cp_t_mrj = np.broadcast_to(base_ag_to_cp_t, (2, data.NCELLS, base_ag_to_cp_t.shape[0]))

    # Amortise base costs to be annualised
    base_ag_to_cp_t_mrj = tools.amortise(base_ag_to_cp_t_mrj)

    # Add cost of water license and cost of installing/removing irrigation where relevant (pre-amortised)
    w_mrj = ag_water.get_wreq_matrices(data, yr_idx)
    w_delta_mrj = tools.get_water_delta_matrix(w_mrj, l_mrj, data)
    ag_to_cp_t_mrj = base_ag_to_cp_t_mrj + w_delta_mrj

    # Get raw transition costs for each cell to transition to carbon plantings
    ag2cp_transitions_r = np.nansum(l_mrj * ag_to_cp_t_mrj, axis=(0, 2))

    # Add establishment costs for each cell
    est_costs_r = data.CP_EST_COST_HA

    # Amortise establishment costs  to be annualised
    est_costs_r = tools.amortise(est_costs_r)
    ag2cp_transitions_r += est_costs_r

    if separate:
        return {'Transition cost':np.einsum('mrj,mrj,r->mrj', base_ag_to_cp_t_mrj, l_mrj, data.REAL_AREA), 
                'Establishment cost': np.einsum('r,mrj,r->mrj', est_costs_r, l_mrj, data.REAL_AREA),
                'Water license cost': np.einsum('mrj,mrj,r->mrj', w_delta_mrj, l_mrj, data.REAL_AREA)}
    else:
        return ag2cp_transitions_r * data.REAL_AREA


def get_carbon_plantings_belt_from_ag(data, yr_idx, lumap, lmmap, separate=False) -> np.ndarray|dict:
    """
    Get transition costs from agricultural land uses to carbon plantings (belt) for each cell.

    Returns
    -------
    np.ndarray
        1-D array, indexed by cell.
    """
    base_costs = get_env_plant_transitions_from_ag(data, yr_idx, lumap, lmmap, separate)
    fencing_cost = settings.CP_BELT_FENCING_LENGTH * data.REAL_AREA * settings.CARBON_PLANTINGS_BELT_FENCING_COST_PER_M
    
    if separate:
        l_mrj = lumap2ag_l_mrj(lumap, lmmap)
        base_costs.update({'Fencing cost':np.einsum('r,mrj->mrj', fencing_cost, l_mrj)})
        return base_costs
    else:
        return base_costs + fencing_cost


def get_beccs_from_ag(data, yr_idx, lumap, lmmap, separate=False) -> np.ndarray|dict:
    """
    Get transition costs from agricultural land uses to carbon plantings (belt) for each cell.

    Returns
    -------
    np.ndarray
        1-D array, indexed by cell.
    """
    if separate:
        return get_env_plant_transitions_from_ag(data, yr_idx, lumap, lmmap, separate)
    else:
        return get_env_plant_transitions_from_ag(data, yr_idx, lumap, lmmap)


def get_from_ag_transition_matrix(data: Data, yr_idx, lumap, lmmap, separate=False) -> np.ndarray|dict:
    """
    Get the matrix containing transition costs from agricultural land uses to non-agricultural land uses.

    Parameters
    ----------
    data : object
        The data object containing information about the model.
    yr_idx : int
        The index of the year.
    lumap : dict
        The land use map.
    lmmap : dict
        The land management map.
    separate : bool, optional
        If True, return a dictionary containing the transition costs for each non-agricultural land use.
        If False, return a 2-D array indexed by (r, k) where r is cell and k is non-agricultural land usage.

    Returns
    -------
    np.ndarray or dict
        If separate is False, returns a 2-D array indexed by (r, k) where r is cell and k is non-agricultural land usage.
        If separate is True, returns a dictionary containing the transition costs for each non-agricultural land use.
    """
    env_plant_transitions_from_ag_r = get_env_plant_transitions_from_ag(data, yr_idx, lumap, lmmap, separate)
    rip_plant_transitions_from_ag_r = get_rip_plant_transitions_from_ag(data, yr_idx, lumap, lmmap, separate)
    agroforestry_transitions_from_ag_r = get_agroforestry_transitions_from_ag(data, yr_idx, lumap, lmmap, separate)
    carbon_plantings_block_transitions_from_ag_r = get_carbon_plantings_block_from_ag(data, yr_idx, lumap, lmmap, separate)
    carbon_plantings_belt_transitions_from_ag_r = get_carbon_plantings_belt_from_ag(data, yr_idx, lumap, lmmap, separate)
    beccs_transitions_from_ag_r = get_beccs_from_ag(data, yr_idx, lumap, lmmap, separate)

    if separate:
        # IMPORTANT: The order of the keys in the dictionary must match the order of the non-agricultural land uses
        return {'Environmental Plantings': env_plant_transitions_from_ag_r,
                'Riparian Plantings': rip_plant_transitions_from_ag_r,
                'Agroforestry': agroforestry_transitions_from_ag_r,
                'Carbon Plantings (Block)': carbon_plantings_block_transitions_from_ag_r,
                'Carbon Plantings (Belt)': carbon_plantings_belt_transitions_from_ag_r,
                'BECCS': beccs_transitions_from_ag_r}
        
    # reshape each non-agricultural matrix to be indexed (r, k) and concatenate on the k indexing
    ag_to_non_agr_t_matrices = [
        env_plant_transitions_from_ag_r.reshape((data.NCELLS, 1)),
        rip_plant_transitions_from_ag_r.reshape((data.NCELLS, 1)),
        agroforestry_transitions_from_ag_r.reshape((data.NCELLS, 1)),
        carbon_plantings_block_transitions_from_ag_r.reshape((data.NCELLS, 1)),
        carbon_plantings_belt_transitions_from_ag_r.reshape((data.NCELLS, 1)),
        beccs_transitions_from_ag_r.reshape((data.NCELLS, 1)),
    ]
    return np.concatenate(ag_to_non_agr_t_matrices, axis=1)


def get_env_plantings_to_ag(data: Data, yr_idx, lumap, lmmap, separate=False) -> np.ndarray|dict:
    """
    Get transition costs from environmental plantings to agricultural land uses for each cell.

    Returns
    -------
    np.ndarray
        3-D array, indexed by (m, r, j).
    """
    # Get base transition costs: add cost of installing irrigation
    base_ep_to_ag_t = data.EP2AG_TRANSITION_COSTS_HA

    # Get the agricultural cells, and the env-ag can not happen on these cells
    ag_cells, _ = tools.get_ag_and_non_ag_cells(lumap)

    # Get water license price and costs of installing/removing irrigation where appropriate
    w_mrj = ag_water.get_wreq_matrices(data, yr_idx)
    l_mrj = lumap2ag_l_mrj(lumap, lmmap)
    w_delta_mrj = tools.get_water_delta_matrix(w_mrj, l_mrj, data)
    w_delta_mrj[:, ag_cells, :] = 0

    # Reshape and amortise upfront costs to annualised costs
    base_ep_to_ag_t_mrj = np.broadcast_to(base_ep_to_ag_t, (2, data.NCELLS, base_ep_to_ag_t.shape[0]))
    base_ep_to_ag_t_mrj = tools.amortise(base_ep_to_ag_t_mrj).copy()
    base_ep_to_ag_t_mrj[:, ag_cells, :] = 0

    if separate:
        return {'Transition cost':np.einsum('mrj,mrj,r->mrj', base_ep_to_ag_t_mrj, l_mrj, data.REAL_AREA), 
                'Water license cost': np.einsum('mrj,mrj,r->mrj', w_delta_mrj, l_mrj, data.REAL_AREA)}
        
    # Add cost of water license and cost of installing/removing irrigation where relevant (pre-amortised)
    ep_to_ag_t_mrj = base_ep_to_ag_t_mrj + w_delta_mrj
    return ep_to_ag_t_mrj * data.REAL_AREA[np.newaxis, :, np.newaxis]


def get_rip_plantings_to_ag(data: Data, yr_idx, lumap, lmmap, separate=False) -> np.ndarray|dict:
    """
    Get transition costs from riparian plantings to agricultural land uses for each cell.
    
    Note: this is the same as for environmental plantings.

    Returns
    -------
    np.ndarray
        3-D array, indexed by (m, r, j).
    """
    if separate:
        return get_env_plantings_to_ag(data, yr_idx, lumap, lmmap, separate)
    else:
        return get_env_plantings_to_ag(data, yr_idx, lumap, lmmap)


def get_agroforestry_to_ag(data: Data, yr_idx, lumap, lmmap, separate=False) -> np.ndarray|dict:
    """
    Get transition costs from agroforestry to agricultural land uses for each cell.
    
    Note: this is the same as for environmental plantings.

    Returns
    -------
    np.ndarray
        3-D array, indexed by (m, r, j).
    """
    if separate:
        return get_env_plantings_to_ag(data, yr_idx, lumap, lmmap, separate)
    else:
        return get_env_plantings_to_ag(data, yr_idx, lumap, lmmap)


def get_carbon_plantings_block_to_ag(data: Data, yr_idx, lumap, lmmap, separate=False):
    """
    Get transition costs from carbon plantings (block) to agricultural land uses for each cell.
    
    Note: this is the same as for environmental plantings.

    Returns
    -------
    np.ndarray
        3-D array, indexed by (m, r, j).
    """
    if separate:
        return get_env_plantings_to_ag(data, yr_idx, lumap, lmmap, separate)
    else:
        return get_env_plantings_to_ag(data, yr_idx, lumap, lmmap)


def get_carbon_plantings_belt_to_ag(data, yr_idx, lumap, lmmap, separate=False) -> np.ndarray|dict:
    """
    Get transition costs from carbon plantings (belt) to agricultural land uses for each cell.
    
    Note: this is the same as for environmental plantings.

    Returns
    -------
    np.ndarray
        3-D array, indexed by (m, r, j).
    """
    if separate:
        return get_env_plantings_to_ag(data, yr_idx, lumap, lmmap, separate)
    else:
        return get_env_plantings_to_ag(data, yr_idx, lumap, lmmap)


def get_beccs_to_ag(data: Data, yr_idx, lumap, lmmap, separate=False) -> np.ndarray|dict:
    """
    Get transition costs from BECCS to agricultural land uses for each cell.
    
    Note: this is the same as for environmental plantings.

    Returns
    -------
    np.ndarray
        3-D array, indexed by (m, r, j).
    """
    if separate:
        return get_env_plantings_to_ag(data, yr_idx, lumap, lmmap, separate)
    else:
        return get_env_plantings_to_ag(data, yr_idx, lumap, lmmap)


def get_to_ag_transition_matrix(data: Data, yr_idx, lumap, lmmap, separate=False) -> np.ndarray|dict:
    """
    Get the matrix containing transition costs from non-agricultural land uses to agricultural land uses.

    Parameters
    ----------
    data : np.ndarray
        The input data array.
    yr_idx : int
        The index of the year.
    lumap : dict
        The land use mapping dictionary.
    lmmap : dict
        The land management mapping dictionary.
    separate : bool, optional
        If True, returns a dictionary of transition matrices for each land use category.
        If False, returns a single aggregated transition matrix.

    Returns
    -------
<<<<<<< HEAD
    3-D array, indexed by (m, r, j).
    """

    ag_to_non_agr_t_matrices = {use: np.zeros((data.NLMS, data.NCELLS, data.N_AG_LUS)) for use in NON_AG_LAND_USES}

    # reshape each non-agricultural matrix to be indexed (r, k) and concatenate on the k indexing
    if NON_AG_LAND_USES['Environmental Plantings']:
        ag_to_non_agr_t_matrices['Environmental Plantings'] = get_env_plantings_to_ag(data, yr_idx, lumap, lmmap)

    if NON_AG_LAND_USES['Riparian Plantings']:
        ag_to_non_agr_t_matrices['Riparian Plantings'] = get_rip_plantings_to_ag(data, yr_idx, lumap, lmmap)

    if NON_AG_LAND_USES['Agroforestry']:
        ag_to_non_agr_t_matrices['Agroforestry'] = get_agroforestry_to_ag(data, yr_idx, lumap, lmmap)

    if NON_AG_LAND_USES['Carbon Plantings (Belt)']:
        ag_to_non_agr_t_matrices['Carbon Plantings (Belt)'] = get_carbon_plantings_belt_to_ag(data, yr_idx, lumap, lmmap)

    if NON_AG_LAND_USES['Carbon Plantings (Block)']:
        ag_to_non_agr_t_matrices['Carbon Plantings (Block)'] = get_carbon_plantings_block_to_ag(data, yr_idx, lumap, lmmap)

    if NON_AG_LAND_USES['BECCS']:
        ag_to_non_agr_t_matrices['BECCS'] = get_beccs_to_ag(data, yr_idx, lumap, lmmap)

    ag_to_non_agr_t_matrices = list(ag_to_non_agr_t_matrices.values())

    # Element-wise sum each mrj-indexed matrix to get the final transition matrix
=======
    np.ndarray or dict
        If `separate` is True, returns a dictionary of transition matrices, where the keys are the land use categories.
        If `separate` is False, returns a single aggregated transition matrix.

    """
    
    env_plant_transitions_to_ag_mrj = get_env_plantings_to_ag(data, yr_idx, lumap, lmmap, separate)
    rip_plant_transitions_to_ag_mrj = get_rip_plantings_to_ag(data, yr_idx, lumap, lmmap, separate)
    agroforestry_transitions_to_ag_mrj = get_agroforestry_to_ag(data, yr_idx, lumap, lmmap, separate)
    carbon_plantings_block_transitions_to_ag_mrj = get_carbon_plantings_block_to_ag(data, yr_idx, lumap, lmmap, separate)
    carbon_plantings_belt_transitions_to_ag_mrj =  get_carbon_plantings_belt_to_ag(data, yr_idx, lumap, lmmap, separate)
    beccs_transitions_to_ag_mrj = get_beccs_to_ag(data, yr_idx, lumap, lmmap, separate)

    if separate:
        # Note: The order of the keys in the dictionary must match the order of the non-agricultural land uses
        return {'Environmental Plantings' : env_plant_transitions_to_ag_mrj, 
                'Riparian Plantings': rip_plant_transitions_to_ag_mrj,
                'Agroforestry': agroforestry_transitions_to_ag_mrj,
                'Carbon Plantings (Block)': carbon_plantings_block_transitions_to_ag_mrj, 
                'Carbon Plantings (Belt)': carbon_plantings_belt_transitions_to_ag_mrj, 
                'BECCS':beccs_transitions_to_ag_mrj}
        
    # Reshape each non-agricultural matrix to be indexed (r, k) and concatenate on the k indexing
    ag_to_non_agr_t_matrices = [
        env_plant_transitions_to_ag_mrj,
        rip_plant_transitions_to_ag_mrj,
        agroforestry_transitions_to_ag_mrj,
        carbon_plantings_block_transitions_to_ag_mrj,
        carbon_plantings_belt_transitions_to_ag_mrj,
        beccs_transitions_to_ag_mrj,
    ]
>>>>>>> 9ab546e5
    return np.add.reduce(ag_to_non_agr_t_matrices)


def get_non_ag_transition_matrix(data: Data, yr_idx, lumap, lmmap) -> np.ndarray:
    """
    Get the matrix that contains transition costs for non-agricultural land uses. 
    There are no transition costs for non-agricultural land uses, therefore the matrix is filled with zeros.
    
    Parameters:
        data (object): The data object containing information about the model.
        yr_idx (int): The index of the year for which to calculate the transition costs.
        lumap (dict): A dictionary mapping land use codes to land use names.
        lmmap (dict): A dictionary mapping land market codes to land market names.
    
    Returns:
        np.ndarray: The transition cost matrix, filled with zeros.
    """
    return np.zeros((data.NCELLS, data.N_NON_AG_LUS))



def get_exclusions_for_excluding_all_natural_cells(data: Data, lumap) -> np.ndarray:
    """
    A number of non-agricultural land uses can only be applied to cells that
    don't already utilise a natural land use. This function gets the exclusion
    matrix for all such non-ag land uses, returning an array valued 0 at the 
    indices of cells that use natural land uses, and 1 everywhere else.

    Parameters:
    - data: The data object containing information about the cells.
    - lumap: The land use map.

    Returns:
    - exclude: An array of shape (NCELLS,) with values 0 at the indices of cells
               that use natural land uses, and 1 everywhere else.
    """
    exclude = np.ones(data.NCELLS)

    natural_lu_cells = tools.get_ag_and_non_ag_natural_lu_cells(data, lumap)
    exclude[natural_lu_cells] = 0

    return exclude


def get_exclusions_environmental_plantings(data: Data, lumap) -> np.ndarray:
    """
    Get the exclusion array for the environmental plantings land use.

    Parameters:
    - data: The data object containing information about land use transitions.
    - lumap: The land use map.

    Returns:
    - exclude: The exclusion array where 0 represents excluded land uses and 1 represents allowed land uses.
    """
    # Get (agricultural) land uses that cannot transition to environmental plantings
    excluded_ag_lus_cells = np.where(np.isnan(data.AG2EP_TRANSITION_COSTS_HA))[0]

    # Create the exclude array as having 0 for every cell that has an excluded land use and 1 otherwise.
    exclude = (~np.isin(lumap, excluded_ag_lus_cells)).astype(int)

    # Ensure other non-agricultural land uses are excluded
    exclude[tools.get_non_ag_natural_lu_cells(data, lumap)] = 0

    # Ensure cells being used for environmental plantings may retain that LU
    exclude[tools.get_env_plantings_cells(lumap)] = 1

    return exclude


def get_exclusions_riparian_plantings(data: Data, lumap) -> np.ndarray:
    """
    Get the exclusion array for the Riparian plantings land use.
    
    This function calculates and returns a 1-D array indexed by r that represents how much Riparian Plantings (RP) land use can be utilized.
    
    Parameters:
        data (DataFrame): The data containing information about the land use.
        lumap (array-like): The land use map.
        
    Returns:
        np.ndarray: The exclusion array for Riparian Plantings land use.
    """
    exclude = (data.RP_PROPORTION).astype(np.float32)

    # Exclude all cells used for natural land uses
    # TODO - this means natural LU cells cannot transition to agriculture/RP splits, even though
    # they may transition to agriculture without the RP portion. Think about this before merging.
    exclude *= get_exclusions_for_excluding_all_natural_cells(data, lumap)

    # Ensure cells being used for riparian plantings may retain that LU
    exclude[tools.get_riparian_plantings_cells(lumap)] = 1

    return exclude

    
def get_exclusions_agroforestry(data: Data, lumap) -> np.ndarray:
    """
    Return a 1-D array indexed by r that represents how much riparian plantings can possibly 
    be done at each cell.

    Parameters:
    - data: The data object containing information about the landscape.
    - lumap: The land use map.

    Returns:
    - exclude: A 1-D array.
    """
    exclude = (np.ones(data.NCELLS) * settings.AF_PROPORTION).astype(np.float32)

    # Exclude all cells used for natural land uses
    exclude *= get_exclusions_for_excluding_all_natural_cells(data, lumap)

    # Ensure cells being used for agroforestry may retain that LU
    exclude[tools.get_agroforestry_cells(lumap)] = 1

    return exclude


def get_exclusions_carbon_plantings_block(data, lumap) -> np.ndarray:
    """
    Return a 1-D array indexed by r that represents how much carbon plantings (block) can possibly 
    be done at each cell.

    Parameters:
    - data: The data object containing information about the cells.
    - lumap: The land use map.

    Returns:
    - exclude: A 1-D numpy array
    """
    exclude = np.ones(data.NCELLS)
    exclude *= get_exclusions_for_excluding_all_natural_cells(data, lumap)

    # Ensure cells being used for carbon plantings (block) may retain that LU
    exclude[tools.get_carbon_plantings_block_cells(lumap)] = 1

    return exclude


def get_exclusions_carbon_plantings_belt(data, lumap) -> np.ndarray:
    """
    Return a 1-D array indexed by r that represents how much carbon plantings (belt) can possibly 
    be done at each cell.

    Parameters:
    - data: The data object containing information about the cells.
    - lumap: The land use map.

    Returns:
    - exclude: A 1-D array
    """
    exclude = (np.ones(data.NCELLS) * settings.CP_BELT_PROPORTION).astype(np.float32)

    # Exclude all cells used for natural land uses
    exclude *= get_exclusions_for_excluding_all_natural_cells(data, lumap)

    # Ensure cells being used for carbon plantings (belt) may retain that LU
    exclude[tools.get_carbon_plantings_belt_cells(lumap)] = 1

    return exclude


def get_exclusions_beccs(data, lumap) -> np.ndarray:
    """
    Return a 1-D array indexed by r that represents how much BECCS can possibly 
    be done at each cell.

    Parameters:
    - data: The data object containing BECCS costs and other relevant information.
    - lumap: The land use map object.

    Returns:
    - exclude: A 1-D array
    """
    exclude = np.zeros(data.NCELLS)

    # All cells with NaN BECCS data should be excluded from eligibility
    beccs_cells = np.argwhere(~np.isnan(data.BECCS_COSTS_AUD_HA_YR))[:, 0]
    exclude[beccs_cells] = 1

    # Exclude all cells used for natural land uses
    exclude *= get_exclusions_for_excluding_all_natural_cells(data, lumap)

    # Ensure cells being used for BECCS may retain that LU
    exclude[tools.get_beccs_cells(lumap)] = 1

    return exclude


def get_exclude_matrices(data: Data, lumap) -> np.ndarray:
    """
    Get the non-agricultural exclusions matrix.

    Parameters
    ----------
    data : object
        The data object containing information about the model.
    lumap : object
        The lumap object containing land usage mapping information.

    Returns
    -------
    np.ndarray
        A 2-D array indexed by (r, k) where r is the cell and k is the non-agricultural land usage.

    Notes
    -----
    This function calculates the non-agricultural exclusions matrix by combining several exclusion matrices
    related to different non-agricultural land uses. The resulting matrix is a concatenation of these matrices
    along the k indexing.
    """

    non_ag_x_matrices = {use: np.zeros((data.NCELLS, 1)) for use in NON_AG_LAND_USES}

    # reshape each non-agricultural matrix to be indexed (r, k) and concatenate on the k indexing
    if NON_AG_LAND_USES['Environmental Plantings']:
        non_ag_x_matrices['Environmental Plantings'] = get_exclusions_environmental_plantings(data, lumap).reshape((data.NCELLS, 1))

    if NON_AG_LAND_USES['Riparian Plantings']:
        non_ag_x_matrices['Riparian Plantings'] = get_exclusions_riparian_plantings(data, lumap).reshape((data.NCELLS, 1))

    if NON_AG_LAND_USES['Agroforestry']:
        non_ag_x_matrices['Agroforestry'] = get_exclusions_agroforestry(data, lumap).reshape((data.NCELLS, 1))

    if NON_AG_LAND_USES['Carbon Plantings (Belt)']:
        non_ag_x_matrices['Carbon Plantings (Belt)'] = get_exclusions_carbon_plantings_belt(data, lumap).reshape((data.NCELLS, 1))

    if NON_AG_LAND_USES['Carbon Plantings (Block)']:
        non_ag_x_matrices['Carbon Plantings (Block)'] = get_exclusions_carbon_plantings_block(data, lumap).reshape((data.NCELLS, 1))

    if NON_AG_LAND_USES['BECCS']:
        non_ag_x_matrices['BECCS'] = get_exclusions_beccs(data, lumap).reshape((data.NCELLS, 1))

    non_ag_x_matrices = list(non_ag_x_matrices.values())

    # Stack list and return to get x_rk
    return np.concatenate(non_ag_x_matrices, axis=1).astype(np.float32)<|MERGE_RESOLUTION|>--- conflicted
+++ resolved
@@ -359,47 +359,33 @@
 
     Returns
     -------
-<<<<<<< HEAD
-    3-D array, indexed by (m, r, j).
-    """
-
-    ag_to_non_agr_t_matrices = {use: np.zeros((data.NLMS, data.NCELLS, data.N_AG_LUS)) for use in NON_AG_LAND_USES}
-
-    # reshape each non-agricultural matrix to be indexed (r, k) and concatenate on the k indexing
-    if NON_AG_LAND_USES['Environmental Plantings']:
-        ag_to_non_agr_t_matrices['Environmental Plantings'] = get_env_plantings_to_ag(data, yr_idx, lumap, lmmap)
-
-    if NON_AG_LAND_USES['Riparian Plantings']:
-        ag_to_non_agr_t_matrices['Riparian Plantings'] = get_rip_plantings_to_ag(data, yr_idx, lumap, lmmap)
-
-    if NON_AG_LAND_USES['Agroforestry']:
-        ag_to_non_agr_t_matrices['Agroforestry'] = get_agroforestry_to_ag(data, yr_idx, lumap, lmmap)
-
-    if NON_AG_LAND_USES['Carbon Plantings (Belt)']:
-        ag_to_non_agr_t_matrices['Carbon Plantings (Belt)'] = get_carbon_plantings_belt_to_ag(data, yr_idx, lumap, lmmap)
-
-    if NON_AG_LAND_USES['Carbon Plantings (Block)']:
-        ag_to_non_agr_t_matrices['Carbon Plantings (Block)'] = get_carbon_plantings_block_to_ag(data, yr_idx, lumap, lmmap)
-
-    if NON_AG_LAND_USES['BECCS']:
-        ag_to_non_agr_t_matrices['BECCS'] = get_beccs_to_ag(data, yr_idx, lumap, lmmap)
-
-    ag_to_non_agr_t_matrices = list(ag_to_non_agr_t_matrices.values())
-
-    # Element-wise sum each mrj-indexed matrix to get the final transition matrix
-=======
     np.ndarray or dict
         If `separate` is True, returns a dictionary of transition matrices, where the keys are the land use categories.
         If `separate` is False, returns a single aggregated transition matrix.
 
     """
     
-    env_plant_transitions_to_ag_mrj = get_env_plantings_to_ag(data, yr_idx, lumap, lmmap, separate)
-    rip_plant_transitions_to_ag_mrj = get_rip_plantings_to_ag(data, yr_idx, lumap, lmmap, separate)
-    agroforestry_transitions_to_ag_mrj = get_agroforestry_to_ag(data, yr_idx, lumap, lmmap, separate)
-    carbon_plantings_block_transitions_to_ag_mrj = get_carbon_plantings_block_to_ag(data, yr_idx, lumap, lmmap, separate)
-    carbon_plantings_belt_transitions_to_ag_mrj =  get_carbon_plantings_belt_to_ag(data, yr_idx, lumap, lmmap, separate)
-    beccs_transitions_to_ag_mrj = get_beccs_to_ag(data, yr_idx, lumap, lmmap, separate)
+
+    ag_to_non_agr_t_matrices = {use: np.zeros((data.NLMS, data.NCELLS, data.N_AG_LUS)) for use in NON_AG_LAND_USES}
+
+    # reshape each non-agricultural matrix to be indexed (r, k) and concatenate on the k indexing
+    if NON_AG_LAND_USES['Environmental Plantings']:
+        ag_to_non_agr_t_matrices['Environmental Plantings'] = get_env_plantings_to_ag(data, yr_idx, lumap, lmmap, separate)
+
+    if NON_AG_LAND_USES['Riparian Plantings']:
+        ag_to_non_agr_t_matrices['Riparian Plantings'] = get_rip_plantings_to_ag(data, yr_idx, lumap, lmmap, separate)
+
+    if NON_AG_LAND_USES['Agroforestry']:
+        ag_to_non_agr_t_matrices['Agroforestry'] = get_agroforestry_to_ag(data, yr_idx, lumap, lmmap, separate)
+
+    if NON_AG_LAND_USES['Carbon Plantings (Belt)']:
+        ag_to_non_agr_t_matrices['Carbon Plantings (Belt)'] = get_carbon_plantings_belt_to_ag(data, yr_idx, lumap, lmmap, separate)
+
+    if NON_AG_LAND_USES['Carbon Plantings (Block)']:
+        ag_to_non_agr_t_matrices['Carbon Plantings (Block)'] = get_carbon_plantings_block_to_ag(data, yr_idx, lumap, lmmap, separate)
+
+    if NON_AG_LAND_USES['BECCS']:
+        ag_to_non_agr_t_matrices['BECCS'] = get_beccs_to_ag(data, yr_idx, lumap, lmmap, separate)
 
     if separate:
         # Note: The order of the keys in the dictionary must match the order of the non-agricultural land uses
@@ -410,16 +396,7 @@
                 'Carbon Plantings (Belt)': carbon_plantings_belt_transitions_to_ag_mrj, 
                 'BECCS':beccs_transitions_to_ag_mrj}
         
-    # Reshape each non-agricultural matrix to be indexed (r, k) and concatenate on the k indexing
-    ag_to_non_agr_t_matrices = [
-        env_plant_transitions_to_ag_mrj,
-        rip_plant_transitions_to_ag_mrj,
-        agroforestry_transitions_to_ag_mrj,
-        carbon_plantings_block_transitions_to_ag_mrj,
-        carbon_plantings_belt_transitions_to_ag_mrj,
-        beccs_transitions_to_ag_mrj,
-    ]
->>>>>>> 9ab546e5
+    ag_to_non_agr_t_matrices = list(ag_to_non_agr_t_matrices.values())
     return np.add.reduce(ag_to_non_agr_t_matrices)
 
 
@@ -623,14 +600,7 @@
 
     Returns
     -------
-    np.ndarray
-        A 2-D array indexed by (r, k) where r is the cell and k is the non-agricultural land usage.
-
-    Notes
-    -----
-    This function calculates the non-agricultural exclusions matrix by combining several exclusion matrices
-    related to different non-agricultural land uses. The resulting matrix is a concatenation of these matrices
-    along the k indexing.
+    2-D array, indexed by (r, k) where r is cell and k is non-agricultural land usage.
     """
 
     non_ag_x_matrices = {use: np.zeros((data.NCELLS, 1)) for use in NON_AG_LAND_USES}
