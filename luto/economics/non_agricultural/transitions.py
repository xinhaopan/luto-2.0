--- conflicted
+++ resolved
@@ -6,11 +6,7 @@
 import luto.economics.agricultural.water as ag_water
 
 
-<<<<<<< HEAD
-def get_env_plant_transitions_from_ag(data: Data, yr_idx, lumap, lmmap) -> np.ndarray:
-=======
-def get_env_plant_transitions_from_ag(data, yr_idx, lumap, lmmap, separate=False) -> np.ndarray|dict:
->>>>>>> ba4c4cf2
+def get_env_plant_transitions_from_ag(data: Data, yr_idx, lumap, lmmap, separate=False) -> np.ndarray|dict:
     """
     Calculate the transition costs for transitioning from agricultural land to environmental plantings.
 
@@ -56,11 +52,7 @@
         return ag2ep_transitions_r * data.REAL_AREA
 
 
-<<<<<<< HEAD
-def get_rip_plant_transitions_from_ag(data: Data, yr_idx, lumap, lmmap) -> np.ndarray:
-=======
-def get_rip_plant_transitions_from_ag(data, yr_idx, lumap, lmmap, separate=False) -> np.ndarray|dict:
->>>>>>> ba4c4cf2
+def get_rip_plant_transitions_from_ag(data: Data, yr_idx, lumap, lmmap, separate=False) -> np.ndarray|dict:
     """
     Get transition costs from agricultural land uses to riparian plantings for each cell.
 
@@ -80,11 +72,7 @@
         return base_costs + fencing_cost
 
 
-<<<<<<< HEAD
-def get_agroforestry_transitions_from_ag(data: Data, yr_idx, lumap, lmmap) -> np.ndarray:
-=======
-def get_agroforestry_transitions_from_ag(data, yr_idx, lumap, lmmap, separate=False) -> np.ndarray|dict:
->>>>>>> ba4c4cf2
+def get_agroforestry_transitions_from_ag(data: Data, yr_idx, lumap, lmmap, separate=False) -> np.ndarray|dict:
     """
     Get transition costs from agricultural land uses to agroforestry for each cell.
 
@@ -178,71 +166,7 @@
         return get_env_plant_transitions_from_ag(data, yr_idx, lumap, lmmap)
 
 
-<<<<<<< HEAD
-def get_carbon_plantings_block_from_ag(data, yr_idx, lumap, lmmap) -> np.ndarray:
-    """
-    Get transition costs from agricultural land uses to carbon plantings (block) for each cell.
-
-    Returns
-    -------
-    np.ndarray
-        1-D array, indexed by cell.
-    """
-    base_ag_to_cp_t = data.AG2EP_TRANSITION_COSTS_HA
-    l_mrj = tools.lumap2ag_l_mrj(lumap, lmmap)
-    base_ag_to_cp_t_mrj = np.broadcast_to(base_ag_to_cp_t, (2, data.NCELLS, base_ag_to_cp_t.shape[0]))
-
-    # Amortise base costs to be annualised
-    base_ag_to_cp_t_mrj = tools.amortise(base_ag_to_cp_t_mrj)
-
-    # Add cost of water license and cost of installing/removing irrigation where relevant (pre-amortised)
-    w_mrj = ag_water.get_wreq_matrices(data, yr_idx)
-    w_delta_mrj = tools.get_water_delta_matrix(w_mrj, l_mrj, data)
-    ag_to_cp_t_mrj = base_ag_to_cp_t_mrj + w_delta_mrj
-
-    # Get raw transition costs for each cell to transition to carbon plantings
-    ag2cp_transitions_r = np.nansum(l_mrj * ag_to_cp_t_mrj, axis=(0, 2))
-
-    # Add establishment costs for each cell
-    est_costs_r = data.CP_EST_COST_HA
-
-    # Amortise establishment costs  to be annualised
-    est_costs_r = tools.amortise(est_costs_r)
-    ag2cp_transitions_r += est_costs_r
-
-    return ag2cp_transitions_r * data.REAL_AREA
-
-
-def get_carbon_plantings_belt_from_ag(data, yr_idx, lumap, lmmap) -> np.ndarray:
-    """
-    Get transition costs from agricultural land uses to carbon plantings (belt) for each cell.
-
-    Returns
-    -------
-    np.ndarray
-        1-D array, indexed by cell.
-    """
-    base_costs = get_env_plant_transitions_from_ag(data, yr_idx, lumap, lmmap)
-    fencing_cost = settings.CP_BELT_FENCING_LENGTH * data.REAL_AREA * settings.CARBON_PLANTINGS_BELT_FENCING_COST_PER_M
-    return base_costs + fencing_cost
-
-
-def get_beccs_from_ag(data, yr_idx, lumap, lmmap) -> np.ndarray:
-    """
-    Get transition costs from agricultural land uses to carbon plantings (belt) for each cell.
-
-    Returns
-    -------
-    np.ndarray
-        1-D array, indexed by cell.
-    """
-    return get_env_plant_transitions_from_ag(data, yr_idx, lumap, lmmap)
-
-
-def get_from_ag_transition_matrix(data: Data, yr_idx, lumap, lmmap) -> np.ndarray:
-=======
-def get_from_ag_transition_matrix(data, yr_idx, lumap, lmmap, separate=False) -> np.ndarray|dict:
->>>>>>> ba4c4cf2
+def get_from_ag_transition_matrix(data: Data, yr_idx, lumap, lmmap, separate=False) -> np.ndarray|dict:
     """
     Get the matrix containing transition costs from agricultural land uses to non-agricultural land uses.
 
@@ -262,31 +186,6 @@
 
     Returns
     -------
-<<<<<<< HEAD
-    2-D array, indexed by (r, k) where r is cell and k is non-agricultural land usage.
-    """
-    env_plant_transitions_from_ag_r = get_env_plant_transitions_from_ag(data, yr_idx, lumap, lmmap)
-    rip_plant_transitions_from_ag_r = get_rip_plant_transitions_from_ag(data, yr_idx, lumap, lmmap)
-    agroforestry_transitions_from_ag_r = get_agroforestry_transitions_from_ag(data, yr_idx, lumap, lmmap)
-    carbon_plantings_block_transitions_from_ag_r = get_carbon_plantings_block_from_ag(data, yr_idx, lumap, lmmap)
-    carbon_plantings_belt_transitions_from_ag_r = get_carbon_plantings_block_from_ag(data, yr_idx, lumap, lmmap)
-    beccs_transitions_from_ag_r = get_beccs_from_ag(data, yr_idx, lumap, lmmap)
-
-    # reshape each non-agricultural matrix to be indexed (r, k) and concatenate on the k indexing
-    ag_to_non_agr_t_matrices = [
-        env_plant_transitions_from_ag_r.reshape((data.NCELLS, 1)),
-        rip_plant_transitions_from_ag_r.reshape((data.NCELLS, 1)),
-        agroforestry_transitions_from_ag_r.reshape((data.NCELLS, 1)),
-        carbon_plantings_block_transitions_from_ag_r.reshape((data.NCELLS, 1)),
-        carbon_plantings_belt_transitions_from_ag_r.reshape((data.NCELLS, 1)),
-        beccs_transitions_from_ag_r.reshape((data.NCELLS, 1)),
-    ]
-
-    return np.concatenate(ag_to_non_agr_t_matrices, axis=1)
-
-
-def get_env_plantings_to_ag(data: Data, yr_idx, lumap, lmmap) -> np.ndarray:
-=======
     np.ndarray or dict
         If separate is False, returns a 2-D array indexed by (r, k) where r is cell and k is non-agricultural land usage.
         If separate is True, returns a dictionary containing the transition costs for each non-agricultural land use.
@@ -319,8 +218,7 @@
         return np.concatenate(ag_to_non_agr_t_matrices, axis=1)
 
 
-def get_env_plantings_to_ag(data, yr_idx, lumap, lmmap, separate=False) -> np.ndarray|dict:
->>>>>>> ba4c4cf2
+def get_env_plantings_to_ag(data: Data, yr_idx, lumap, lmmap, separate=False) -> np.ndarray|dict:
     """
     Get transition costs from environmental plantings to agricultural land uses for each cell.
 
@@ -355,11 +253,7 @@
         return ep_to_ag_t_mrj * data.REAL_AREA[np.newaxis, :, np.newaxis]
 
 
-<<<<<<< HEAD
-def get_rip_plantings_to_ag(data: Data, yr_idx, lumap, lmmap) -> np.ndarray:
-=======
-def get_rip_plantings_to_ag(data, yr_idx, lumap, lmmap, separate=False) -> np.ndarray|dict:
->>>>>>> ba4c4cf2
+def get_rip_plantings_to_ag(data: Data, yr_idx, lumap, lmmap, separate=False) -> np.ndarray|dict:
     """
     Get transition costs from riparian plantings to agricultural land uses for each cell.
     
@@ -376,11 +270,7 @@
         return get_env_plantings_to_ag(data, yr_idx, lumap, lmmap)
 
 
-<<<<<<< HEAD
-def get_agroforestry_to_ag(data: Data, yr_idx, lumap, lmmap) -> np.ndarray:
-=======
-def get_agroforestry_to_ag(data, yr_idx, lumap, lmmap, separate=False) -> np.ndarray|dict:
->>>>>>> ba4c4cf2
+def get_agroforestry_to_ag(data: Data, yr_idx, lumap, lmmap, separate=False) -> np.ndarray|dict:
     """
     Get transition costs from agroforestry to agricultural land uses for each cell.
     
@@ -397,8 +287,7 @@
         return get_env_plantings_to_ag(data, yr_idx, lumap, lmmap)
 
 
-<<<<<<< HEAD
-def get_carbon_plantings_block_to_ag(data: Data, yr_idx, lumap, lmmap):
+def get_carbon_plantings_block_to_ag(data: Data, yr_idx, lumap, lmmap, separate=False):
     """
     Get transition costs from carbon plantings (block) to agricultural land uses for each cell.
     
@@ -409,10 +298,13 @@
     np.ndarray
         3-D array, indexed by (m, r, j).
     """
-    return get_env_plantings_to_ag(data, yr_idx, lumap, lmmap)
-
-
-def get_carbon_plantings_belt_to_ag(data, yr_idx, lumap, lmmap):
+    if separate:
+        return get_env_plantings_to_ag(data, yr_idx, lumap, lmmap, separate)
+    else:
+        return get_env_plantings_to_ag(data, yr_idx, lumap, lmmap)
+
+
+def get_carbon_plantings_belt_to_ag(data, yr_idx, lumap, lmmap, separate=False) -> np.ndarray|dict:
     """
     Get transition costs from carbon plantings (belt) to agricultural land uses for each cell.
     
@@ -423,10 +315,13 @@
     np.ndarray
         3-D array, indexed by (m, r, j).
     """
-    return get_env_plantings_to_ag(data, yr_idx, lumap, lmmap)
-
-
-def get_beccs_to_ag(data, yr_idx, lumap, lmmap):
+    if separate:
+        return get_env_plantings_to_ag(data, yr_idx, lumap, lmmap, separate)
+    else:
+        return get_env_plantings_to_ag(data, yr_idx, lumap, lmmap)
+
+
+def get_beccs_to_ag(data: Data, yr_idx, lumap, lmmap, separate=False) -> np.ndarray|dict:
     """
     Get transition costs from BECCS to agricultural land uses for each cell.
     
@@ -437,13 +332,13 @@
     np.ndarray
         3-D array, indexed by (m, r, j).
     """
-    return get_env_plantings_to_ag(data, yr_idx, lumap, lmmap)
-
-
-def get_carbon_plantings_block_to_ag(data, yr_idx, lumap, lmmap):
-=======
+    if separate:
+        return get_env_plantings_to_ag(data, yr_idx, lumap, lmmap, separate)
+    else:
+        return get_env_plantings_to_ag(data, yr_idx, lumap, lmmap)
+
+
 def get_carbon_plantings_block_to_ag(data, yr_idx, lumap, lmmap, separate=False) -> np.ndarray|dict:
->>>>>>> ba4c4cf2
     """
     Get transition costs from carbon plantings (block) to agricultural land uses for each cell.
     
@@ -494,11 +389,7 @@
         return get_env_plantings_to_ag(data, yr_idx, lumap, lmmap)
 
 
-<<<<<<< HEAD
-def get_to_ag_transition_matrix(data: Data, yr_idx, lumap, lmmap) -> np.ndarray:
-=======
-def get_to_ag_transition_matrix(data, yr_idx, lumap, lmmap, separate=False) -> np.ndarray|dict:
->>>>>>> ba4c4cf2
+def get_to_ag_transition_matrix(data: Data, yr_idx, lumap, lmmap, separate=False) -> np.ndarray|dict:
     """
     Get the matrix containing transition costs from non-agricultural land uses to agricultural land uses.
 
