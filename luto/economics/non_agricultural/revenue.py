import numpy as np

import luto.settings as settings


def get_rev_env_plantings(data) -> np.ndarray:
    """
    Parameters
    ----------
    data: object/module
        Data object or module with fields like in `luto.data`.

    Returns
    -------
    np.ndarray
        The revenue produced by environmental plantings for each cell. A 1-D array indexed by cell.
    """
    # Multiply carbon reduction by carbon price for each cell and adjust for resfactor.
    return data.EP_BLOCK_AVG_T_CO2_HA * data.REAL_AREA * settings.CARBON_PRICE_PER_TONNE


def get_rev_rip_plantings(data) -> np.ndarray:
    """
    Parameters
    ----------
    data: object/module
        Data object or module with fields like in `luto.data`.

    Note: this is the same as for environmental plantings.

    Returns
    -------
    np.ndarray
        The revenue produced by riparian plantings for each cell. A 1-D array indexed by cell.
    """
    return get_rev_env_plantings(data)


def get_rev_agroforestry(data) -> np.ndarray:
    """
    Parameters
    ----------
    data: object/module
        Data object or module with fields like in `luto.data`.

    Note: this is the same as for environmental plantings.

    Returns
    -------
    np.ndarray
        The revenue produced by agroforestry for each cell. A 1-D array indexed by cell.
    """
    return get_rev_env_plantings(data)


def get_rev_carbon_plantings_block(data) -> np.ndarray:
    """
    Parameters
    ----------
    data: object/module
        Data object or module with fields like in `luto.data`.

    Returns
    -------
    np.ndarray
        The cost of carbon plantings (block) for each cell. A 1-D array indexed by cell.
    """
    # Multiply carbon reduction by carbon price for each cell and adjust for resfactor.
    return data.CP_BLOCK_AVG_T_CO2_HA * data.REAL_AREA * settings.CARBON_PRICE_PER_TONNE


def get_rev_carbon_plantings_belt(data) -> np.ndarray:
    """
    Parameters
    ----------
    data: object/module
        Data object or module with fields like in `luto.data`.

    Returns
    -------
    np.ndarray
        The cost of carbon plantings (belt) for each cell. A 1-D array indexed by cell.
    """
    # Multiply carbon reduction by carbon price for each cell and adjust for resfactor.
    return data.CP_BELT_AVG_T_CO2_HA * data.REAL_AREA * settings.CARBON_PRICE_PER_TONNE


def get_rev_beccs(data) -> np.ndarray:
    """
<<<<<<< HEAD
    Gets the matrix containing the revenue produced by each non-agricultural land use for each cell.
=======
    Parameters
    ----------
    data: object/module
        Data object or module with fields like in `luto.data`.

    Returns
    -------
    np.ndarray
    """
    base_rev = np.nan_to_num(data.BECCS_REV_AUD_HA_YR) * data.REAL_AREA
    return base_rev + np.nan_to_num(data.BECCS_TCO2E_HA_YR) * data.REAL_AREA * settings.CARBON_PRICE_PER_TONNE


def get_rev_matrix(data) -> np.ndarray:
    """
    Gets the matrix containing the revenue figures for each non-agricultural land use.
>>>>>>> f843888f
    """
    env_plantings_rev_matrix = get_rev_env_plantings(data)
    rip_plantings_rev_matrix = get_rev_rip_plantings(data)
    agroforestry_rev_matrix = get_rev_agroforestry(data)
    carbon_plantings_block_rev_matrix = get_rev_carbon_plantings_block(data)
    carbon_plantings_belt_rev_matrix = get_rev_carbon_plantings_belt(data)
    beccs_rev_matrix = get_rev_beccs(data)

    # reshape each non-agricultural matrix to be indexed (r, k) and concatenate on the k indexing
    non_agr_rev_matrices = [
        env_plantings_rev_matrix.reshape((data.NCELLS, 1)),
        rip_plantings_rev_matrix.reshape((data.NCELLS, 1)),
        agroforestry_rev_matrix.reshape((data.NCELLS, 1)),
        carbon_plantings_block_rev_matrix.reshape((data.NCELLS, 1)),
        carbon_plantings_belt_rev_matrix.reshape((data.NCELLS, 1)),
        beccs_rev_matrix.reshape((data.NCELLS, 1)),
    ]

    return np.concatenate(non_agr_rev_matrices, axis=1)<|MERGE_RESOLUTION|>--- conflicted
+++ resolved
@@ -87,9 +87,6 @@
 
 def get_rev_beccs(data) -> np.ndarray:
     """
-<<<<<<< HEAD
-    Gets the matrix containing the revenue produced by each non-agricultural land use for each cell.
-=======
     Parameters
     ----------
     data: object/module
@@ -105,8 +102,7 @@
 
 def get_rev_matrix(data) -> np.ndarray:
     """
-    Gets the matrix containing the revenue figures for each non-agricultural land use.
->>>>>>> f843888f
+    Gets the matrix containing the revenue produced by each non-agricultural land use for each cell.
     """
     env_plantings_rev_matrix = get_rev_env_plantings(data)
     rip_plantings_rev_matrix = get_rev_rip_plantings(data)
