--- conflicted
+++ resolved
@@ -1,4 +1,3 @@
-<<<<<<< HEAD
 # Copyright 2025 Bryan, B.A., Williams, N., Archibald, C.L., de Haan, F., Wang, J., 
 # van Schoten, N., Hadjikakou, M., Sanson, J.,  Zyngier, R., Marcos-Martinez, R.,  
 # Navarro, J.,  Gao, L., Aghighi, H., Armstrong, T., Bohl, H., Jaffe, P., Khan, M.S., 
@@ -312,10 +311,10 @@
     Values represent the yield of each commodity c from the cell r when using
     the non-agricultural land use k.
 
-    Parameters:
+    Parameters
     - data: The input data containing information about the land use and commodities.
 
-    Returns:
+    Returns
     - np.ndarray: The non-agricultural quantity matrix q_crk.
     """
     agroforestry_x_r = tools.get_exclusions_agroforestry_base(data, lumap)
@@ -344,332 +343,4 @@
         destocked_quantity_matrix.reshape((data.NCMS, data.NCELLS, 1)),
     ]
 
-=======
-# Copyright 2025 Bryan, B.A., Williams, N., Archibald, C.L., de Haan, F., Wang, J., 
-# van Schoten, N., Hadjikakou, M., Sanson, J.,  Zyngier, R., Marcos-Martinez, R.,  
-# Navarro, J.,  Gao, L., Aghighi, H., Armstrong, T., Bohl, H., Jaffe, P., Khan, M.S., 
-# Moallemi, E.A., Nazari, A., Pan, X., Steyl, D., and Thiruvady, D.R.
-#
-# This file is part of LUTO2 - Version 2 of the Australian Land-Use Trade-Offs model
-#
-# LUTO2 is free software: you can redistribute it and/or modify it under the
-# terms of the GNU General Public License as published by the Free Software
-# Foundation, either version 3 of the License, or (at your option) any later
-# version.
-#
-# LUTO2 is distributed in the hope that it will be useful, but WITHOUT ANY
-# WARRANTY; without even the implied warranty of MERCHANTABILITY or FITNESS FOR
-# A PARTICULAR PURPOSE. See the GNU General Public License for more details.
-#
-# You should have received a copy of the GNU General Public License along with
-# LUTO2. If not, see <https://www.gnu.org/licenses/>.
-
-import numpy as np
-
-from luto import tools
-from copy import deepcopy
-
-
-def get_sheep_q_cr(data, ag_q_mrp: np.ndarray) -> np.ndarray:
-    """
-    Gets the matrix containing the commodities produced by sheep (modified land) 
-    """
-    sheep_j = tools.get_sheep_code(data)
-
-    sheep_p = []
-    for p in range(data.NPRS):
-        if data.LU2PR[p, sheep_j]:
-            sheep_p.append(p)
-
-    sheep_q_cr = np.zeros((data.NCMS, data.NCELLS)).astype(np.float32)
-    for c in range(data.NCMS):
-        for p in sheep_p:
-            if data.PR2CM[c, p]:
-                sheep_q_cr[c, :] += ag_q_mrp[0, :, p]
-
-    return sheep_q_cr
-        
-
-def get_beef_q_cr(data, ag_q_mrp: np.ndarray) -> np.ndarray:
-    """
-    Gets the matrix containing the commodities produced by beef (modified land) 
-    """
-    beef_j = tools.get_beef_code(data)
-
-    beef_p = []
-    for p in range(data.NPRS):
-        if data.LU2PR[p, beef_j]:
-            beef_p.append(p)
-
-    beef_q_cr = np.zeros((data.NCMS, data.NCELLS)).astype(np.float32)
-    for p in beef_p:
-        for c in range(data.NCMS):
-            if data.PR2CM[c, p]:
-                beef_q_cr[c, :] += ag_q_mrp[0, :, p]
-
-    return beef_q_cr
-
-
-def get_quantity_env_plantings(data) -> np.ndarray:
-    """
-    Parameters
-    ----------
-    data: Data object.
-
-    Returns
-    -------
-    np.ndarray
-        Indexed by (c, r): represents the quantity commodity c produced by cell r
-        if used for environmental plantings.
-        A matrix of zeros because environmental plantings doesn't produce anything.
-    """
-    return np.zeros((data.NCMS, data.NCELLS)).astype(np.float32)
-
-
-def get_quantity_rip_plantings(data) -> np.ndarray:
-    """
-    Parameters
-    ----------
-    data: Data object.
-
-    Returns
-    -------
-    np.ndarray
-        Indexed by (c, r): represents the quantity commodity c produced by cell r
-        if used for riparian plantings.
-        A matrix of zeros because Riparian Plantings doesn't produce anything.
-    """
-
-    return np.zeros((data.NCMS, data.NCELLS)).astype(np.float32)
-
-
-def get_quantity_agroforestry_base(data) -> np.ndarray:
-    """
-    Parameters
-    ----------
-    data: Data object.
-
-    Returns
-    -------
-    np.ndarray
-        Indexed by (c, r): represents the quantity commodity c produced by cell r
-        if used for agroforestry.
-        A matrix of zeros because agroforestry doesn't produce anything.
-    """
-
-    return np.zeros((data.NCMS, data.NCELLS)).astype(np.float32)
-
-
-def get_quantity_sheep_agroforestry(
-    data,
-    ag_q_mrp: np.ndarray, 
-    agroforestry_x_r: np.ndarray
-) -> np.ndarray:
-    """
-    Parameters
-    ------
-    data: Data object.
-    ag_c_mrj: agricultural cost matrix.
-    agroforestry_x_r: Agroforestry exclude matrix.
-
-    Returns
-    ------
-    Numpy array indexed by (c, r)
-    """
-    sheep_quantity_cr = get_sheep_q_cr(data, ag_q_mrp)    
-    base_agroforestry_quantity_cr = get_quantity_agroforestry_base(data)
-
-    # Calculate contributions and return the sum
-    agroforestry_contr = deepcopy(base_agroforestry_quantity_cr)
-    for c in range(data.NCMS):
-        agroforestry_contr[c, :] *= agroforestry_x_r
-
-    sheep_contr = deepcopy(sheep_quantity_cr)
-    for c in range(data.NCMS):
-        sheep_contr[c, :] *= (1 - agroforestry_x_r)
-
-    return agroforestry_contr + sheep_contr
-
-
-def get_quantity_beef_agroforestry(
-    data, 
-    ag_q_mrp: np.ndarray, 
-    agroforestry_x_r: np.ndarray
-) -> np.ndarray:
-    """
-    Parameters
-    ------
-    data: Data object.
-    ag_c_mrj: agricultural cost matrix.
-    agroforestry_x_r: Agroforestry exclude matrix.
-
-    Returns
-    ------
-    Numpy array indexed by (c, r)
-    """
-    beef_quantity_cr = get_beef_q_cr(data, ag_q_mrp)    
-    base_agroforestry_quantity_cr = get_quantity_agroforestry_base(data)
-
-    # Calculate contributions and return the sum
-    agroforestry_contr = deepcopy(base_agroforestry_quantity_cr)
-    for c in range(data.NCMS):
-        agroforestry_contr[c, :] *= agroforestry_x_r
-
-    beef_contr = deepcopy(beef_quantity_cr)
-    for c in range(data.NCMS):
-        beef_contr[c, :] *= (1 - agroforestry_x_r)
-
-    return agroforestry_contr + beef_contr
-
-
-def get_quantity_carbon_plantings_block(data) -> np.ndarray:
-    """
-    Parameters
-    ----------
-    data: object/module
-        Data object or module with fields like in `luto.data`.
-
-    Returns
-    -------
-    np.ndarray
-        Indexed by (c, r): represents the quantity commodity c produced by cell r
-        if used for carbon plantings (block).
-        A matrix of zeros because carbon plantings doesn't produce anything.
-    """
-    return np.zeros((data.NCMS, data.NCELLS)).astype(np.float32)
-
-
-def get_quantity_carbon_plantings_belt_base(data) -> np.ndarray:
-    """
-    Parameters
-    ----------
-    data: object/module
-        Data object or module with fields like in `luto.data`.
-
-    Returns
-    -------
-    np.ndarray
-        Indexed by (c, r): represents the quantity commodity c produced by cell r
-        if used for carbon plantings (belt).
-        A matrix of zeros because carbon plantings doesn't produce anything.
-    """
-    return np.zeros((data.NCMS, data.NCELLS)).astype(np.float32)
-
-
-def get_quantity_sheep_carbon_plantings_belt(
-    data, 
-    ag_q_mrp: np.ndarray, 
-    cp_belt_x_r: np.ndarray
-) -> np.ndarray:
-    """
-    Parameters
-    ------
-    data: Data object.
-    ag_c_mrj: agricultural cost matrix.
-    cp_belt_x_r: Carbon plantings belt exclude matrix.
-
-    Returns
-    ------
-    Numpy array indexed by (c, r)
-    """
-    sheep_quantity_cr = get_sheep_q_cr(data, ag_q_mrp)    
-    base_cp_quantity_cr = get_quantity_carbon_plantings_belt_base(data)
-
-    # Calculate contributions and return the sum
-    cp_contr = deepcopy(base_cp_quantity_cr)
-    for c in range(data.NCMS):
-        cp_contr[c, :] *= cp_belt_x_r
-
-    sheep_contr = deepcopy(sheep_quantity_cr)
-    for c in range(data.NCMS):
-        sheep_contr[c, :] *= (1 - cp_belt_x_r)
-
-    return cp_contr + sheep_contr
-
-
-def get_quantity_beef_carbon_plantings_belt(
-    data, 
-    ag_q_mrp: np.ndarray, 
-    cp_belt_x_r: np.ndarray
-) -> np.ndarray:
-    """
-    Parameters
-    ------
-    data: Data object.
-    ag_c_mrj: agricultural cost matrix.
-    cp_belt_x_r: Carbon plantings belt exclude matrix.
-
-    Returns
-    ------
-    Numpy array indexed by (c, r)
-    """
-    beef_quantity_cr = get_beef_q_cr(data, ag_q_mrp)    
-    base_cp_quantity_cr = get_quantity_carbon_plantings_belt_base(data)
-
-    # Calculate contributions and return the sum
-    cp_contr = deepcopy(base_cp_quantity_cr)
-    for c in range(data.NCMS):
-        cp_contr[c, :] *= cp_belt_x_r
-
-    beef_contr = deepcopy(beef_quantity_cr)
-    for c in range(data.NCMS):
-        beef_contr[c, :] *= (1 - cp_belt_x_r)
-
-    return cp_contr + beef_contr
-
-
-def get_quantity_beccs(data) -> np.ndarray:
-    """
-    Parameters
-    ----------
-    data: object/module
-        Data object or module with fields like in `luto.data`.
-
-    Returns
-    -------
-    np.ndarray
-        Indexed by (c, r): represents the quantity commodity c produced by cell r
-        if used for BECCS.
-        A matrix of zeros because BECCS doesn't produce anything.
-    """
-    return np.zeros((data.NCMS, data.NCELLS)).astype(np.float32)
-
-
-def get_quantity_matrix(data, ag_q_mrp: np.ndarray, lumap: np.ndarray) -> np.ndarray:
-    """
-    Get the non-agricultural quantity matrix q_crk.
-    Values represent the yield of each commodity c from the cell r when using
-    the non-agricultural land use k.
-
-    Parameters
-    - data: The input data containing information about the land use and commodities.
-
-    Returns
-    - np.ndarray: The non-agricultural quantity matrix q_crk.
-    """
-    agroforestry_x_r = tools.get_exclusions_agroforestry_base(data, lumap)
-    cp_belt_x_r = tools.get_exclusions_carbon_plantings_belt_base(data, lumap)
-    
-    env_plantings_quantity_matrix = get_quantity_env_plantings(data)
-    rip_plantings_quantity_matrix = get_quantity_rip_plantings(data)
-    sheep_agroforestry_quantity_matrix = get_quantity_sheep_agroforestry(data, ag_q_mrp, agroforestry_x_r)
-    sheep_carbon_plantings_belt_quantity_matrix = get_quantity_sheep_carbon_plantings_belt(data, ag_q_mrp, cp_belt_x_r)
-    carbon_plantings_block_quantity_matrix = get_quantity_carbon_plantings_block(data)
-    beef_carbon_plantings_belt_quantity_matrix = get_quantity_beef_carbon_plantings_belt(data, ag_q_mrp, cp_belt_x_r)
-    beef_agroforestry_quantity_matrix = get_quantity_beef_agroforestry(data, ag_q_mrp, agroforestry_x_r)
-    beccs_quantity_matrix = get_quantity_beccs(data)
-
-    # reshape each matrix to be indexed (c, r, k) and concatenate on the k indexing
-    non_agr_quantity_matrices = [
-        env_plantings_quantity_matrix.reshape((data.NCMS, data.NCELLS, 1)),
-        rip_plantings_quantity_matrix.reshape((data.NCMS, data.NCELLS, 1)),
-        sheep_agroforestry_quantity_matrix.reshape((data.NCMS, data.NCELLS, 1)),
-        beef_agroforestry_quantity_matrix.reshape((data.NCMS, data.NCELLS, 1)),
-        carbon_plantings_block_quantity_matrix.reshape((data.NCMS, data.NCELLS, 1)),
-        sheep_carbon_plantings_belt_quantity_matrix.reshape((data.NCMS, data.NCELLS, 1)),
-        beef_carbon_plantings_belt_quantity_matrix.reshape((data.NCMS, data.NCELLS, 1)),
-        beccs_quantity_matrix.reshape((data.NCMS, data.NCELLS, 1)),
-    ]
-
->>>>>>> 0af8f5c1
     return np.concatenate(non_agr_quantity_matrices, axis=2)