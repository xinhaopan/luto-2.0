--- conflicted
+++ resolved
@@ -48,11 +48,6 @@
     return get_wreq_matrix_env_planting(data)
 
 
-<<<<<<< HEAD
-def get_wreq_matrix_beccs(data) -> np.ndarray:
-    """
-    Get water requirements vector of BECCS.
-=======
 def get_wreq_matrix_carbon_plantings_block(data) -> np.ndarray:
     """
     Get water requirements vector of carbon plantings (block arrangement).
@@ -69,7 +64,19 @@
 def get_wreq_matrix_carbon_plantings_belt(data) -> np.ndarray:
     """
     Get water requirements vector of carbon plantings (belt arrangement).
->>>>>>> 4bebc7fd
+
+    Note: this is the same as for environmental plantings.
+
+    Returns
+    -------
+    1-D array, indexed by cell.
+    """
+    return get_wreq_matrix_env_planting(data)
+
+
+def get_wreq_matrix_beccs(data) -> np.ndarray:
+    """
+    Get water requirements vector of BECCS.
 
     Note: this is the same as for environmental plantings.
 
@@ -92,24 +99,18 @@
     env_plant_wreq_matrix = get_wreq_matrix_env_planting(data)
     rip_plant_wreq_matrix = get_wreq_matrix_rip_planting(data)
     agroforestry_wreq_matrix = get_wreq_matrix_agroforestry(data)
-<<<<<<< HEAD
-    beccs_wreq_matrix = get_wreq_matrix_beccs(data)
-=======
     carbon_plantings_block_wreq_matrix = get_wreq_matrix_carbon_plantings_block(data)
     carbon_plantings_belt_wreq_matrix = get_wreq_matrix_carbon_plantings_belt(data)
->>>>>>> 4bebc7fd
+    beccs_wreq_matrix = get_wreq_matrix_beccs(data)
 
     # reshape each non-agricultural matrix to be indexed (r, k) and concatenate on the k indexing
     non_ag_wreq_matrices = [
         env_plant_wreq_matrix.reshape((data.NCELLS, 1)),
         rip_plant_wreq_matrix.reshape((data.NCELLS, 1)),
         agroforestry_wreq_matrix.reshape((data.NCELLS, 1)),
-<<<<<<< HEAD
-        beccs_wreq_matrix.reshape((data.NCELLS, 1)),
-=======
         carbon_plantings_block_wreq_matrix.reshape((data.NCELLS, 1)),
         carbon_plantings_belt_wreq_matrix.reshape((data.NCELLS, 1))
->>>>>>> 4bebc7fd
+        beccs_wreq_matrix.reshape((data.NCELLS, 1)),
     ]
 
     return np.concatenate(non_ag_wreq_matrices, axis=1)