<<<<<<< HEAD
# Copyright 2025 Bryan, B.A., Williams, N., Archibald, C.L., de Haan, F., Wang, J., 
# van Schoten, N., Hadjikakou, M., Sanson, J.,  Zyngier, R., Marcos-Martinez, R.,  
# Navarro, J.,  Gao, L., Aghighi, H., Armstrong, T., Bohl, H., Jaffe, P., Khan, M.S., 
# Moallemi, E.A., Nazari, A., Pan, X., Steyl, D., and Thiruvady, D.R.
#
# This file is part of LUTO2 - Version 2 of the Australian Land-Use Trade-Offs model
#
# LUTO2 is free software: you can redistribute it and/or modify it under the
# terms of the GNU General Public License as published by the Free Software
# Foundation, either version 3 of the License, or (at your option) any later
# version.
#
# LUTO2 is distributed in the hope that it will be useful, but WITHOUT ANY
# WARRANTY; without even the implied warranty of MERCHANTABILITY or FITNESS FOR
# A PARTICULAR PURPOSE. See the GNU General Public License for more details.
#
# You should have received a copy of the GNU General Public License along with
# LUTO2. If not, see <https://www.gnu.org/licenses/>.

import numpy as np

from luto.data import Data
from luto import tools
from luto.settings import (
    ENV_PLANTING_BIODIVERSITY_BENEFIT, 
    CARBON_PLANTING_BLOCK_BIODIV_BENEFIT, 
    CARBON_PLANTING_BELT_BIODIV_BENEFIT, 
    RIPARIAN_PLANTING_BIODIV_BENEFIT,
    AGROFORESTRY_BIODIV_BENEFIT,
    BECCS_BIODIVERSITY_BENEFIT,
    AF_PROPORTION,
    CP_BELT_PROPORTION,
    HIR_BIODIVERSITY_PENALTY,
)


def get_biodiv_environmental_plantings(data: Data) -> np.ndarray:
    return data.BIO_DISTANCE_WEIGHTED_PRIORITY_REGION * data.REAL_AREA * ENV_PLANTING_BIODIVERSITY_BENEFIT


def get_biodiv_riparian_plantings(data: Data) -> np.ndarray:
    return data.BIO_DISTANCE_WEIGHTED_PRIORITY_REGION * data.REAL_AREA * RIPARIAN_PLANTING_BIODIV_BENEFIT


def get_biodiv_agroforestry_base(data: Data) -> np.ndarray:
    return data.BIO_DISTANCE_WEIGHTED_PRIORITY_REGION * data.REAL_AREA * AGROFORESTRY_BIODIV_BENEFIT


def get_biodiv_sheep_agroforestry(
    data: Data, 
    ag_b_mrj: np.ndarray, 
    agroforestry_x_r: np.ndarray
) -> np.ndarray:
    """
    Parameters
    ------
    data: Data object.
    ag_b_mrj: agricultural biodiversity matrix.
    agroforestry_x_r: Agroforestry exclude matrix.

    Returns
    ------
    Numpy array indexed by r
    """
    sheep_j = tools.get_sheep_code(data)

    # Only use the dryland version of sheep
    sheep_biodiv = ag_b_mrj[0, :, sheep_j]
    base_agroforestry_biodiv = get_biodiv_agroforestry_base(data)

    # Calculate contributions and return the sum
    agroforestry_contr = base_agroforestry_biodiv * agroforestry_x_r
    sheep_contr = sheep_biodiv * (1 - agroforestry_x_r)
    return agroforestry_contr + sheep_contr


def get_biodiv_beef_agroforestry(
    data: Data, 
    ag_b_mrj: np.ndarray, 
    agroforestry_x_r: np.ndarray
) -> np.ndarray:
    """
    Parameters
    ------
    data: Data object.
    ag_b_mrj: agricultural biodiversity matrix.
    agroforestry_x_r: Agroforestry exclude matrix.

    Returns
    ------
    Numpy array indexed by r
    """
    beef_j = tools.get_beef_code(data)

    # Only use the dryland version of beef
    beef_biodiv = ag_b_mrj[0, :, beef_j]
    base_agroforestry_biodiv = get_biodiv_agroforestry_base(data)

    # Calculate contributions and return the sum
    agroforestry_contr = base_agroforestry_biodiv * agroforestry_x_r
    beef_contr = beef_biodiv * (1 - agroforestry_x_r)
    return agroforestry_contr + beef_contr


def get_biodiv_carbon_plantings_block(data: Data) -> np.ndarray:
    return data.BIO_DISTANCE_WEIGHTED_PRIORITY_REGION * data.REAL_AREA * CARBON_PLANTING_BLOCK_BIODIV_BENEFIT


def get_biodiv_carbon_plantings_belt_base(data: Data) -> np.ndarray:
    return data.BIO_DISTANCE_WEIGHTED_PRIORITY_REGION * data.REAL_AREA * CARBON_PLANTING_BELT_BIODIV_BENEFIT


def get_biodiv_sheep_carbon_plantings_belt(
    data: Data, 
    ag_b_mrj: np.ndarray, 
    cp_belt_x_r: np.ndarray
) -> np.ndarray:
    """
    Parameters
    ------
    data: Data object.
    ag_b_mrj: agricultural biodiversity matrix.
    cp_belt_x_r: Carbon plantings belt exclude matrix.

    Returns
    ------
    Numpy array indexed by r
    """
    sheep_j = tools.get_sheep_code(data)

    # Only use the dryland version of sheep
    sheep_biodiv = ag_b_mrj[0, :, sheep_j]
    base_cp_biodiv = get_biodiv_carbon_plantings_belt_base(data)

    # Calculate contributions and return the sum
    cp_contr = base_cp_biodiv * cp_belt_x_r
    sheep_contr = sheep_biodiv * (1 - cp_belt_x_r)
    return cp_contr + sheep_contr


def get_biodiv_beef_carbon_plantings_belt(
    data: Data, 
    ag_b_mrj: np.ndarray, 
    cp_belt_x_r: np.ndarray
) -> np.ndarray:
    """
    Parameters
    ------
    data: Data object.
    ag_b_mrj: agricultural biodiversity matrix.
    cp_belt_x_r: Carbon plantings belt exclude matrix.

    Returns
    ------
    Numpy array indexed by r
    """
    beef_j = tools.get_beef_code(data)

    # Only use the dryland version of beef
    beef_biodiv = ag_b_mrj[0, :, beef_j]
    base_cp_biodiv = get_biodiv_carbon_plantings_belt_base(data)

    # Calculate contributions and return the sum
    cp_contr = base_cp_biodiv * cp_belt_x_r
    beef_contr = beef_biodiv * (1 - cp_belt_x_r)
    return cp_contr + beef_contr


def get_biodiv_beccs(data: Data):
    """
    Parameters
    ------
    data: Data object.

    Returns
    ------
    Numpy array indexed by r
    """
    return data.BIO_DISTANCE_WEIGHTED_PRIORITY_REGION * data.REAL_AREA * BECCS_BIODIVERSITY_BENEFIT


def get_biodiv_destocked_land(data: Data, ag_b_mrj: np.ndarray):
    """
    Parameters
    ------
    data: Data object.
    ag_b_mrj: agricultural biodiversity matrix.

    Returns
    ------
    Numpy array indexed by r
    """
    unallocated_j = tools.get_unallocated_natural_land_code(data)
    return ag_b_mrj[0, :, unallocated_j]


def get_breq_matrix(data: Data, ag_b_mrj: np.ndarray, lumap: np.ndarray):
    """
    Returns non-agricultural c_rk matrix of costs per cell and land use.

    Parameters:
    - data: The input data object containing necessary information.

    Returns:
    - numpy.ndarray: The non-agricultural c_rk matrix of costs per cell and land use.
    """
    agroforestry_x_r = tools.get_exclusions_agroforestry_base(data, lumap)
    cp_belt_x_r = tools.get_exclusions_carbon_plantings_belt_base(data, lumap)

    env_plantings_biodiv = get_biodiv_environmental_plantings(data)
    rip_plantings_biodiv = get_biodiv_riparian_plantings(data)
    sheep_agroforestry_biodiv = get_biodiv_sheep_agroforestry(data, ag_b_mrj, agroforestry_x_r)
    beef_agroforestry_biodiv = get_biodiv_beef_agroforestry(data, ag_b_mrj, agroforestry_x_r)
    carbon_plantings_block_biodiv = get_biodiv_carbon_plantings_block(data)
    sheep_carbon_plantings_belt_biodiv = get_biodiv_sheep_carbon_plantings_belt(data, ag_b_mrj, cp_belt_x_r)
    beef_carbon_plantings_belt_biodiv = get_biodiv_beef_carbon_plantings_belt(data, ag_b_mrj, cp_belt_x_r)
    beccs_biodiv = get_biodiv_beccs(data)
    destocked_biodiv = get_biodiv_destocked_land(data, ag_b_mrj)

    # reshape each non-agricultural matrix to be indexed (r, k) and concatenate on the k indexing
    non_agr_b_matrices = [
        env_plantings_biodiv.reshape((data.NCELLS, 1)),
        rip_plantings_biodiv.reshape((data.NCELLS, 1)),
        sheep_agroforestry_biodiv.reshape((data.NCELLS, 1)),
        beef_agroforestry_biodiv.reshape((data.NCELLS, 1)),
        carbon_plantings_block_biodiv.reshape((data.NCELLS, 1)),
        sheep_carbon_plantings_belt_biodiv.reshape((data.NCELLS, 1)),
        beef_carbon_plantings_belt_biodiv.reshape((data.NCELLS, 1)),
        beccs_biodiv.reshape((data.NCELLS, 1)),
        destocked_biodiv.reshape((data.NCELLS, 1)),
    ]

    return np.concatenate(non_agr_b_matrices, axis=1)


def get_non_ag_lu_biodiv_impacts(data: Data) -> dict[int, float]:
    return {
        # Environmental plantings
        0: ENV_PLANTING_BIODIVERSITY_BENEFIT,
        # Riparian plantings
        1: RIPARIAN_PLANTING_BIODIV_BENEFIT,
        # Sheep agroforestry
        2: (
            AF_PROPORTION * AGROFORESTRY_BIODIV_BENEFIT
            + (1 - AF_PROPORTION) * (data.BIODIV_HABITAT_DEGRADE_LOOK_UP[tools.get_sheep_code(data)])
        ),
        # Beef agroforestry
        3: (
            AF_PROPORTION * AGROFORESTRY_BIODIV_BENEFIT
            + (1 - AF_PROPORTION) * (data.BIODIV_HABITAT_DEGRADE_LOOK_UP[tools.get_beef_code(data)])
        ),
        # Carbon plantings (block)
        4: CARBON_PLANTING_BLOCK_BIODIV_BENEFIT,
        # Sheep carbon plantings (belt)
        5: (
            CP_BELT_PROPORTION * AGROFORESTRY_BIODIV_BENEFIT
            + (1 - CP_BELT_PROPORTION) * (data.BIODIV_HABITAT_DEGRADE_LOOK_UP[tools.get_sheep_code(data)])
        ),
        # Beef carbon plantings (belt)
        6: (
            CP_BELT_PROPORTION * AGROFORESTRY_BIODIV_BENEFIT
            + (1 - CP_BELT_PROPORTION) * (data.BIODIV_HABITAT_DEGRADE_LOOK_UP[tools.get_beef_code(data)])
        ),
        # BECCS
        7: BECCS_BIODIVERSITY_BENEFIT,
        # Destocked land
        8: 1 - HIR_BIODIVERSITY_PENALTY,
=======
# Copyright 2025 Bryan, B.A., Williams, N., Archibald, C.L., de Haan, F., Wang, J., 
# van Schoten, N., Hadjikakou, M., Sanson, J.,  Zyngier, R., Marcos-Martinez, R.,  
# Navarro, J.,  Gao, L., Aghighi, H., Armstrong, T., Bohl, H., Jaffe, P., Khan, M.S., 
# Moallemi, E.A., Nazari, A., Pan, X., Steyl, D., and Thiruvady, D.R.
#
# This file is part of LUTO2 - Version 2 of the Australian Land-Use Trade-Offs model
#
# LUTO2 is free software: you can redistribute it and/or modify it under the
# terms of the GNU General Public License as published by the Free Software
# Foundation, either version 3 of the License, or (at your option) any later
# version.
#
# LUTO2 is distributed in the hope that it will be useful, but WITHOUT ANY
# WARRANTY; without even the implied warranty of MERCHANTABILITY or FITNESS FOR
# A PARTICULAR PURPOSE. See the GNU General Public License for more details.
#
# You should have received a copy of the GNU General Public License along with
# LUTO2. If not, see <https://www.gnu.org/licenses/>.

import numpy as np

from luto.data import Data
from luto import tools
from luto.settings import (
    BIO_CONTRIBUTION_ENV_PLANTING, 
    BIO_CONTRIBUTION_CARBON_PLANTING_BLOCK, 
    BIO_CONTRIBUTION_CARBON_PLANTING_BELT, 
    BIO_CONTRIBUTION_RIPARIAN_PLANTING,
    BIO_CONTRIBUTION_AGROFORESTRY,
    BIO_CONTRIBUTION_BECCS,
    AF_PROPORTION,
    CP_BELT_PROPORTION,
)


def get_biodiv_environmental_plantings(data: Data) -> np.ndarray:
    return data.BIO_CONNECTIVITY_RAW * data.REAL_AREA * BIO_CONTRIBUTION_ENV_PLANTING


def get_biodiv_riparian_plantings(data: Data) -> np.ndarray:
    return data.BIO_CONNECTIVITY_RAW * data.REAL_AREA * BIO_CONTRIBUTION_RIPARIAN_PLANTING


def get_biodiv_agroforestry_base(data: Data) -> np.ndarray:
    return data.BIO_CONNECTIVITY_RAW * data.REAL_AREA * BIO_CONTRIBUTION_AGROFORESTRY


def get_biodiv_sheep_agroforestry(
    data: Data, 
    ag_b_mrj: np.ndarray, 
    agroforestry_x_r: np.ndarray
) -> np.ndarray:
    """
    Parameters
    ------
    data: Data object.
    ag_b_mrj: agricultural biodiversity matrix.
    agroforestry_x_r: Agroforestry exclude matrix.

    Returns
    ------
    Numpy array indexed by r
    """
    sheep_j = tools.get_sheep_code(data)

    # Only use the dryland version of sheep
    sheep_biodiv = ag_b_mrj[0, :, sheep_j]
    base_agroforestry_biodiv = get_biodiv_agroforestry_base(data)

    # Calculate contributions and return the sum
    agroforestry_contr = base_agroforestry_biodiv * agroforestry_x_r
    sheep_contr = sheep_biodiv * (1 - agroforestry_x_r)
    return agroforestry_contr + sheep_contr


def get_biodiv_beef_agroforestry(
    data: Data, 
    ag_b_mrj: np.ndarray, 
    agroforestry_x_r: np.ndarray
) -> np.ndarray:
    """
    Parameters
    ------
    data: Data object.
    ag_b_mrj: agricultural biodiversity matrix.
    agroforestry_x_r: Agroforestry exclude matrix.

    Returns
    ------
    Numpy array indexed by r
    """
    beef_j = tools.get_beef_code(data)

    # Only use the dryland version of beef
    beef_biodiv = ag_b_mrj[0, :, beef_j]
    base_agroforestry_biodiv = get_biodiv_agroforestry_base(data)

    # Calculate contributions and return the sum
    agroforestry_contr = base_agroforestry_biodiv * agroforestry_x_r
    beef_contr = beef_biodiv * (1 - agroforestry_x_r)
    return agroforestry_contr + beef_contr


def get_biodiv_carbon_plantings_block(data: Data) -> np.ndarray:
    return data.BIO_CONNECTIVITY_RAW * data.REAL_AREA * BIO_CONTRIBUTION_CARBON_PLANTING_BLOCK


def get_biodiv_carbon_plantings_belt_base(data: Data) -> np.ndarray:
    return data.BIO_CONNECTIVITY_RAW * data.REAL_AREA * BIO_CONTRIBUTION_CARBON_PLANTING_BELT


def get_biodiv_sheep_carbon_plantings_belt(
    data: Data, 
    ag_b_mrj: np.ndarray, 
    cp_belt_x_r: np.ndarray
) -> np.ndarray:
    """
    Parameters
    ------
    data: Data object.
    ag_b_mrj: agricultural biodiversity matrix.
    cp_belt_x_r: Carbon plantings belt exclude matrix.

    Returns
    ------
    Numpy array indexed by r
    """
    sheep_j = tools.get_sheep_code(data)

    # Only use the dryland version of sheep
    sheep_biodiv = ag_b_mrj[0, :, sheep_j]
    base_cp_biodiv = get_biodiv_carbon_plantings_belt_base(data)

    # Calculate contributions and return the sum
    cp_contr = base_cp_biodiv * cp_belt_x_r
    sheep_contr = sheep_biodiv * (1 - cp_belt_x_r)
    return cp_contr + sheep_contr


def get_biodiv_beef_carbon_plantings_belt(
    data: Data, 
    ag_b_mrj: np.ndarray, 
    cp_belt_x_r: np.ndarray
) -> np.ndarray:
    """
    Parameters
    ------
    data: Data object.
    ag_b_mrj: agricultural biodiversity matrix.
    cp_belt_x_r: Carbon plantings belt exclude matrix.

    Returns
    ------
    Numpy array indexed by r
    """
    beef_j = tools.get_beef_code(data)

    # Only use the dryland version of beef
    beef_biodiv = ag_b_mrj[0, :, beef_j]
    base_cp_biodiv = get_biodiv_carbon_plantings_belt_base(data)

    # Calculate contributions and return the sum
    cp_contr = base_cp_biodiv * cp_belt_x_r
    beef_contr = beef_biodiv * (1 - cp_belt_x_r)
    return cp_contr + beef_contr


def get_biodiv_beccs(data: Data):
    return data.BIO_CONNECTIVITY_RAW * data.REAL_AREA * BIO_CONTRIBUTION_BECCS


def get_breq_matrix(data: Data, ag_b_mrj: np.ndarray, lumap: np.ndarray):
    """
    Returns non-agricultural c_rk matrix of costs per cell and land use.

    Parameters
    - data: The input data object containing necessary information.

    Returns
    - numpy.ndarray: The non-agricultural c_rk matrix of costs per cell and land use.
    """
    agroforestry_x_r = tools.get_exclusions_agroforestry_base(data, lumap)
    cp_belt_x_r = tools.get_exclusions_carbon_plantings_belt_base(data, lumap)

    env_plantings_biodiv = get_biodiv_environmental_plantings(data)
    rip_plantings_biodiv = get_biodiv_riparian_plantings(data)
    sheep_agroforestry_biodiv = get_biodiv_sheep_agroforestry(data, ag_b_mrj, agroforestry_x_r)
    beef_agroforestry_biodiv = get_biodiv_beef_agroforestry(data, ag_b_mrj, agroforestry_x_r)
    carbon_plantings_block_biodiv = get_biodiv_carbon_plantings_block(data)
    sheep_carbon_plantings_belt_biodiv = get_biodiv_sheep_carbon_plantings_belt(data, ag_b_mrj, cp_belt_x_r)
    beef_carbon_plantings_belt_biodiv = get_biodiv_beef_carbon_plantings_belt(data, ag_b_mrj, cp_belt_x_r)
    beccs_biodiv = get_biodiv_beccs(data)

    # reshape each non-agricultural matrix to be indexed (r, k) and concatenate on the k indexing
    non_agr_b_matrices = [
        env_plantings_biodiv.reshape((data.NCELLS, 1)),
        rip_plantings_biodiv.reshape((data.NCELLS, 1)),
        sheep_agroforestry_biodiv.reshape((data.NCELLS, 1)),
        beef_agroforestry_biodiv.reshape((data.NCELLS, 1)),
        carbon_plantings_block_biodiv.reshape((data.NCELLS, 1)),
        sheep_carbon_plantings_belt_biodiv.reshape((data.NCELLS, 1)),
        beef_carbon_plantings_belt_biodiv.reshape((data.NCELLS, 1)),
        beccs_biodiv.reshape((data.NCELLS, 1)),
    ]

    return np.concatenate(non_agr_b_matrices, axis=1)


def get_non_ag_lu_biodiv_contribution(data: Data) -> dict[int, float]:
    return {
        # Environmental plantings
        0: BIO_CONTRIBUTION_ENV_PLANTING,
        # Riparian plantings
        1: BIO_CONTRIBUTION_RIPARIAN_PLANTING,
        # Sheep agroforestry
        2: (
            AF_PROPORTION * BIO_CONTRIBUTION_AGROFORESTRY
            + (1 - AF_PROPORTION) * (data.BIO_HABITAT_CONTRIBUTION_LOOK_UP[tools.get_sheep_code(data)])
        ),
        # Beef agroforestry
        3: (
            AF_PROPORTION * BIO_CONTRIBUTION_AGROFORESTRY
            + (1 - AF_PROPORTION) * (data.BIO_HABITAT_CONTRIBUTION_LOOK_UP[tools.get_beef_code(data)])
        ),
        # Carbon plantings (block)
        4: BIO_CONTRIBUTION_CARBON_PLANTING_BLOCK,
        # Sheep carbon plantings (belt)
        5: (
            CP_BELT_PROPORTION * BIO_CONTRIBUTION_AGROFORESTRY
            + (1 - CP_BELT_PROPORTION) * (data.BIO_HABITAT_CONTRIBUTION_LOOK_UP[tools.get_sheep_code(data)])
        ),
        # Beef carbon plantings (belt)
        6: (
            CP_BELT_PROPORTION * BIO_CONTRIBUTION_AGROFORESTRY
            + (1 - CP_BELT_PROPORTION) * (data.BIO_HABITAT_CONTRIBUTION_LOOK_UP[tools.get_beef_code(data)])
        ),
        # BECCS
        7: BIO_CONTRIBUTION_BECCS,
>>>>>>> 27fb1750
    }<|MERGE_RESOLUTION|>--- conflicted
+++ resolved
@@ -1,4 +1,3 @@
-<<<<<<< HEAD
 # Copyright 2025 Bryan, B.A., Williams, N., Archibald, C.L., de Haan, F., Wang, J., 
 # van Schoten, N., Hadjikakou, M., Sanson, J.,  Zyngier, R., Marcos-Martinez, R.,  
 # Navarro, J.,  Gao, L., Aghighi, H., Armstrong, T., Bohl, H., Jaffe, P., Khan, M.S., 
@@ -23,12 +22,12 @@
 from luto.data import Data
 from luto import tools
 from luto.settings import (
-    ENV_PLANTING_BIODIVERSITY_BENEFIT, 
-    CARBON_PLANTING_BLOCK_BIODIV_BENEFIT, 
-    CARBON_PLANTING_BELT_BIODIV_BENEFIT, 
-    RIPARIAN_PLANTING_BIODIV_BENEFIT,
-    AGROFORESTRY_BIODIV_BENEFIT,
-    BECCS_BIODIVERSITY_BENEFIT,
+    BIO_CONTRIBUTION_ENV_PLANTING, 
+    BIO_CONTRIBUTION_CARBON_PLANTING_BLOCK, 
+    BIO_CONTRIBUTION_CARBON_PLANTING_BELT, 
+    BIO_CONTRIBUTION_RIPARIAN_PLANTING,
+    BIO_CONTRIBUTION_AGROFORESTRY,
+    BIO_CONTRIBUTION_BECCS,
     AF_PROPORTION,
     CP_BELT_PROPORTION,
     HIR_BIODIVERSITY_PENALTY,
@@ -36,15 +35,15 @@
 
 
 def get_biodiv_environmental_plantings(data: Data) -> np.ndarray:
-    return data.BIO_DISTANCE_WEIGHTED_PRIORITY_REGION * data.REAL_AREA * ENV_PLANTING_BIODIVERSITY_BENEFIT
+    return data.BIO_CONNECTIVITY_RAW * data.REAL_AREA * BIO_CONTRIBUTION_ENV_PLANTING
 
 
 def get_biodiv_riparian_plantings(data: Data) -> np.ndarray:
-    return data.BIO_DISTANCE_WEIGHTED_PRIORITY_REGION * data.REAL_AREA * RIPARIAN_PLANTING_BIODIV_BENEFIT
+    return data.BIO_CONNECTIVITY_RAW * data.REAL_AREA * BIO_CONTRIBUTION_RIPARIAN_PLANTING
 
 
 def get_biodiv_agroforestry_base(data: Data) -> np.ndarray:
-    return data.BIO_DISTANCE_WEIGHTED_PRIORITY_REGION * data.REAL_AREA * AGROFORESTRY_BIODIV_BENEFIT
+    return data.BIO_CONNECTIVITY_RAW * data.REAL_AREA * BIO_CONTRIBUTION_AGROFORESTRY
 
 
 def get_biodiv_sheep_agroforestry(
@@ -104,11 +103,11 @@
 
 
 def get_biodiv_carbon_plantings_block(data: Data) -> np.ndarray:
-    return data.BIO_DISTANCE_WEIGHTED_PRIORITY_REGION * data.REAL_AREA * CARBON_PLANTING_BLOCK_BIODIV_BENEFIT
+    return data.BIO_CONNECTIVITY_RAW * data.REAL_AREA * BIO_CONTRIBUTION_CARBON_PLANTING_BLOCK
 
 
 def get_biodiv_carbon_plantings_belt_base(data: Data) -> np.ndarray:
-    return data.BIO_DISTANCE_WEIGHTED_PRIORITY_REGION * data.REAL_AREA * CARBON_PLANTING_BELT_BIODIV_BENEFIT
+    return data.BIO_CONNECTIVITY_RAW * data.REAL_AREA * BIO_CONTRIBUTION_CARBON_PLANTING_BELT
 
 
 def get_biodiv_sheep_carbon_plantings_belt(
@@ -177,7 +176,7 @@
     ------
     Numpy array indexed by r
     """
-    return data.BIO_DISTANCE_WEIGHTED_PRIORITY_REGION * data.REAL_AREA * BECCS_BIODIVERSITY_BENEFIT
+    return data.BIO_CONNECTIVITY_RAW * data.REAL_AREA * BIO_CONTRIBUTION_BECCS
 
 
 def get_biodiv_destocked_land(data: Data, ag_b_mrj: np.ndarray):
@@ -199,10 +198,10 @@
     """
     Returns non-agricultural c_rk matrix of costs per cell and land use.
 
-    Parameters:
+    Parameters
     - data: The input data object containing necessary information.
 
-    Returns:
+    Returns
     - numpy.ndarray: The non-agricultural c_rk matrix of costs per cell and land use.
     """
     agroforestry_x_r = tools.get_exclusions_agroforestry_base(data, lumap)
@@ -234,247 +233,6 @@
     return np.concatenate(non_agr_b_matrices, axis=1)
 
 
-def get_non_ag_lu_biodiv_impacts(data: Data) -> dict[int, float]:
-    return {
-        # Environmental plantings
-        0: ENV_PLANTING_BIODIVERSITY_BENEFIT,
-        # Riparian plantings
-        1: RIPARIAN_PLANTING_BIODIV_BENEFIT,
-        # Sheep agroforestry
-        2: (
-            AF_PROPORTION * AGROFORESTRY_BIODIV_BENEFIT
-            + (1 - AF_PROPORTION) * (data.BIODIV_HABITAT_DEGRADE_LOOK_UP[tools.get_sheep_code(data)])
-        ),
-        # Beef agroforestry
-        3: (
-            AF_PROPORTION * AGROFORESTRY_BIODIV_BENEFIT
-            + (1 - AF_PROPORTION) * (data.BIODIV_HABITAT_DEGRADE_LOOK_UP[tools.get_beef_code(data)])
-        ),
-        # Carbon plantings (block)
-        4: CARBON_PLANTING_BLOCK_BIODIV_BENEFIT,
-        # Sheep carbon plantings (belt)
-        5: (
-            CP_BELT_PROPORTION * AGROFORESTRY_BIODIV_BENEFIT
-            + (1 - CP_BELT_PROPORTION) * (data.BIODIV_HABITAT_DEGRADE_LOOK_UP[tools.get_sheep_code(data)])
-        ),
-        # Beef carbon plantings (belt)
-        6: (
-            CP_BELT_PROPORTION * AGROFORESTRY_BIODIV_BENEFIT
-            + (1 - CP_BELT_PROPORTION) * (data.BIODIV_HABITAT_DEGRADE_LOOK_UP[tools.get_beef_code(data)])
-        ),
-        # BECCS
-        7: BECCS_BIODIVERSITY_BENEFIT,
-        # Destocked land
-        8: 1 - HIR_BIODIVERSITY_PENALTY,
-=======
-# Copyright 2025 Bryan, B.A., Williams, N., Archibald, C.L., de Haan, F., Wang, J., 
-# van Schoten, N., Hadjikakou, M., Sanson, J.,  Zyngier, R., Marcos-Martinez, R.,  
-# Navarro, J.,  Gao, L., Aghighi, H., Armstrong, T., Bohl, H., Jaffe, P., Khan, M.S., 
-# Moallemi, E.A., Nazari, A., Pan, X., Steyl, D., and Thiruvady, D.R.
-#
-# This file is part of LUTO2 - Version 2 of the Australian Land-Use Trade-Offs model
-#
-# LUTO2 is free software: you can redistribute it and/or modify it under the
-# terms of the GNU General Public License as published by the Free Software
-# Foundation, either version 3 of the License, or (at your option) any later
-# version.
-#
-# LUTO2 is distributed in the hope that it will be useful, but WITHOUT ANY
-# WARRANTY; without even the implied warranty of MERCHANTABILITY or FITNESS FOR
-# A PARTICULAR PURPOSE. See the GNU General Public License for more details.
-#
-# You should have received a copy of the GNU General Public License along with
-# LUTO2. If not, see <https://www.gnu.org/licenses/>.
-
-import numpy as np
-
-from luto.data import Data
-from luto import tools
-from luto.settings import (
-    BIO_CONTRIBUTION_ENV_PLANTING, 
-    BIO_CONTRIBUTION_CARBON_PLANTING_BLOCK, 
-    BIO_CONTRIBUTION_CARBON_PLANTING_BELT, 
-    BIO_CONTRIBUTION_RIPARIAN_PLANTING,
-    BIO_CONTRIBUTION_AGROFORESTRY,
-    BIO_CONTRIBUTION_BECCS,
-    AF_PROPORTION,
-    CP_BELT_PROPORTION,
-)
-
-
-def get_biodiv_environmental_plantings(data: Data) -> np.ndarray:
-    return data.BIO_CONNECTIVITY_RAW * data.REAL_AREA * BIO_CONTRIBUTION_ENV_PLANTING
-
-
-def get_biodiv_riparian_plantings(data: Data) -> np.ndarray:
-    return data.BIO_CONNECTIVITY_RAW * data.REAL_AREA * BIO_CONTRIBUTION_RIPARIAN_PLANTING
-
-
-def get_biodiv_agroforestry_base(data: Data) -> np.ndarray:
-    return data.BIO_CONNECTIVITY_RAW * data.REAL_AREA * BIO_CONTRIBUTION_AGROFORESTRY
-
-
-def get_biodiv_sheep_agroforestry(
-    data: Data, 
-    ag_b_mrj: np.ndarray, 
-    agroforestry_x_r: np.ndarray
-) -> np.ndarray:
-    """
-    Parameters
-    ------
-    data: Data object.
-    ag_b_mrj: agricultural biodiversity matrix.
-    agroforestry_x_r: Agroforestry exclude matrix.
-
-    Returns
-    ------
-    Numpy array indexed by r
-    """
-    sheep_j = tools.get_sheep_code(data)
-
-    # Only use the dryland version of sheep
-    sheep_biodiv = ag_b_mrj[0, :, sheep_j]
-    base_agroforestry_biodiv = get_biodiv_agroforestry_base(data)
-
-    # Calculate contributions and return the sum
-    agroforestry_contr = base_agroforestry_biodiv * agroforestry_x_r
-    sheep_contr = sheep_biodiv * (1 - agroforestry_x_r)
-    return agroforestry_contr + sheep_contr
-
-
-def get_biodiv_beef_agroforestry(
-    data: Data, 
-    ag_b_mrj: np.ndarray, 
-    agroforestry_x_r: np.ndarray
-) -> np.ndarray:
-    """
-    Parameters
-    ------
-    data: Data object.
-    ag_b_mrj: agricultural biodiversity matrix.
-    agroforestry_x_r: Agroforestry exclude matrix.
-
-    Returns
-    ------
-    Numpy array indexed by r
-    """
-    beef_j = tools.get_beef_code(data)
-
-    # Only use the dryland version of beef
-    beef_biodiv = ag_b_mrj[0, :, beef_j]
-    base_agroforestry_biodiv = get_biodiv_agroforestry_base(data)
-
-    # Calculate contributions and return the sum
-    agroforestry_contr = base_agroforestry_biodiv * agroforestry_x_r
-    beef_contr = beef_biodiv * (1 - agroforestry_x_r)
-    return agroforestry_contr + beef_contr
-
-
-def get_biodiv_carbon_plantings_block(data: Data) -> np.ndarray:
-    return data.BIO_CONNECTIVITY_RAW * data.REAL_AREA * BIO_CONTRIBUTION_CARBON_PLANTING_BLOCK
-
-
-def get_biodiv_carbon_plantings_belt_base(data: Data) -> np.ndarray:
-    return data.BIO_CONNECTIVITY_RAW * data.REAL_AREA * BIO_CONTRIBUTION_CARBON_PLANTING_BELT
-
-
-def get_biodiv_sheep_carbon_plantings_belt(
-    data: Data, 
-    ag_b_mrj: np.ndarray, 
-    cp_belt_x_r: np.ndarray
-) -> np.ndarray:
-    """
-    Parameters
-    ------
-    data: Data object.
-    ag_b_mrj: agricultural biodiversity matrix.
-    cp_belt_x_r: Carbon plantings belt exclude matrix.
-
-    Returns
-    ------
-    Numpy array indexed by r
-    """
-    sheep_j = tools.get_sheep_code(data)
-
-    # Only use the dryland version of sheep
-    sheep_biodiv = ag_b_mrj[0, :, sheep_j]
-    base_cp_biodiv = get_biodiv_carbon_plantings_belt_base(data)
-
-    # Calculate contributions and return the sum
-    cp_contr = base_cp_biodiv * cp_belt_x_r
-    sheep_contr = sheep_biodiv * (1 - cp_belt_x_r)
-    return cp_contr + sheep_contr
-
-
-def get_biodiv_beef_carbon_plantings_belt(
-    data: Data, 
-    ag_b_mrj: np.ndarray, 
-    cp_belt_x_r: np.ndarray
-) -> np.ndarray:
-    """
-    Parameters
-    ------
-    data: Data object.
-    ag_b_mrj: agricultural biodiversity matrix.
-    cp_belt_x_r: Carbon plantings belt exclude matrix.
-
-    Returns
-    ------
-    Numpy array indexed by r
-    """
-    beef_j = tools.get_beef_code(data)
-
-    # Only use the dryland version of beef
-    beef_biodiv = ag_b_mrj[0, :, beef_j]
-    base_cp_biodiv = get_biodiv_carbon_plantings_belt_base(data)
-
-    # Calculate contributions and return the sum
-    cp_contr = base_cp_biodiv * cp_belt_x_r
-    beef_contr = beef_biodiv * (1 - cp_belt_x_r)
-    return cp_contr + beef_contr
-
-
-def get_biodiv_beccs(data: Data):
-    return data.BIO_CONNECTIVITY_RAW * data.REAL_AREA * BIO_CONTRIBUTION_BECCS
-
-
-def get_breq_matrix(data: Data, ag_b_mrj: np.ndarray, lumap: np.ndarray):
-    """
-    Returns non-agricultural c_rk matrix of costs per cell and land use.
-
-    Parameters
-    - data: The input data object containing necessary information.
-
-    Returns
-    - numpy.ndarray: The non-agricultural c_rk matrix of costs per cell and land use.
-    """
-    agroforestry_x_r = tools.get_exclusions_agroforestry_base(data, lumap)
-    cp_belt_x_r = tools.get_exclusions_carbon_plantings_belt_base(data, lumap)
-
-    env_plantings_biodiv = get_biodiv_environmental_plantings(data)
-    rip_plantings_biodiv = get_biodiv_riparian_plantings(data)
-    sheep_agroforestry_biodiv = get_biodiv_sheep_agroforestry(data, ag_b_mrj, agroforestry_x_r)
-    beef_agroforestry_biodiv = get_biodiv_beef_agroforestry(data, ag_b_mrj, agroforestry_x_r)
-    carbon_plantings_block_biodiv = get_biodiv_carbon_plantings_block(data)
-    sheep_carbon_plantings_belt_biodiv = get_biodiv_sheep_carbon_plantings_belt(data, ag_b_mrj, cp_belt_x_r)
-    beef_carbon_plantings_belt_biodiv = get_biodiv_beef_carbon_plantings_belt(data, ag_b_mrj, cp_belt_x_r)
-    beccs_biodiv = get_biodiv_beccs(data)
-
-    # reshape each non-agricultural matrix to be indexed (r, k) and concatenate on the k indexing
-    non_agr_b_matrices = [
-        env_plantings_biodiv.reshape((data.NCELLS, 1)),
-        rip_plantings_biodiv.reshape((data.NCELLS, 1)),
-        sheep_agroforestry_biodiv.reshape((data.NCELLS, 1)),
-        beef_agroforestry_biodiv.reshape((data.NCELLS, 1)),
-        carbon_plantings_block_biodiv.reshape((data.NCELLS, 1)),
-        sheep_carbon_plantings_belt_biodiv.reshape((data.NCELLS, 1)),
-        beef_carbon_plantings_belt_biodiv.reshape((data.NCELLS, 1)),
-        beccs_biodiv.reshape((data.NCELLS, 1)),
-    ]
-
-    return np.concatenate(non_agr_b_matrices, axis=1)
-
-
 def get_non_ag_lu_biodiv_contribution(data: Data) -> dict[int, float]:
     return {
         # Environmental plantings
@@ -504,6 +262,7 @@
             + (1 - CP_BELT_PROPORTION) * (data.BIO_HABITAT_CONTRIBUTION_LOOK_UP[tools.get_beef_code(data)])
         ),
         # BECCS
-        7: BIO_CONTRIBUTION_BECCS,
->>>>>>> 27fb1750
+        7: BECCS_BIODIVERSITY_BENEFIT,
+        # Destocked land
+        8: 1 - HIR_BIODIVERSITY_PENALTY,
     }