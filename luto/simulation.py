# Copyright 2025 Bryan, B.A., Williams, N., Archibald, C.L., de Haan, F., Wang, J., 
# van Schoten, N., Hadjikakou, M., Sanson, J.,  Zyngier, R., Marcos-Martinez, R.,  
# Navarro, J.,  Gao, L., Aghighi, H., Armstrong, T., Bohl, H., Jaffe, P., Khan, M.S., 
# Moallemi, E.A., Nazari, A., Pan, X., Steyl, D., and Thiruvady, D.R.
#
# This file is part of LUTO2 - Version 2 of the Australian Land-Use Trade-Offs model
#
# LUTO2 is free software: you can redistribute it and/or modify it under the
# terms of the GNU General Public License as published by the Free Software
# Foundation, either version 3 of the License, or (at your option) any later
# version.
#
# LUTO2 is distributed in the hope that it will be useful, but WITHOUT ANY
# WARRANTY; without even the implied warranty of MERCHANTABILITY or FITNESS FOR
# A PARTICULAR PURPOSE. See the GNU General Public License for more details.
#
# You should have received a copy of the GNU General Public License along with
# LUTO2. If not, see <https://www.gnu.org/licenses/>.



"""
To maintain state and handle iteration and data-view changes. This module
functions as a singleton class. It is intended to be the _only_ part of the
model that has 'global' varying state.
"""


import os
import gzip
import time
import dill
import threading
import time

from glob import glob

from luto.data import Data
from luto.solvers.input_data import get_input_data
from luto.solvers.solver import LutoSolver
from luto.tools.create_task_runs.helpers import log_memory_usage
from luto.tools.write import write_outputs

import luto.settings as settings

from luto.tools import (
    LogToFile,
    write_timestamp,
    read_timestamp
)



@LogToFile(f"{settings.OUTPUT_DIR}/run_{write_timestamp()}")
def load_data() -> Data:
    """
    Load the Data object containing all required data to run a LUTO simulation.
    """
    # Thread to log memory usage
    memory_thread = threading.Thread(target=log_memory_usage, args=(settings.OUTPUT_DIR, 'w',1), daemon=True)
    memory_thread.start()
    
    # Remove previous log files
<<<<<<< HEAD
    # for f in glob(f'{settings.OUTPUT_DIR}/*.log') + glob(f'{settings.OUTPUT_DIR}/*.txt'):
    #     try:
    #         os.remove(f)
    #     except [PermissionError, FileNotFoundError] as e:
    #         print(f"Error removing file {f}: {e}")
=======
    for f in glob(f'{settings.OUTPUT_DIR}/*.log') + glob(f'{settings.OUTPUT_DIR}/*.txt'):
        try:
            [os.remove(f) if  not read_timestamp() in f else None]
        except:
            print(f"Error removing file {f}")
>>>>>>> a16fac2b

    return Data()


@LogToFile(f"{settings.OUTPUT_DIR}/run_{read_timestamp()}", 'a')
def run(
    data: Data, 
    years = settings.SIM_YERAS,
) -> None:
    """
    Run the simulation.

    Parameters
        - data: is a Data object which is previously loaded using load_data(),
        - years: is a list of years to run the simulation for. If not provided, it will
            use the default years from settings.SIM_YERAS.
    """
    # Start recording memory usage
    memory_thread = threading.Thread(target=log_memory_usage, args=(settings.OUTPUT_DIR, 'a',1), daemon=True)
    memory_thread.start()
    

    # Update the simulation years in the data object
    years = sorted(years)
    data.set_path(years)
    print('\n')
    print(f"Running LUTO {settings.VERSION} between {years[0]} - {years[-1]} at RES-{settings.RESFACTOR}, total {len(years)} runs!\n", flush=True)

    # Sanity check
    if data.YR_CAL_BASE not in years:
        years.insert(0, data.YR_CAL_BASE)

    if settings.MODE == 'snapshot' and (len(years) > 2 or years[0] != data.YR_CAL_BASE):
        raise ValueError(f"Snapshot mode only works with 2 years starting from {data.YR_CAL_BASE}. Please provide a base and target year.")

    # Run the simulation up to `year` sequentially.
    if settings.MODE == 'timeseries':
        solve_timeseries(data, years)
    elif settings.MODE == 'snapshot':
        solve_snapshot(data, years[0], years[-1])
    else:
        raise ValueError(f"Unkown MODE: {settings.MODE}.")
    
    # Save the data to disk
    # write_outputs(data)



def solve_timeseries(data: Data, years_to_run: list[int]) -> None:

    for step in range(len(years_to_run) - 1):
        base_year = years_to_run[step]
        target_year = years_to_run[step + 1]

        print( "-------------------------------------------------")
        print( f"Running for year {target_year}"   )
        print( "-------------------------------------------------\n" )
        start_time = time.time()

        input_data = get_input_data(data, base_year, target_year)
        d_c = data.D_CY[target_year - data.YR_CAL_BASE]

        if step == 0:
            luto_solver = LutoSolver(input_data, d_c)
            luto_solver.formulate()

        if step > 0:
            prev_base_year = years_to_run[step - 1]

            old_ag_x_mrj = luto_solver._input_data.ag_x_mrj.copy()
            old_ag_man_lb_mrj = luto_solver._input_data.ag_man_lb_mrj.copy()
            old_non_ag_x_rk = luto_solver._input_data.non_ag_x_rk.copy()
            old_non_ag_lb_rk = luto_solver._input_data.non_ag_lb_rk.copy()

            luto_solver.update_formulation(
                input_data=input_data,
                d_c=d_c,
                old_ag_x_mrj=old_ag_x_mrj,
                old_ag_man_lb_mrj=old_ag_man_lb_mrj,
                old_non_ag_x_rk=old_non_ag_x_rk,
                old_non_ag_lb_rk=old_non_ag_lb_rk,
                old_lumap=data.lumaps[prev_base_year],
                current_lumap=data.lumaps[base_year],
                old_lmmap=data.lmmaps[prev_base_year],
                current_lmmap=data.lmmaps[base_year],
            )

        solution = luto_solver.solve()

        data.add_lumap(target_year, solution.lumap)
        data.add_lmmap(target_year, solution.lmmap)
        data.add_ammaps(target_year, solution.ammaps)
        data.add_ag_dvars(target_year, solution.ag_X_mrj)
        data.add_non_ag_dvars(target_year, solution.non_ag_X_rk)
        data.add_ag_man_dvars(target_year, solution.ag_man_X_mrj)
        data.add_obj_vals(target_year, solution.obj_val)

        for data_type, prod_data in solution.prod_data.items():
            data.add_production_data(target_year, data_type, prod_data)

        print(f'Processing for {target_year} completed in {round(time.time() - start_time)} seconds\n\n' )


def solve_snapshot(data: Data, base_year: int, target_year: int):
    if len(data.D_CY.shape) == 2:
        d_c = data.D_CY[target_year - data.YR_CAL_BASE]       # Demands needs to be a timeseries from 2010 to target year
    else:
        d_c = data.D_CY

    print("-------------------------------------------------")
    print(f"Running for year {target_year}")
    print("-------------------------------------------------")

    start_time = time.time()
    input_data = get_input_data(data, base_year, target_year)
    luto_solver = LutoSolver(input_data, d_c, target_year)
    luto_solver.formulate()

    solution = luto_solver.solve()
    data.add_lumap(target_year, solution.lumap)
    data.add_lmmap(target_year, solution.lmmap)
    data.add_ammaps(target_year, solution.ammaps)
    data.add_ag_dvars(target_year, solution.ag_X_mrj)
    data.add_non_ag_dvars(target_year, solution.non_ag_X_rk)
    data.add_ag_man_dvars(target_year, solution.ag_man_X_mrj)
    data.add_obj_vals(target_year, solution.obj_val)

    for data_type, prod_data in solution.prod_data.items():
        data.add_production_data(target_year, data_type, prod_data)

    print(f'Processing for {target_year} completed in {round(time.time() - start_time)} seconds\n\n')


def save_data_to_disk(data: Data, path: str, compress_level=9) -> None:
    """Save the Data object to disk with gzip compression.
    Arguments:
        data: `Data` object.
        path: Path to save the Data object.
        compress_level: Compression level for gzip compression.
    """
    # Save with gzip compression
    with gzip.open(path, 'wb', compresslevel=compress_level) as f:
        dill.dump(data, f)
    

def load_data_from_disk(path: str) -> Data:
    """Load the Data object from disk.
    
    Arguments:
        path: Path to the Data object.

    Raises:
        ValueError: if the resolution factor from the data object does not match the settings.RESFACTOR.

    Returns
        Data: `Data` object.
    """
    # Load the data object with gzip compression
    with gzip.open(path, 'rb') as f:
        data = dill.load(f)
    
    # Check if the resolution factor from the data object matches the settings.RESFACTOR
    if int(data.RESMULT ** 0.5) != settings.RESFACTOR:
        raise ValueError(f'Resolution factor from data loading ({int(data.RESMULT ** 0.5)}) does not match it of settings ({settings.RESFACTOR})!')

    data.timestamp = write_timestamp()
    
    return data
  <|MERGE_RESOLUTION|>--- conflicted
+++ resolved
@@ -1,245 +1,237 @@
-# Copyright 2025 Bryan, B.A., Williams, N., Archibald, C.L., de Haan, F., Wang, J., 
-# van Schoten, N., Hadjikakou, M., Sanson, J.,  Zyngier, R., Marcos-Martinez, R.,  
-# Navarro, J.,  Gao, L., Aghighi, H., Armstrong, T., Bohl, H., Jaffe, P., Khan, M.S., 
-# Moallemi, E.A., Nazari, A., Pan, X., Steyl, D., and Thiruvady, D.R.
-#
-# This file is part of LUTO2 - Version 2 of the Australian Land-Use Trade-Offs model
-#
-# LUTO2 is free software: you can redistribute it and/or modify it under the
-# terms of the GNU General Public License as published by the Free Software
-# Foundation, either version 3 of the License, or (at your option) any later
-# version.
-#
-# LUTO2 is distributed in the hope that it will be useful, but WITHOUT ANY
-# WARRANTY; without even the implied warranty of MERCHANTABILITY or FITNESS FOR
-# A PARTICULAR PURPOSE. See the GNU General Public License for more details.
-#
-# You should have received a copy of the GNU General Public License along with
-# LUTO2. If not, see <https://www.gnu.org/licenses/>.
-
-
-
-"""
-To maintain state and handle iteration and data-view changes. This module
-functions as a singleton class. It is intended to be the _only_ part of the
-model that has 'global' varying state.
-"""
-
-
-import os
-import gzip
-import time
-import dill
-import threading
-import time
-
-from glob import glob
-
-from luto.data import Data
-from luto.solvers.input_data import get_input_data
-from luto.solvers.solver import LutoSolver
-from luto.tools.create_task_runs.helpers import log_memory_usage
-from luto.tools.write import write_outputs
-
-import luto.settings as settings
-
-from luto.tools import (
-    LogToFile,
-    write_timestamp,
-    read_timestamp
-)
-
-
-
-@LogToFile(f"{settings.OUTPUT_DIR}/run_{write_timestamp()}")
-def load_data() -> Data:
-    """
-    Load the Data object containing all required data to run a LUTO simulation.
-    """
-    # Thread to log memory usage
-    memory_thread = threading.Thread(target=log_memory_usage, args=(settings.OUTPUT_DIR, 'w',1), daemon=True)
-    memory_thread.start()
-    
-    # Remove previous log files
-<<<<<<< HEAD
-    # for f in glob(f'{settings.OUTPUT_DIR}/*.log') + glob(f'{settings.OUTPUT_DIR}/*.txt'):
-    #     try:
-    #         os.remove(f)
-    #     except [PermissionError, FileNotFoundError] as e:
-    #         print(f"Error removing file {f}: {e}")
-=======
-    for f in glob(f'{settings.OUTPUT_DIR}/*.log') + glob(f'{settings.OUTPUT_DIR}/*.txt'):
-        try:
-            [os.remove(f) if  not read_timestamp() in f else None]
-        except:
-            print(f"Error removing file {f}")
->>>>>>> a16fac2b
-
-    return Data()
-
-
-@LogToFile(f"{settings.OUTPUT_DIR}/run_{read_timestamp()}", 'a')
-def run(
-    data: Data, 
-    years = settings.SIM_YERAS,
-) -> None:
-    """
-    Run the simulation.
-
-    Parameters
-        - data: is a Data object which is previously loaded using load_data(),
-        - years: is a list of years to run the simulation for. If not provided, it will
-            use the default years from settings.SIM_YERAS.
-    """
-    # Start recording memory usage
-    memory_thread = threading.Thread(target=log_memory_usage, args=(settings.OUTPUT_DIR, 'a',1), daemon=True)
-    memory_thread.start()
-    
-
-    # Update the simulation years in the data object
-    years = sorted(years)
-    data.set_path(years)
-    print('\n')
-    print(f"Running LUTO {settings.VERSION} between {years[0]} - {years[-1]} at RES-{settings.RESFACTOR}, total {len(years)} runs!\n", flush=True)
-
-    # Sanity check
-    if data.YR_CAL_BASE not in years:
-        years.insert(0, data.YR_CAL_BASE)
-
-    if settings.MODE == 'snapshot' and (len(years) > 2 or years[0] != data.YR_CAL_BASE):
-        raise ValueError(f"Snapshot mode only works with 2 years starting from {data.YR_CAL_BASE}. Please provide a base and target year.")
-
-    # Run the simulation up to `year` sequentially.
-    if settings.MODE == 'timeseries':
-        solve_timeseries(data, years)
-    elif settings.MODE == 'snapshot':
-        solve_snapshot(data, years[0], years[-1])
-    else:
-        raise ValueError(f"Unkown MODE: {settings.MODE}.")
-    
-    # Save the data to disk
-    # write_outputs(data)
-
-
-
-def solve_timeseries(data: Data, years_to_run: list[int]) -> None:
-
-    for step in range(len(years_to_run) - 1):
-        base_year = years_to_run[step]
-        target_year = years_to_run[step + 1]
-
-        print( "-------------------------------------------------")
-        print( f"Running for year {target_year}"   )
-        print( "-------------------------------------------------\n" )
-        start_time = time.time()
-
-        input_data = get_input_data(data, base_year, target_year)
-        d_c = data.D_CY[target_year - data.YR_CAL_BASE]
-
-        if step == 0:
-            luto_solver = LutoSolver(input_data, d_c)
-            luto_solver.formulate()
-
-        if step > 0:
-            prev_base_year = years_to_run[step - 1]
-
-            old_ag_x_mrj = luto_solver._input_data.ag_x_mrj.copy()
-            old_ag_man_lb_mrj = luto_solver._input_data.ag_man_lb_mrj.copy()
-            old_non_ag_x_rk = luto_solver._input_data.non_ag_x_rk.copy()
-            old_non_ag_lb_rk = luto_solver._input_data.non_ag_lb_rk.copy()
-
-            luto_solver.update_formulation(
-                input_data=input_data,
-                d_c=d_c,
-                old_ag_x_mrj=old_ag_x_mrj,
-                old_ag_man_lb_mrj=old_ag_man_lb_mrj,
-                old_non_ag_x_rk=old_non_ag_x_rk,
-                old_non_ag_lb_rk=old_non_ag_lb_rk,
-                old_lumap=data.lumaps[prev_base_year],
-                current_lumap=data.lumaps[base_year],
-                old_lmmap=data.lmmaps[prev_base_year],
-                current_lmmap=data.lmmaps[base_year],
-            )
-
-        solution = luto_solver.solve()
-
-        data.add_lumap(target_year, solution.lumap)
-        data.add_lmmap(target_year, solution.lmmap)
-        data.add_ammaps(target_year, solution.ammaps)
-        data.add_ag_dvars(target_year, solution.ag_X_mrj)
-        data.add_non_ag_dvars(target_year, solution.non_ag_X_rk)
-        data.add_ag_man_dvars(target_year, solution.ag_man_X_mrj)
-        data.add_obj_vals(target_year, solution.obj_val)
-
-        for data_type, prod_data in solution.prod_data.items():
-            data.add_production_data(target_year, data_type, prod_data)
-
-        print(f'Processing for {target_year} completed in {round(time.time() - start_time)} seconds\n\n' )
-
-
-def solve_snapshot(data: Data, base_year: int, target_year: int):
-    if len(data.D_CY.shape) == 2:
-        d_c = data.D_CY[target_year - data.YR_CAL_BASE]       # Demands needs to be a timeseries from 2010 to target year
-    else:
-        d_c = data.D_CY
-
-    print("-------------------------------------------------")
-    print(f"Running for year {target_year}")
-    print("-------------------------------------------------")
-
-    start_time = time.time()
-    input_data = get_input_data(data, base_year, target_year)
-    luto_solver = LutoSolver(input_data, d_c, target_year)
-    luto_solver.formulate()
-
-    solution = luto_solver.solve()
-    data.add_lumap(target_year, solution.lumap)
-    data.add_lmmap(target_year, solution.lmmap)
-    data.add_ammaps(target_year, solution.ammaps)
-    data.add_ag_dvars(target_year, solution.ag_X_mrj)
-    data.add_non_ag_dvars(target_year, solution.non_ag_X_rk)
-    data.add_ag_man_dvars(target_year, solution.ag_man_X_mrj)
-    data.add_obj_vals(target_year, solution.obj_val)
-
-    for data_type, prod_data in solution.prod_data.items():
-        data.add_production_data(target_year, data_type, prod_data)
-
-    print(f'Processing for {target_year} completed in {round(time.time() - start_time)} seconds\n\n')
-
-
-def save_data_to_disk(data: Data, path: str, compress_level=9) -> None:
-    """Save the Data object to disk with gzip compression.
-    Arguments:
-        data: `Data` object.
-        path: Path to save the Data object.
-        compress_level: Compression level for gzip compression.
-    """
-    # Save with gzip compression
-    with gzip.open(path, 'wb', compresslevel=compress_level) as f:
-        dill.dump(data, f)
-    
-
-def load_data_from_disk(path: str) -> Data:
-    """Load the Data object from disk.
-    
-    Arguments:
-        path: Path to the Data object.
-
-    Raises:
-        ValueError: if the resolution factor from the data object does not match the settings.RESFACTOR.
-
-    Returns
-        Data: `Data` object.
-    """
-    # Load the data object with gzip compression
-    with gzip.open(path, 'rb') as f:
-        data = dill.load(f)
-    
-    # Check if the resolution factor from the data object matches the settings.RESFACTOR
-    if int(data.RESMULT ** 0.5) != settings.RESFACTOR:
-        raise ValueError(f'Resolution factor from data loading ({int(data.RESMULT ** 0.5)}) does not match it of settings ({settings.RESFACTOR})!')
-
-    data.timestamp = write_timestamp()
-    
-    return data
+# Copyright 2025 Bryan, B.A., Williams, N., Archibald, C.L., de Haan, F., Wang, J., 
+# van Schoten, N., Hadjikakou, M., Sanson, J.,  Zyngier, R., Marcos-Martinez, R.,  
+# Navarro, J.,  Gao, L., Aghighi, H., Armstrong, T., Bohl, H., Jaffe, P., Khan, M.S., 
+# Moallemi, E.A., Nazari, A., Pan, X., Steyl, D., and Thiruvady, D.R.
+#
+# This file is part of LUTO2 - Version 2 of the Australian Land-Use Trade-Offs model
+#
+# LUTO2 is free software: you can redistribute it and/or modify it under the
+# terms of the GNU General Public License as published by the Free Software
+# Foundation, either version 3 of the License, or (at your option) any later
+# version.
+#
+# LUTO2 is distributed in the hope that it will be useful, but WITHOUT ANY
+# WARRANTY; without even the implied warranty of MERCHANTABILITY or FITNESS FOR
+# A PARTICULAR PURPOSE. See the GNU General Public License for more details.
+#
+# You should have received a copy of the GNU General Public License along with
+# LUTO2. If not, see <https://www.gnu.org/licenses/>.
+
+
+
+"""
+To maintain state and handle iteration and data-view changes. This module
+functions as a singleton class. It is intended to be the _only_ part of the
+model that has 'global' varying state.
+"""
+
+
+import os
+import gzip
+import time
+import dill
+import threading
+import time
+
+from glob import glob
+
+from luto.data import Data
+from luto.solvers.input_data import get_input_data
+from luto.solvers.solver import LutoSolver
+from luto.tools.create_task_runs.helpers import log_memory_usage
+from luto.tools.write import write_outputs
+
+import luto.settings as settings
+
+from luto.tools import (
+    LogToFile,
+    write_timestamp,
+    read_timestamp
+)
+
+
+
+@LogToFile(f"{settings.OUTPUT_DIR}/run_{write_timestamp()}")
+def load_data() -> Data:
+    """
+    Load the Data object containing all required data to run a LUTO simulation.
+    """
+    # Thread to log memory usage
+    memory_thread = threading.Thread(target=log_memory_usage, args=(settings.OUTPUT_DIR, 'w',1), daemon=True)
+    memory_thread.start()
+    
+    # Remove previous log files
+    # for f in glob(f'{settings.OUTPUT_DIR}/*.log') + glob(f'{settings.OUTPUT_DIR}/*.txt'):
+    #     try:
+    #         os.remove(f)
+    #     except [PermissionError, FileNotFoundError] as e:
+    #         print(f"Error removing file {f}: {e}")
+
+    return Data()
+
+
+@LogToFile(f"{settings.OUTPUT_DIR}/run_{read_timestamp()}", 'a')
+def run(
+    data: Data, 
+    years = settings.SIM_YERAS,
+) -> None:
+    """
+    Run the simulation.
+
+    Parameters
+        - data: is a Data object which is previously loaded using load_data(),
+        - years: is a list of years to run the simulation for. If not provided, it will
+            use the default years from settings.SIM_YERAS.
+    """
+    # Start recording memory usage
+    memory_thread = threading.Thread(target=log_memory_usage, args=(settings.OUTPUT_DIR, 'a',1), daemon=True)
+    memory_thread.start()
+    
+    
+    # Update the simulation years in the data object  
+    years = sorted(years)
+    data.set_path(years)
+    print('\n')
+    print(f"Running LUTO {settings.VERSION} between {years[0]} - {years[-1]} at RES-{settings.RESFACTOR}, total {len(years)} runs!\n", flush=True)
+        
+    # Sanity check
+    if data.YR_CAL_BASE not in years:
+        years.insert(0, data.YR_CAL_BASE)
+
+    if settings.MODE == 'snapshot' and (len(years) > 2 or years[0] != data.YR_CAL_BASE):
+        raise ValueError(f"Snapshot mode only works with 2 years starting from {data.YR_CAL_BASE}. Please provide a base and target year.")
+
+    # Run the simulation up to `year` sequentially.
+    if settings.MODE == 'timeseries':
+        solve_timeseries(data, years)
+    elif settings.MODE == 'snapshot':
+        solve_snapshot(data, years[0], years[-1])
+    else:
+        raise ValueError(f"Unkown MODE: {settings.MODE}.")
+    
+    # Save the data to disk
+    # write_outputs(data)
+
+
+
+def solve_timeseries(data: Data, years_to_run: list[int]) -> None:
+
+    for step in range(len(years_to_run) - 1):
+        base_year = years_to_run[step]
+        target_year = years_to_run[step + 1]
+
+        print( "-------------------------------------------------")
+        print( f"Running for year {target_year}"   )
+        print( "-------------------------------------------------\n" )
+        start_time = time.time()
+
+        input_data = get_input_data(data, base_year, target_year)
+        d_c = data.D_CY[target_year - data.YR_CAL_BASE]
+
+        if step == 0:
+            luto_solver = LutoSolver(input_data, d_c)
+            luto_solver.formulate()
+
+        if step > 0:
+            prev_base_year = years_to_run[step - 1]
+
+            old_ag_x_mrj = luto_solver._input_data.ag_x_mrj.copy()
+            old_ag_man_lb_mrj = luto_solver._input_data.ag_man_lb_mrj.copy()
+            old_non_ag_x_rk = luto_solver._input_data.non_ag_x_rk.copy()
+            old_non_ag_lb_rk = luto_solver._input_data.non_ag_lb_rk.copy()
+
+            luto_solver.update_formulation(
+                input_data=input_data,
+                d_c=d_c,
+                old_ag_x_mrj=old_ag_x_mrj,
+                old_ag_man_lb_mrj=old_ag_man_lb_mrj,
+                old_non_ag_x_rk=old_non_ag_x_rk,
+                old_non_ag_lb_rk=old_non_ag_lb_rk,
+                old_lumap=data.lumaps[prev_base_year],
+                current_lumap=data.lumaps[base_year],
+                old_lmmap=data.lmmaps[prev_base_year],
+                current_lmmap=data.lmmaps[base_year],
+            )
+
+        solution = luto_solver.solve()
+
+        data.add_lumap(target_year, solution.lumap)
+        data.add_lmmap(target_year, solution.lmmap)
+        data.add_ammaps(target_year, solution.ammaps)
+        data.add_ag_dvars(target_year, solution.ag_X_mrj)
+        data.add_non_ag_dvars(target_year, solution.non_ag_X_rk)
+        data.add_ag_man_dvars(target_year, solution.ag_man_X_mrj)
+        data.add_obj_vals(target_year, solution.obj_val)
+
+        for data_type, prod_data in solution.prod_data.items():
+            data.add_production_data(target_year, data_type, prod_data)
+
+        print(f'Processing for {target_year} completed in {round(time.time() - start_time)} seconds\n\n' )
+
+
+def solve_snapshot(data: Data, base_year: int, target_year: int):
+    if len(data.D_CY.shape) == 2:
+        d_c = data.D_CY[target_year - data.YR_CAL_BASE]       # Demands needs to be a timeseries from 2010 to target year
+    else:
+        d_c = data.D_CY
+
+    print("-------------------------------------------------")
+    print(f"Running for year {target_year}")
+    print("-------------------------------------------------")
+
+    start_time = time.time()
+    input_data = get_input_data(data, base_year, target_year)
+    luto_solver = LutoSolver(input_data, d_c, target_year)
+    luto_solver.formulate()
+
+    solution = luto_solver.solve()
+    data.add_lumap(target_year, solution.lumap)
+    data.add_lmmap(target_year, solution.lmmap)
+    data.add_ammaps(target_year, solution.ammaps)
+    data.add_ag_dvars(target_year, solution.ag_X_mrj)
+    data.add_non_ag_dvars(target_year, solution.non_ag_X_rk)
+    data.add_ag_man_dvars(target_year, solution.ag_man_X_mrj)
+    data.add_obj_vals(target_year, solution.obj_val)
+
+    for data_type, prod_data in solution.prod_data.items():
+        data.add_production_data(target_year, data_type, prod_data)
+
+    print(f'Processing for {target_year} completed in {round(time.time() - start_time)} seconds\n\n')
+
+
+def save_data_to_disk(data: Data, path: str, compress_level=9) -> None:
+    """Save the Data object to disk with gzip compression.
+    Arguments:
+        data: `Data` object.
+        path: Path to save the Data object.
+        compress_level: Compression level for gzip compression.
+    """
+    # Save with gzip compression
+    with gzip.open(path, 'wb', compresslevel=compress_level) as f:
+        dill.dump(data, f)
+    
+
+def load_data_from_disk(path: str) -> Data:
+    """Load the Data object from disk.
+    
+    Arguments:
+        path: Path to the Data object.
+
+    Raises:
+        ValueError: if the resolution factor from the data object does not match the settings.RESFACTOR.
+
+    Returns
+        Data: `Data` object.
+    """
+    # Load the data object with gzip compression
+    with gzip.open(path, 'rb') as f:
+        data = dill.load(f)
+    
+    # Check if the resolution factor from the data object matches the settings.RESFACTOR
+    if int(data.RESMULT ** 0.5) != settings.RESFACTOR:
+        raise ValueError(f'Resolution factor from data loading ({int(data.RESMULT ** 0.5)}) does not match it of settings ({settings.RESFACTOR})!')
+
+    data.timestamp = write_timestamp()
+    
+    return data
   