--- conflicted
+++ resolved
@@ -1,216 +1,212 @@
-# Copyright 2025 Bryan, B.A., Williams, N., Archibald, C.L., de Haan, F., Wang, J., 
-# van Schoten, N., Hadjikakou, M., Sanson, J.,  Zyngier, R., Marcos-Martinez, R.,  
-# Navarro, J.,  Gao, L., Aghighi, H., Armstrong, T., Bohl, H., Jaffe, P., Khan, M.S., 
-# Moallemi, E.A., Nazari, A., Pan, X., Steyl, D., and Thiruvady, D.R.
-#
-# This file is part of LUTO2 - Version 2 of the Australian Land-Use Trade-Offs model
-#
-# LUTO2 is free software: you can redistribute it and/or modify it under the
-# terms of the GNU General Public License as published by the Free Software
-# Foundation, either version 3 of the License, or (at your option) any later
-# version.
-#
-# LUTO2 is distributed in the hope that it will be useful, but WITHOUT ANY
-# WARRANTY; without even the implied warranty of MERCHANTABILITY or FITNESS FOR
-# A PARTICULAR PURPOSE. See the GNU General Public License for more details.
-#
-# You should have received a copy of the GNU General Public License along with
-# LUTO2. If not, see <https://www.gnu.org/licenses/>.
-
-
-
-"""
-To maintain state and handle iteration and data-view changes. This module
-functions as a singleton class. It is intended to be the _only_ part of the
-model that has 'global' varying state.
-"""
-
-
-import gzip
-import pickle
-import time
-import dill
-import threading
-import time
-
-from gurobipy import GRB
-from luto.data import Data
-from luto.solvers.input_data import get_input_data
-from luto.solvers.solver import LutoSolver
-from luto.tools.write import write_outputs
-
-import luto.settings as settings
-
-from luto.tools import (
-    LogToFile,
-    log_memory_usage,
-    write_timestamp,
-    read_timestamp
-)
-
-
-
-@LogToFile(f"{settings.OUTPUT_DIR}/run_{write_timestamp()}")
-def load_data() -> Data:
-    """
-    Load the Data object containing all required data to run a LUTO simulation.
-    """
-    # Thread to log memory usage
-    stop_event = threading.Event()
-    memory_thread = threading.Thread(target=log_memory_usage, args=(settings.OUTPUT_DIR, 'w',1, stop_event))
-    memory_thread.start()
-    
-    try:
-        data = Data()
-    except Exception as e:
-        print(f"An error occurred while loading data: {e}")
-        raise e
-    finally:
-        # Ensure the memory logging thread is stopped
-        stop_event.set()
-        memory_thread.join()
-
-    return data
-
-
-@LogToFile(f"{settings.OUTPUT_DIR}/run_{read_timestamp()}", 'a')
-def run(
-    data: Data, 
-) -> None:
-    """
-    Run the simulation.
-    """
-<<<<<<< HEAD
-
-=======
-    # Get the years to run
-    years = sorted(settings.SIM_YEARS).copy()
-    
->>>>>>> 7e17f78d
-    # Start recording memory usage
-    stop_event = threading.Event()
-    memory_thread = threading.Thread(target=log_memory_usage, args=(settings.OUTPUT_DIR, 'a',1, stop_event))
-    memory_thread.start()
-    
-    try:
-        print('\n')
-        print(f"Running LUTO {settings.VERSION} between {years[0]} - {years[-1]} at RES-{settings.RESFACTOR}, total {len(years)} runs!\n", flush=True)
-        # Insert the base year at the beginning of the years list if not already present
-        if data.YR_CAL_BASE not in years:
-            years.insert(0, data.YR_CAL_BASE)
-        # Solve and write outputs
-        solve_timeseries(data, years)
-        # write_outputs(data)
-    except Exception as e:
-        print(f"An error occurred during the simulation: {e}")
-        raise e
-    finally:
-        # Ensure the memory logging thread is stopped
-        stop_event.set()
-        memory_thread.join()
-    
-
-
-def solve_timeseries(data: Data, years_to_run: list[int]) -> None:
-
-    for step in range(len(years_to_run) - 1):
-        base_year = years_to_run[step]
-        target_year = years_to_run[step + 1]
-
-        print( "-------------------------------------------------")
-        print( f"Running for year {target_year}"   )
-        print( "-------------------------------------------------\n")
-
-        start_time = time.time()
-        input_data = get_input_data(data, base_year, target_year)
-
-        # if step == 0:
-        #     luto_solver = LutoSolver(input_data, d_c)
-        #     luto_solver.formulate()
-
-        # if step > 0:
-        #     prev_base_year = years_to_run[step - 1]
-
-        #     old_ag_x_mrj = luto_solver._input_data.ag_x_mrj.copy()
-        #     old_ag_man_lb_mrj = luto_solver._input_data.ag_man_lb_mrj.copy()
-        #     old_non_ag_x_rk = luto_solver._input_data.non_ag_x_rk.copy()
-        #     old_non_ag_lb_rk = luto_solver._input_data.non_ag_lb_rk.copy()
-
-        #     luto_solver.update_formulation(
-        #         input_data=input_data,
-        #         d_c=d_c,
-        #         old_ag_x_mrj=old_ag_x_mrj,
-        #         old_ag_man_lb_mrj=old_ag_man_lb_mrj,
-        #         old_non_ag_x_rk=old_non_ag_x_rk,
-        #         old_non_ag_lb_rk=old_non_ag_lb_rk,
-        #         old_lumap=data.lumaps[prev_base_year],
-        #         current_lumap=data.lumaps[base_year],
-        #         old_lmmap=data.lmmaps[prev_base_year],
-        #         current_lmmap=data.lmmaps[base_year],
-        #     )
-
-        luto_solver = LutoSolver(input_data)
-        luto_solver.formulate()
-        solution = luto_solver.solve()
-
-        data.add_lumap(target_year, solution.lumap)
-        data.add_lmmap(target_year, solution.lmmap)
-        data.add_ammaps(target_year, solution.ammaps)
-        data.add_ag_dvars(target_year, solution.ag_X_mrj)
-        data.add_non_ag_dvars(target_year, solution.non_ag_X_rk)
-        data.add_ag_man_dvars(target_year, solution.ag_man_X_mrj)
-        data.add_obj_vals(target_year, solution.obj_val)
-
-        for data_type, prod_data in solution.prod_data.items():
-            data.add_production_data(target_year, data_type, prod_data)
-
-        data.last_year = target_year
-
-        print(f'Processing for {target_year} completed in {round(time.time() - start_time)} seconds\n\n' )
-
-        if luto_solver.gurobi_model.Status != GRB.OPTIMAL:
-            print('!' * 100)
-            print(f"Warning: Gurobi solver did not find an optimal solution for year {target_year}. Status: {luto_solver.gurobi_model.Status}")
-            print(f'Warning: The results are still written to disk, but will not be optimal.')
-            print('!' * 100)
-            print('\n')
-            break
-
-
-
-def save_data_to_disk(data: Data, path: str, compress_level=6) -> None:
-    """Save the Data object to disk with gzip compression.
-    Arguments:
-        data: `Data` object.
-        path: Path to save the Data object.
-        compress_level: Compression level for gzip compression.
-    """
-    # Save with gzip compression
-    with gzip.open(path, 'wb', compresslevel=compress_level) as f:
-        dill.dump(data, f, protocol=pickle.HIGHEST_PROTOCOL)
-    
-
-def load_data_from_disk(path: str) -> Data:
-    """Load the Data object from disk.
-    
-    Arguments:
-        path: Path to the Data object.
-
-    Raises:
-        ValueError: if the resolution factor from the data object does not match the settings.RESFACTOR.
-
-    Returns
-        Data: `Data` object.
-    """
-    # Load the data object with gzip compression
-    with gzip.open(path, 'rb') as f:
-        data = dill.load(f)
-    
-    # Check if the resolution factor from the data object matches the settings.RESFACTOR
-    if int(data.RESMULT ** 0.5) != settings.RESFACTOR:
-        raise ValueError(f'Resolution factor from data loading ({int(data.RESMULT ** 0.5)}) does not match it of settings ({settings.RESFACTOR})!')
-
-    data.timestamp = write_timestamp()
-    
-    return data
+# Copyright 2025 Bryan, B.A., Williams, N., Archibald, C.L., de Haan, F., Wang, J., 
+# van Schoten, N., Hadjikakou, M., Sanson, J.,  Zyngier, R., Marcos-Martinez, R.,  
+# Navarro, J.,  Gao, L., Aghighi, H., Armstrong, T., Bohl, H., Jaffe, P., Khan, M.S., 
+# Moallemi, E.A., Nazari, A., Pan, X., Steyl, D., and Thiruvady, D.R.
+#
+# This file is part of LUTO2 - Version 2 of the Australian Land-Use Trade-Offs model
+#
+# LUTO2 is free software: you can redistribute it and/or modify it under the
+# terms of the GNU General Public License as published by the Free Software
+# Foundation, either version 3 of the License, or (at your option) any later
+# version.
+#
+# LUTO2 is distributed in the hope that it will be useful, but WITHOUT ANY
+# WARRANTY; without even the implied warranty of MERCHANTABILITY or FITNESS FOR
+# A PARTICULAR PURPOSE. See the GNU General Public License for more details.
+#
+# You should have received a copy of the GNU General Public License along with
+# LUTO2. If not, see <https://www.gnu.org/licenses/>.
+
+
+
+"""
+To maintain state and handle iteration and data-view changes. This module
+functions as a singleton class. It is intended to be the _only_ part of the
+model that has 'global' varying state.
+"""
+
+
+import gzip
+import pickle
+import time
+import dill
+import threading
+import time
+
+from gurobipy import GRB
+from luto.data import Data
+from luto.solvers.input_data import get_input_data
+from luto.solvers.solver import LutoSolver
+from luto.tools.write import write_outputs
+
+import luto.settings as settings
+
+from luto.tools import (
+    LogToFile,
+    log_memory_usage,
+    write_timestamp,
+    read_timestamp
+)
+
+
+
+@LogToFile(f"{settings.OUTPUT_DIR}/run_{write_timestamp()}")
+def load_data() -> Data:
+    """
+    Load the Data object containing all required data to run a LUTO simulation.
+    """
+    # Thread to log memory usage
+    stop_event = threading.Event()
+    memory_thread = threading.Thread(target=log_memory_usage, args=(settings.OUTPUT_DIR, 'w',1, stop_event))
+    memory_thread.start()
+    
+    try:
+        data = Data()
+    except Exception as e:
+        print(f"An error occurred while loading data: {e}")
+        raise e
+    finally:
+        # Ensure the memory logging thread is stopped
+        stop_event.set()
+        memory_thread.join()
+
+    return data
+
+
+@LogToFile(f"{settings.OUTPUT_DIR}/run_{read_timestamp()}", 'a')
+def run(
+    data: Data,
+) -> None:
+    """
+    Run the simulation.
+    """
+    # Get the years to run
+    years = sorted(settings.SIM_YEARS).copy()
+
+    # Start recording memory usage
+    stop_event = threading.Event()
+    memory_thread = threading.Thread(target=log_memory_usage, args=(settings.OUTPUT_DIR, 'a',1, stop_event))
+    memory_thread.start()
+    
+    try:
+        print('\n')
+        print(f"Running LUTO {settings.VERSION} between {years[0]} - {years[-1]} at RES-{settings.RESFACTOR}, total {len(years)} runs!\n", flush=True)
+        # Insert the base year at the beginning of the years list if not already present
+        if data.YR_CAL_BASE not in years: 
+            years.insert(0, data.YR_CAL_BASE)
+        # Solve and write outputs
+        solve_timeseries(data, years)
+        # write_outputs(data)
+    except Exception as e:
+        print(f"An error occurred during the simulation: {e}")
+        raise e
+    finally:
+        # Ensure the memory logging thread is stopped
+        stop_event.set()
+        memory_thread.join()
+    
+
+
+def solve_timeseries(data: Data, years_to_run: list[int]) -> None:
+
+    for step in range(len(years_to_run) - 1):
+        base_year = years_to_run[step]
+        target_year = years_to_run[step + 1]
+
+        print( "-------------------------------------------------")
+        print( f"Running for year {target_year}"   )
+        print( "-------------------------------------------------\n")
+        
+        start_time = time.time()
+        input_data = get_input_data(data, base_year, target_year)
+
+        # if step == 0:
+        #     luto_solver = LutoSolver(input_data, d_c)
+        #     luto_solver.formulate()
+
+        # if step > 0:
+        #     prev_base_year = years_to_run[step - 1]
+
+        #     old_ag_x_mrj = luto_solver._input_data.ag_x_mrj.copy()
+        #     old_ag_man_lb_mrj = luto_solver._input_data.ag_man_lb_mrj.copy()
+        #     old_non_ag_x_rk = luto_solver._input_data.non_ag_x_rk.copy()
+        #     old_non_ag_lb_rk = luto_solver._input_data.non_ag_lb_rk.copy()
+
+        #     luto_solver.update_formulation(
+        #         input_data=input_data,
+        #         d_c=d_c,
+        #         old_ag_x_mrj=old_ag_x_mrj,
+        #         old_ag_man_lb_mrj=old_ag_man_lb_mrj,
+        #         old_non_ag_x_rk=old_non_ag_x_rk,
+        #         old_non_ag_lb_rk=old_non_ag_lb_rk,
+        #         old_lumap=data.lumaps[prev_base_year],
+        #         current_lumap=data.lumaps[base_year],
+        #         old_lmmap=data.lmmaps[prev_base_year],
+        #         current_lmmap=data.lmmaps[base_year],
+        #     )
+
+        luto_solver = LutoSolver(input_data)
+        luto_solver.formulate()
+        solution = luto_solver.solve()
+
+        data.add_lumap(target_year, solution.lumap)
+        data.add_lmmap(target_year, solution.lmmap)
+        data.add_ammaps(target_year, solution.ammaps)
+        data.add_ag_dvars(target_year, solution.ag_X_mrj)
+        data.add_non_ag_dvars(target_year, solution.non_ag_X_rk)
+        data.add_ag_man_dvars(target_year, solution.ag_man_X_mrj)
+        data.add_obj_vals(target_year, solution.obj_val)
+
+        for data_type, prod_data in solution.prod_data.items():
+            data.add_production_data(target_year, data_type, prod_data)
+            
+        data.last_year = target_year
+
+        print(f'Processing for {target_year} completed in {round(time.time() - start_time)} seconds\n\n' )
+        
+        if luto_solver.gurobi_model.Status != GRB.OPTIMAL:
+            print('!' * 100)
+            print(f"Warning: Gurobi solver did not find an optimal solution for year {target_year}. Status: {luto_solver.gurobi_model.Status}")
+            print(f'Warning: The results are still written to disk, but will not be optimal.')
+            print('!' * 100)
+            print('\n')
+            break
+
+
+
+def save_data_to_disk(data: Data, path: str, compress_level=6) -> None:
+    """Save the Data object to disk with gzip compression.
+    Arguments:
+        data: `Data` object.
+        path: Path to save the Data object.
+        compress_level: Compression level for gzip compression.
+    """
+    # Save with gzip compression
+    with gzip.open(path, 'wb', compresslevel=compress_level) as f:
+        dill.dump(data, f, protocol=pickle.HIGHEST_PROTOCOL)
+    
+
+def load_data_from_disk(path: str) -> Data:
+    """Load the Data object from disk.
+    
+    Arguments:
+        path: Path to the Data object.
+
+    Raises:
+        ValueError: if the resolution factor from the data object does not match the settings.RESFACTOR.
+
+    Returns
+        Data: `Data` object.
+    """
+    # Load the data object with gzip compression
+    with gzip.open(path, 'rb') as f:
+        data = dill.load(f)
+    
+    # Check if the resolution factor from the data object matches the settings.RESFACTOR
+    if int(data.RESMULT ** 0.5) != settings.RESFACTOR:
+        raise ValueError(f'Resolution factor from data loading ({int(data.RESMULT ** 0.5)}) does not match it of settings ({settings.RESFACTOR})!')
+
+    data.timestamp = write_timestamp()
+    
+    return data
   