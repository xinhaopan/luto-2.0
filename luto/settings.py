--- conflicted
+++ resolved
@@ -1,659 +1,655 @@
-# Copyright 2022 Fjalar J. de Haan and Brett A. Bryan at Deakin University
-#
-# This file is part of LUTO 2.0.
-#
-# LUTO 2.0 is free software: you can redistribute it and/or modify it under the
-# terms of the GNU General Public License as published by the Free Software
-# Foundation, either version 3 of the License, or (at your option) any later
-# version.
-#
-# LUTO 2.0 is distributed in the hope that it will be useful, but WITHOUT ANY
-# WARRANTY; without even the implied warranty of MERCHANTABILITY or FITNESS FOR
-# A PARTICULAR PURPOSE. See the GNU General Public License for more details.
-#
-# You should have received a copy of the GNU General Public License along with
-# LUTO 2.0. If not, see <https://www.gnu.org/licenses/>.
-
-""" LUTO model settings. """
-
-import pandas as pd
-
-
-# ---------------------------------------------------------------------------- #
-# LUTO model version.                                                                 #
-# ---------------------------------------------------------------------------- #
-
-VERSION = '2.3'
-
-
-# ---------------------------------------------------------------------------- #
-# Spyder options                                                            #
-# ---------------------------------------------------------------------------- #
-
-pd.set_option('display.width', 470)
-pd.set_option('display.max_columns', 200)
-pd.set_option('display.max_rows', 5000)
-pd.set_option('display.float_format', '{:,.4f}'.format)
-
-
-# ---------------------------------------------------------------------------- #
-# Directories.                                                                 #
-# ---------------------------------------------------------------------------- #
-
-INPUT_DIR = 'input'
-OUTPUT_DIR = 'output'
-DATA_DIR = 'input'
-RAW_DATA = '../raw_data'
-
-
-# ---------------------------------------------------------------------------- #
-# Scenario parameters.                                                                  #
-# ---------------------------------------------------------------------------- #
-
-# Climate change assumptions. Options include '126', '245', '370', '585'
-SSP = '245'
-RCP = 'rcp' + SSP[1] + 'p' + SSP[2] # Representative Concentration Pathway string identifier e.g., 'rcp4p5'.
-
-# Set demand parameters which define requirements for Australian production of agricultural commodities
-SCENARIO = SSP_NUM = 'SSP' + SSP[0] # SSP1, SSP2, SSP3, SSP4, SSP5
-DIET_DOM = 'BAU'                    # 'BAU', 'FLX', 'VEG', 'VGN' - domestic diets in Australia
-DIET_GLOB = 'BAU'                   # 'BAU', 'FLX', 'VEG', 'VGN' - global diets
-CONVERGENCE = 2050                  # 2050 or 2100 - date at which dietary transformation is completed (velocity of transformation)
-IMPORT_TREND = 'Static'             # 'Static' (assumes 2010 shares of imports for each commodity) or 'Trend' (follows historical rate of change in shares of imports for each commodity)
-WASTE = 1                           # 1 for full waste, 0.5 for half waste 
-FEED_EFFICIENCY = 'BAU'             # 'BAU' or 'High'
-
-# Add CO2 fertilisation effects on agricultural production from GAEZ v4 
-CO2_FERT = 'on'   # or 'off'
-
-# Fire impacts on carbon sequestration
-RISK_OF_REVERSAL = 0.05  # Risk of reversal buffer under ERF (reasonable values range from 0.05 [100 years] to 0.25 [25 years]) https://www.cleanenergyregulator.gov.au/ERF/Choosing-a-project-type/Opportunities-for-the-land-sector/Risk-of-reversal-buffer
-FIRE_RISK = 'med'   # Options are 'low', 'med', 'high'. Determines whether to take the 5th, 50th, or 95th percentile of modelled fire impacts.
-
-""" Mean FIRE_RISK cell values (%)
-    FD_RISK_PERC_5TH    80.3967
-    FD_RISK_MEDIAN      89.2485
-    FD_RISK_PERC_95TH   93.2735 """
-
-
-# ---------------------------------------------------------------------------- #
-# Economic parameters
-# ---------------------------------------------------------------------------- #
-
-# Amortise upfront (i.e., establishment and transitions) costs 
-AMORTISE_UPFRONT_COSTS = False
-
-# Discount rate for amortisation
-DISCOUNT_RATE = 0.07     # 0.05 = 5% pa.
-
-# Set amortisation period
-AMORTISATION_PERIOD = 30 # years
-
-
-
-# ---------------------------------------------------------------------------- #
-# Model parameters
-# ---------------------------------------------------------------------------- #
-
-# Optionally coarse-grain spatial domain (faster runs useful for testing). E.g. RESFACTOR 5 selects the middle cell in every 9 x 9 cell block
-<<<<<<< HEAD
-RESFACTOR = 5         # set to 1 to run at full spatial resolution, > 1 to run at reduced resolution. 
-=======
-RESFACTOR = 10         # set to 1 to run at full spatial resolution, > 1 to run at reduced resolution. 
->>>>>>> 6f48ed88
-
-# How does the model run over time 
-MODE = 'snapshot'   # Runs for target year only
-# MODE = 'timeseries'   # Runs each year from base year to target year
-
-# Define the objective function
-OBJECTIVE = 'maxprofit'   # maximise profit (revenue - costs)  **** Requires soft demand constraints otherwise agriculture over-produces
-# OBJECTIVE = 'mincost'  # minimise cost (transitions costs + annual production costs)
-
-# Specify how demand for agricultural commodity production should be met in the solver
-# DEMAND_CONSTRAINT_TYPE = 'hard'  # Adds demand as a constraint in the solver (linear programming approach)
-DEMAND_CONSTRAINT_TYPE = 'soft'  # Adds demand as a type of slack variable in the solver (goal programming approach)
-
-# Penalty in objective function to balance influence of demand versus cost when DEMAND_CONSTRAINT_TYPE = 'soft'
-# 1e5 works well (i.e., demand are met), demands not met with anything less (i.e., large deviations)
-# Don't set too high though otherwise it meets demand exactly (minimises deviations) even if the cost is ridiculously high
-PENALTY = 1e5
-
-# ---------------------------------------------------------------------------- #
-# Geographical raster writing parameters
-# ---------------------------------------------------------------------------- #
-
-WRITE_OUTPUT_GEOTIFFS = True    # Write GeoTiffs to output directory: True or False
-WRITE_FULL_RES_MAPS = False      # Write GeoTiffs all full or resfactored resolution for coarsified maps: True or False
-PARALLEL_WRITE = True           # If use parallel processing to write GeoTiffs: True or False
-WRITE_THREADS = 50              # The Threads to use for map making, only work with PARALLEL_WRITE = True
-
-
-# ---------------------------------------------------------------------------- #
-# Gurobi parameters
-# ---------------------------------------------------------------------------- #
-
-# Select Gurobi algorithm used to solve continuous models or the initial root relaxation of a MIP model. Default is automatic. 
-SOLVE_METHOD = 2  # 'automatic: -1, primal simplex: 0, dual simplex: 0, barrier: 2, concurrent: 3, deterministic concurrent: 4, deterministic concurrent simplex: 5
-
-# Presolve parameters (switching both to 0 solves numerical problems)
-PRESOLVE = 0     # automatic (-1), off (0), conservative (1), or aggressive (2)
-AGGREGATE = 0    # Controls the aggregation level in presolve. The options are off (0), moderate (1), or aggressive (2). In rare instances, aggregation can lead to an accumulation of numerical errors. Turning it off can sometimes improve solution accuracy (it did not fix sub-optimal termination issue)
-
-# Print detailed output to screen
-VERBOSE = 1
-
-# Relax the tolerances for feasibility and optimality
-FEASIBILITY_TOLERANCE = 1e-2              # Primal feasility tolerance - Default: 1e-6, Min: 1e-9, Max: 1e-2
-OPTIMALITY_TOLERANCE = 1e-2               # Dual feasility tolerance - Default: 1e-6, Min: 1e-9, Max: 1e-2
-BARRIER_CONVERGENCE_TOLERANCE = 1e-6      # Range from 1e-2 to 1e-8 (default), that larger the number the faster but the less exact the solve. 1e-5 is a good compromise between optimality and speed.
-
-# Whether to use crossover in barrier solve. 0 = off, -1 = automatic. Auto cleans up sub-optimal termination errors without much additional compute time (apart from 2050 when it sometimes never finishes).
-CROSSOVER = 0
-
-# Parameters for dealing with numerical issues. NUMERIC_FOCUS = 2 fixes most things but roughly doubles solve time.
-SCALE_FLAG = -1     # Scales the rows and columns of the model to improve the numerical properties of the constraint matrix. -1: Auto, 0: No scaling, 1: equilibrium scaling (First scale each row to make its largest nonzero entry to be magnitude one, then scale each column to max-norm 1), 2: geometric scaling, 3: multi-pass equilibrium scaling. Testing revealed that 1 tripled solve time, 3 led to numerical problems.
-NUMERIC_FOCUS = 0   # Controls the degree to which the code attempts to detect and manage numerical issues. Default (0) makes an automatic choice, with a slight preference for speed. Settings 1-3 increasingly shift the focus towards being more careful in numerical computations. NUMERIC_FOCUS = 1 is ok, but 2 increases solve time by ~4x
-BARHOMOGENOUS = -1  # Useful for recognizing infeasibility or unboundedness. At the default setting (-1), it is only used when barrier solves a node relaxation for a MIP model. 0 = off, 1 = on. It is a bit slower than the default algorithm (3x slower in testing).
-
-# Number of threads to use in parallel algorithms (e.g., barrier)
-THREADS = 50
-
-
-# ---------------------------------------------------------------------------- #
-# Non-agricultural land usage parameters
-# ---------------------------------------------------------------------------- #
-
-"""
-The dictionary below is the master list of all of the non agricultural land uses
-and whether they are currently enabled in the solver (True/False). 
-
-To disable a non-agricultural land use, change the correpsonding value of the
-NON_AG_LAND_USES dictionary to false.
-"""
-NON_AG_LAND_USES = {
-    'Environmental Plantings': True,
-    'Riparian Plantings': True,
-    'Sheep Agroforestry': True,
-    'Beef Agroforestry': True,
-    'Carbon Plantings (Block)': True,
-    'Sheep Carbon Plantings (Belt)': True,
-    'Beef Carbon Plantings (Belt)': True,
-    'BECCS': True,
-}
-
-"""
-If settings.MODE == 'timeseries', the values of the below dictionary determine whether the model is allowed to abandon non-agr.
-land uses on cells in the years after it chooses to utilise them. For example, if a cell has is using 'Environmental Plantings'
-and the corresponding value in this dictionary is False, all cells using EP must also utilise this land use in all subsequent 
-years.
-"""
-NON_AG_LAND_USES_REVERSIBLE = {
-    'Environmental Plantings': True,
-    'Riparian Plantings': True,
-    'Sheep Agroforestry': True,
-    'Beef Agroforestry': True,
-    'Carbon Plantings (Block)': True,
-    'Sheep Carbon Plantings (Belt)': True,
-    'Beef Carbon Plantings (Belt)': True,
-    'BECCS': True,
-}
-
-# Price of carbon per tonne - determines revenue from carbon sequestration (used when maximising revenue only)
-CARBON_PRICE_PER_TONNE = 100
-
-# Cost of fencing per linear metre
-FENCING_COST_PER_M = 0
-
-# Environmental Plantings Parameters
-ep_annual_maintennance_cost_per_ha_per_year = 100
-ep_annual_ecosystem_services_benefit_per_ha_per_year = 0
-ENV_PLANTING_COST_PER_HA_PER_YEAR = ep_annual_maintennance_cost_per_ha_per_year - ep_annual_ecosystem_services_benefit_per_ha_per_year   # Yearly cost of maintaining one hectare of environmental plantings
-
-ENV_PLANTING_BIODIVERSITY_BENEFIT = 0.8    # Set benefit level of EP, AF, and RP (0 = none, 1 = full)
-
-# Carbon Plantings Block Parameters
-cp_block_annual_maintennance_cost_per_ha_per_year = 100
-cp_block_annual_ecosystem_services_benefit_per_ha_per_year = 0
-CARBON_PLANTING_BLOCK_COST_PER_HA_PER_YEAR = cp_block_annual_maintennance_cost_per_ha_per_year - cp_block_annual_ecosystem_services_benefit_per_ha_per_year   # Yearly cost of maintaining one hectare of carbon plantings (block)
-
-CARBON_PLANTING_BLOCK_BIODIV_BENEFIT = 0.1
-
-# Carbon Plantings Belt Parameters
-cp_belt_annual_maintennance_cost_per_ha_per_year = 100
-cp_belt_annual_ecosystem_services_benefit_per_ha_per_year = 0
-CARBON_PLANTING_BELT_COST_PER_HA_PER_YEAR = cp_belt_annual_maintennance_cost_per_ha_per_year - cp_belt_annual_ecosystem_services_benefit_per_ha_per_year      # Yearly cost of maintaining one hectare of carbon plantings (belt)
-
-CP_BELT_ROW_WIDTH = 20
-CP_BELT_ROW_SPACING = 40
-CP_BELT_PROPORTION = CP_BELT_ROW_WIDTH / (CP_BELT_ROW_WIDTH + CP_BELT_ROW_SPACING)
-cp_no_alleys_per_ha = 100 / (CP_BELT_ROW_WIDTH + CP_BELT_ROW_SPACING)
-CP_BELT_FENCING_LENGTH = 100 * cp_no_alleys_per_ha * 2     # Length (average) of fencing required per ha in metres
-
-CARBON_PLANTING_BELT_BIODIV_BENEFIT = 0.1
-
-# Riparian Planting Parameters
-rp_annual_maintennance_cost_per_ha_per_year = 100
-rp_annual_ecosystem_services_benefit_per_ha_per_year = 0
-RIPARIAN_PLANTING_COST_PER_HA_PER_YEAR = rp_annual_maintennance_cost_per_ha_per_year - rp_annual_ecosystem_services_benefit_per_ha_per_year
-
-RIPARIAN_PLANTING_BUFFER_WIDTH = 30
-RIPARIAN_PLANTING_TORTUOSITY_FACTOR = 0.5
-
-RIPARIAN_PLANTING_BIODIV_BENEFIT = 1
-
-# Agroforestry Parameters
-af_annual_maintennance_cost_per_ha_per_year = 100
-af_annual_ecosystem_services_benefit_per_ha_per_year = 0
-AGROFORESTRY_COST_PER_HA_PER_YEAR = af_annual_maintennance_cost_per_ha_per_year - af_annual_ecosystem_services_benefit_per_ha_per_year
-
-AGROFORESTRY_ROW_WIDTH = 20
-AGROFORESTRY_ROW_SPACING = 40
-AF_PROPORTION = AGROFORESTRY_ROW_WIDTH / (AGROFORESTRY_ROW_WIDTH + AGROFORESTRY_ROW_SPACING)
-no_belts_per_ha = 100 / (AGROFORESTRY_ROW_WIDTH + AGROFORESTRY_ROW_SPACING)
-AF_FENCING_LENGTH = 100 * no_belts_per_ha * 2 # Length of fencing required per ha in metres
-
-AGROFORESTRY_BIODIV_BENEFIT = 0.75
-
-# BECCS Parameters
-BECCS_BIODIVERSITY_BENEFIT = 0
-
-
-# ---------------------------------------------------------------------------- #
-# Agricultural management parameters
-# ---------------------------------------------------------------------------- #
-
-"""
-The dictionary below contains a master list of all agricultural management options and
-which land uses they correspond to. 
-
-To disable an ag-mangement option, change the corresponding value in the AG_MANAGEMENTS dictionary to False.
-"""
-AG_MANAGEMENTS = {
-    'Asparagopsis taxiformis': True,
-    'Precision Agriculture': True,
-    'Ecological Grazing': True,
-    'Savanna Burning': True,
-    'AgTech EI': True,
-}
-
-"""
-If settings.MODE == 'timeseries', the values of the below dictionary determine whether the model is allowed to abandon agricultural
-management options on cells in the years after it chooses to utilise them. For example, if a cell has is using 'Asparagopsis taxiformis',
-and the corresponding value in this dictionary is False, all cells using Asparagopsis taxiformis must also utilise this land use
-and agricultural management combination in all subsequent years.
-
-WARNING: changing to False will result in 'locking in' land uses on cells that utilise the agricultural management option for 
-the rest of the simulation. This may be an unintended side effect.
-"""
-AG_MANAGEMENTS_REVERSIBLE = {
-    'Asparagopsis taxiformis': True,
-    'Precision Agriculture': True,
-    'Ecological Grazing': True,
-    'Savanna Burning': True,
-    'AgTech EI': True,
-}
-
-# The cost for removing and establishing irrigation infrastructure ($ per hectare)
-REMOVE_IRRIG_COST = 3000
-NEW_IRRIG_COST = 7500
-
-# Savanna burning cost per hectare per year ($/ha/yr)
-SAVBURN_COST_HA_YR = 100
-
-# The minimum value an agricultural management variable must take for the write_output function to consider it being used on a cell
-AGRICULTURAL_MANAGEMENT_USE_THRESHOLD = 0.1  
-                                             
-
-# ---------------------------------------------------------------------------- #
-# Off-land commodity parameters
-# ---------------------------------------------------------------------------- #
-
-OFF_LAND_COMMODITIES = ['pork', 'chicken', 'eggs', 'aquaculture']
-EGGS_AVG_WEIGHT = 60  # Average weight of an egg in grams
-
-
-# ---------------------------------------------------------------------------- #
-# Environmental parameters
-# ---------------------------------------------------------------------------- #
-
-# Greenhouse gas emissions limits and parameters *******************************
-GHG_EMISSIONS_LIMITS = 'on'        # 'on' or 'off'
-
-GHG_LIMITS_TYPE = 'file' # 'dict' or 'file'
-
-# Set emissions limits in dictionary below (i.e., year: tonnes)
-GHG_LIMITS = {                     
-              2010: 90 * 1e6,    # Agricultural emissions in 2010 in tonnes CO2e
-              2050: -337 * 1e6,  # GHG emissions target and year (can add more years/targets)
-              2100: -337 * 1e6   # GHG emissions target and year (can add more years/targets)
-             }
-
-# Take data from 'GHG_targets.xlsx', options include: 'None', '1.5C (67%)', '1.5C (50%)', or '1.8C (67%)'
-GHG_LIMITS_FIELD = '1.5C (67%) excl. avoided emis'    
-
-# Number of years over which to spread (average) soil carbon accumulation (from Mosnier et al. 2022 and Johnson et al. 2021)
-SOC_AMORTISATION = 15    
-
-
-# Water use limits and parameters *******************************
-
-WATER_USE_LIMITS = 'on'               # 'on' or 'off'
-WATER_LIMITS_TYPE = 'water_stress'    # 'water_stress' or 'pct_ag'
-
-# If WATER_LIMITS_TYPE = 'pct_ag'...       
-# Set reduction in water use as percentage of 2010 irrigation water use
-WATER_USE_REDUCTION_PERCENTAGE = 0  
-
-# If WATER_LIMITS_TYPE = 'water_stress'...                                           
-# (0.25 follows Aqueduct classification of 0.4 but leaving 0.15 for urban/industrial/indigenous use).
-# Safe and just Earth system boundaries says 0.2 inclusive of domestic/industrial https://www.nature.com/articles/s41586-023-06083-8  
-WATER_STRESS_FRACTION = 0.2          
-
-# Regionalisation to enforce water use limits by
-WATER_REGION_DEF = 'Drainage Division'                 # 'River Region' or 'Drainage Division' Bureau of Meteorology GeoFabric definition
-
-
-# Biodiversity limits and parameters *******************************
-
-# Set the influence of landscape connectivity on biodiversity value in modified land
-""" Applies to modified land only. The most distant cell receives this biodiversity score multiplier. Creates a
-    gradient of scores from 1 (natural land and modified land cells adjacent to natural land and water) to the most 
-    distant cell which received the score specified under CONNECTIVITY_WEIGHTING. The scores are linearly rescaled 
-    Euclidean distance to natural areas. Setting CONNECTIVITY_WEIGHTING = 1.0 means no effect of connectivity on biodiversity score. 
-"""
-CONNECTIVITY_WEIGHTING = 0.7
-
-# Set livestock impact on biodiversity (0 = no impact, 1 = total annihilation)
-BIODIV_LIVESTOCK_IMPACT = 0.3
-
-# Biodiversity value under default late dry season savanna fire regime
-LDS_BIODIVERSITY_VALUE = 0.8  # For example, 0.8 means that all areas in the area eligible for savanna burning have a biodiversity value of 0.8 * the raw biodiv value (due to hot fires etc). When EDS sav burning is implemented the area is attributed the full biodiversity value.
-
-# Set biodiversity target (0 - 1 e.g., 0.3 = 30% of total achievable Zonation biodiversity benefit)
-BIODIVERSITY_LIMITS = 'off'             # 'on' or 'off'
-
-""" Kunming-Montreal Global Biodiversity Framework Target 2: Restore 30% of all Degraded Ecosystems
-    Ensure that by 2030 at least 30 per cent of areas of degraded terrestrial, inland water, and coastal and marine ecosystems are under effective restoration, in order to enhance biodiversity and ecosystem functions and services, ecological integrity and connectivity.
-"""
-# Set biodiversity targets in dictionary below (i.e., year: proportion of degraded land restored)
-BIODIV_GBF_TARGET_2_DICT = {                     
-              2010: 0,    # Proportion of degraded land restored in year 2010
-              2030: 0.3,  # Proportion of degraded land restored in year 2030 - GBF Target 2
-              2050: 0.5,  # Principle from GBF 2050 Goals and Vision and LeClere et al. Bending the Curve - need to arrest biodiversity decline then begin improving over time.
-              2100: 0.5   # Stays at 2050 level
-             }            # (can add more years/targets)\
-
-    
-
-# ---------------------------------------------------------------------------- #
-# Other parameters
-# ---------------------------------------------------------------------------- #
-
-# Cell culling
-CULL_MODE = 'absolute'      # cull to include at most MAX_LAND_USES_PER_CELL
-# CULL_MODE = 'percentage'    # cull the LAND_USAGE_THRESHOLD_PERCENTAGE % most expensive options
-# CULL_MODE = 'none'          # do no culling
-
-MAX_LAND_USES_PER_CELL = 12 
-LAND_USAGE_CULL_PERCENTAGE = 0.15
-
-# Non-ag output coding. Non-agricultural land uses will appear on the land use map offset by this amount (e.g. land use 0 will appear as 100)
-NON_AGRICULTURAL_LU_BASE_CODE = 100         
-
-# Number of decimals to round the lower bound matrices to for non-agricultural land uses and agricultural management options.
-LB_ROUND_DECMIALS = 6
-
-
-""" NON-AGRICULTURAL LAND USES (indexed by k)
-0: 'Environmental Plantings'
-1: 'Riparian Plantings'
-2: 'Agroforestry'
-3: 'Carbon Plantings (Block Arrangement)'
-4: 'Carbon Plantings (Belt Arrangement)'
-5: 'BECCS'
-
-
-AGRICULTURAL MANAGEMENT OPTIONS (indexed by a)
-0: (None)
-1: 'Asparagopsis taxiformis'
-2: 'Precision Agriculture'
-3: 'Ecological Grazing'
-
-
-DRAINAGE DIVISIONS
- 1: 'Tanami-Timor Sea Coast',
- 2: 'South Western Plateau',
- 3: 'South West Coast',
- 4: 'Tasmania',
- 5: 'South East Coast (Victoria)',
- 6: 'South Australian Gulf',
- 7: 'Murray-Darling Basin',
- 8: 'Pilbara-Gascoyne',
- 9: 'North Western Plateau',
- 10: 'South East Coast (NSW)',
- 11: 'Carpentaria Coast',
- 12: 'Lake Eyre Basin',
- 13: 'North East Coast'
-
-
-RIVER REGIONS
- 1: 'ADELAIDE RIVER',
- 2: 'ALBANY COAST',
- 3: 'ARCHER-WATSON RIVERS',
- 4: 'ARTHUR RIVER',
- 5: 'ASHBURTON RIVER',
- 6: 'AVOCA RIVER',
- 7: 'AVON RIVER-TYRELL LAKE',
- 8: 'BAFFLE CREEK',
- 9: 'BARRON RIVER',
- 10: 'BARWON RIVER-LAKE CORANGAMITE',
- 11: 'BATHURST-MELVILLE ISLANDS',
- 12: 'BEGA RIVER',
- 13: 'BELLINGER RIVER',
- 14: 'BENANEE-WILLANDRA CREEK',
- 15: 'BILLABONG-YANCO CREEKS',
- 16: 'BLACK RIVER',
- 17: 'BLACKWOOD RIVER',
- 18: 'BLYTH RIVER',
- 19: 'BORDER RIVERS',
- 20: 'BOYNE RIVER',
- 21: 'BRISBANE RIVER',
- 22: 'BROKEN RIVER',
- 23: 'BROUGHTON RIVER',
- 24: 'BRUNSWICK RIVER',
- 25: 'BUCKINGHAM RIVER',
- 26: 'BULLO RIVER-LAKE BANCANNIA',
- 27: 'BUNYIP RIVER',
- 28: 'BURDEKIN RIVER',
- 29: 'BURNETT RIVER',
- 30: 'BURRUM RIVER',
- 31: 'BUSSELTON COAST',
- 32: 'CALLIOPE RIVER',
- 33: 'CALVERT RIVER',
- 34: 'CAMPASPE RIVER',
- 35: 'CAPE LEVEQUE COAST',
- 36: 'CARDWELL COAST',
- 37: 'CASTLEREAGH RIVER',
- 38: 'CLARENCE RIVER',
- 39: 'CLYDE RIVER-JERVIS BAY',
- 40: 'COAL RIVER',
- 41: 'COLLIE-PRESTON RIVERS',
- 42: 'CONDAMINE-CULGOA RIVERS',
- 43: 'COOPER CREEK',
- 44: 'CURTIS ISLAND',
- 45: 'DAINTREE RIVER',
- 46: 'DALY RIVER',
- 47: 'DARLING RIVER',
- 48: 'DE GREY RIVER',
- 49: 'DENMARK RIVER',
- 50: 'DERWENT RIVER',
- 51: 'DIAMANTINA-GEORGINA RIVERS',
- 52: 'DON RIVER',
- 53: 'DONNELLY RIVER',
- 54: 'DRYSDALE RIVER',
- 55: 'DUCIE RIVER',
- 56: 'EAST ALLIGATOR RIVER',
- 57: 'EAST COAST',
- 58: 'EAST GIPPSLAND',
- 59: 'EMBLEY RIVER',
- 60: 'ENDEAVOUR RIVER',
- 61: 'ESPERANCE COAST',
- 62: 'EYRE PENINSULA',
- 63: 'FINNISS RIVER',
- 64: 'FITZMAURICE RIVER',
- 65: 'FITZROY RIVER (QLD)',
- 66: 'FITZROY RIVER (WA)',
- 67: 'FLEURIEU PENINSULA',
- 68: 'FLINDERS-CAPE BARREN ISLANDS',
- 69: 'FLINDERS-NORMAN RIVERS',
- 70: 'FORTESCUE RIVER',
- 71: 'FORTH RIVER',
- 72: 'FRANKLAND-DEEP RIVERS',
- 73: 'FRASER ISLAND',
- 74: 'GAIRDNER',
- 75: 'GASCOYNE RIVER',
- 76: 'GAWLER RIVER',
- 77: 'GLENELG RIVER',
- 78: 'GOOMADEER RIVER',
- 79: 'GORDON RIVER',
- 80: 'GOULBURN RIVER',
- 81: 'GOYDER RIVER',
- 82: 'GREENOUGH RIVER',
- 83: 'GROOTE EYLANDT',
- 84: 'GWYDIR RIVER',
- 85: 'HASTINGS RIVER',
- 86: 'HAUGHTON RIVER',
- 87: 'HAWKESBURY RIVER',
- 88: 'HERBERT RIVER',
- 89: 'HINCHINBROOK ISLAND',
- 90: 'HOLROYD RIVER',
- 91: 'HOPKINS RIVER',
- 92: 'HUNTER RIVER',
- 93: 'HUON RIVER',
- 94: 'ISDELL RIVER',
- 95: 'JARDINE RIVER',
- 96: 'JEANNIE RIVER',
- 97: 'JOHNSTONE RIVER',
- 98: 'KANGAROO ISLAND',
- 99: 'KARUAH RIVER',
- 100: 'KEEP RIVER',
- 101: 'KENT RIVER',
- 102: 'KIEWA RIVER',
- 103: 'KING EDWARD RIVER',
- 104: 'KING ISAND',
- 105: 'KING-HENTY RIVERS',
- 106: 'KINGSTON COAST',
- 107: 'KOLAN RIVER',
- 108: 'KOOLATONG RIVER',
- 109: 'LACHLAN RIVER',
- 110: 'LAKE EYRE',
- 111: 'LAKE TORRENS-MAMBRAY COAST',
- 112: 'LENNARD RIVER',
- 113: 'LIMMEN BIGHT RIVER',
- 114: 'LITTLE RIVER',
- 115: 'LIVERPOOL RIVER',
- 116: 'LOCKHART RIVER',
- 117: 'LODDON RIVER',
- 118: 'LOGAN-ALBERT RIVERS',
- 119: 'LOWER MALLEE',
- 120: 'LOWER MURRAY RIVER',
- 121: 'MACLEAY RIVER',
- 122: 'MACQUARIE-BOGAN RIVERS',
- 123: 'MACQUARIE-TUGGERAH LAKES',
- 124: 'MANNING RIVER',
- 125: 'MAROOCHY RIVER',
- 126: 'MARY RIVER (NT)',
- 127: 'MARY RIVER (QLD)',
- 128: 'MERSEY RIVER',
- 129: 'MILLICENT COAST',
- 130: 'MITCHELL-COLEMAN RIVERS (QLD)',
- 131: 'MITCHELL-THOMSON RIVERS',
- 132: 'MOONIE RIVER',
- 133: 'MOORE-HILL RIVERS',
- 134: 'MORNING INLET',
- 135: 'MORNINGTON ISLAND',
- 136: 'MORUYA RIVER',
- 137: 'MOSSMAN RIVER',
- 138: 'MOYLE RIVER',
- 139: 'MULGRAVE-RUSSELL RIVERS',
- 140: 'MURCHISON RIVER',
- 141: 'MURRAY RIVER (WA)',
- 142: 'MURRAY RIVERINA',
- 143: 'MURRUMBIDGEE RIVER',
- 144: 'MYPONGA RIVER',
- 145: 'McARTHUR RIVER',
- 146: 'NAMOI RIVER',
- 147: 'NICHOLSON-LEICHHARDT RIVERS',
- 148: 'NOOSA RIVER',
- 149: 'NORMANBY RIVER',
- 150: 'NULLARBOR',
- 151: "O'CONNELL RIVER",
- 152: 'OLIVE-PASCOE RIVERS',
- 153: 'ONKAPARINGA RIVER',
- 154: 'ONSLOW COAST',
- 155: 'ORD-PENTECOST RIVERS',
- 156: 'OTWAY COAST',
- 157: 'OVENS RIVER',
- 158: 'PAROO RIVER',
- 159: 'PIEMAN RIVER',
- 160: 'PINE RIVER',
- 161: 'PIONEER RIVER',
- 162: 'PIPER-RINGAROOMA RIVERS',
- 163: 'PLANE CREEK',
- 164: 'PORT HEDLAND COAST',
- 165: 'PORTLAND COAST',
- 166: 'PRINCE REGENT RIVER',
- 167: 'PROSERPINE RIVER',
- 168: 'RICHMOND RIVER',
- 169: 'ROBINSON RIVER',
- 170: 'ROPER RIVER',
- 171: 'ROSIE RIVER',
- 172: 'ROSS RIVER',
- 173: 'RUBICON RIVER',
- 174: 'SALT LAKE',
- 175: 'SANDY CAPE COAST',
- 176: 'SANDY DESERT',
- 177: 'SETTLEMENT CREEK',
- 178: 'SHANNON RIVER',
- 179: 'SHOALHAVEN RIVER',
- 180: 'SHOALWATER CREEK',
- 181: 'SMITHTON-BURNIE COAST',
- 182: 'SNOWY RIVER',
- 183: 'SOUTH ALLIGATOR RIVER',
- 184: 'SOUTH COAST',
- 185: 'SOUTH GIPPSLAND',
- 186: 'SOUTH-WEST COAST',
- 187: 'SPENCER GULF',
- 188: 'STEWART RIVER',
- 189: 'STRADBROKE ISLAND',
- 190: 'STYX RIVER',
- 191: 'SWAN COAST-AVON RIVER',
- 192: 'SYDNEY COAST-GEORGES RIVER',
- 193: 'TAMAR RIVER',
- 194: 'TORRENS RIVER',
- 195: 'TORRES STRAIT ISLANDS',
- 196: 'TOWAMBA RIVER',
- 197: 'TOWNS RIVER',
- 198: 'TULLY-MURRAY RIVERS',
- 199: 'TUROSS RIVER',
- 200: 'TWEED RIVER',
- 201: 'UPPER MALLEE',
- 202: 'UPPER MURRAY RIVER',
- 203: 'VICTORIA RIVER-WISO',
- 204: 'WAKEFIELD RIVER',
- 205: 'WALKER RIVER',
- 206: 'WARD RIVER',
- 207: 'WARREGO RIVER',
- 208: 'WARREN RIVER',
- 209: 'WATER PARK CREEK',
- 210: 'WENLOCK RIVER',
- 211: 'WERRIBEE RIVER',
- 212: 'WHITSUNDAY ISLANDS',
- 213: 'WILDMAN RIVER',
- 214: 'WIMMERA RIVER',
- 215: 'WOLLONGONG COAST',
- 216: 'WOORAMEL RIVER',
- 217: 'YANNARIE RIVER',
- 218: 'YARRA RIVER'}
+# Copyright 2022 Fjalar J. de Haan and Brett A. Bryan at Deakin University
+#
+# This file is part of LUTO 2.0.
+#
+# LUTO 2.0 is free software: you can redistribute it and/or modify it under the
+# terms of the GNU General Public License as published by the Free Software
+# Foundation, either version 3 of the License, or (at your option) any later
+# version.
+#
+# LUTO 2.0 is distributed in the hope that it will be useful, but WITHOUT ANY
+# WARRANTY; without even the implied warranty of MERCHANTABILITY or FITNESS FOR
+# A PARTICULAR PURPOSE. See the GNU General Public License for more details.
+#
+# You should have received a copy of the GNU General Public License along with
+# LUTO 2.0. If not, see <https://www.gnu.org/licenses/>.
+
+""" LUTO model settings. """
+
+import pandas as pd
+
+
+# ---------------------------------------------------------------------------- #
+# LUTO model version.                                                                 #
+# ---------------------------------------------------------------------------- #
+
+VERSION = '2.3'
+
+
+# ---------------------------------------------------------------------------- #
+# Spyder options                                                            #
+# ---------------------------------------------------------------------------- #
+
+pd.set_option('display.width', 470)
+pd.set_option('display.max_columns', 200)
+pd.set_option('display.max_rows', 5000)
+pd.set_option('display.float_format', '{:,.4f}'.format)
+
+
+# ---------------------------------------------------------------------------- #
+# Directories.                                                                 #
+# ---------------------------------------------------------------------------- #
+
+INPUT_DIR = 'input'
+OUTPUT_DIR = 'output'
+DATA_DIR = 'input'
+RAW_DATA = '../raw_data'
+
+
+# ---------------------------------------------------------------------------- #
+# Scenario parameters.                                                                  #
+# ---------------------------------------------------------------------------- #
+
+# Climate change assumptions. Options include '126', '245', '370', '585'
+SSP = '245'
+RCP = 'rcp' + SSP[1] + 'p' + SSP[2] # Representative Concentration Pathway string identifier e.g., 'rcp4p5'.
+
+# Set demand parameters which define requirements for Australian production of agricultural commodities
+SCENARIO = SSP_NUM = 'SSP' + SSP[0] # SSP1, SSP2, SSP3, SSP4, SSP5
+DIET_DOM = 'BAU'                    # 'BAU', 'FLX', 'VEG', 'VGN' - domestic diets in Australia
+DIET_GLOB = 'BAU'                   # 'BAU', 'FLX', 'VEG', 'VGN' - global diets
+CONVERGENCE = 2050                  # 2050 or 2100 - date at which dietary transformation is completed (velocity of transformation)
+IMPORT_TREND = 'Static'             # 'Static' (assumes 2010 shares of imports for each commodity) or 'Trend' (follows historical rate of change in shares of imports for each commodity)
+WASTE = 1                           # 1 for full waste, 0.5 for half waste 
+FEED_EFFICIENCY = 'BAU'             # 'BAU' or 'High'
+
+# Add CO2 fertilisation effects on agricultural production from GAEZ v4 
+CO2_FERT = 'on'   # or 'off'
+
+# Fire impacts on carbon sequestration
+RISK_OF_REVERSAL = 0.05  # Risk of reversal buffer under ERF (reasonable values range from 0.05 [100 years] to 0.25 [25 years]) https://www.cleanenergyregulator.gov.au/ERF/Choosing-a-project-type/Opportunities-for-the-land-sector/Risk-of-reversal-buffer
+FIRE_RISK = 'med'   # Options are 'low', 'med', 'high'. Determines whether to take the 5th, 50th, or 95th percentile of modelled fire impacts.
+
+""" Mean FIRE_RISK cell values (%)
+    FD_RISK_PERC_5TH    80.3967
+    FD_RISK_MEDIAN      89.2485
+    FD_RISK_PERC_95TH   93.2735 """
+
+
+# ---------------------------------------------------------------------------- #
+# Economic parameters
+# ---------------------------------------------------------------------------- #
+
+# Amortise upfront (i.e., establishment and transitions) costs 
+AMORTISE_UPFRONT_COSTS = False
+
+# Discount rate for amortisation
+DISCOUNT_RATE = 0.07     # 0.05 = 5% pa.
+
+# Set amortisation period
+AMORTISATION_PERIOD = 30 # years
+
+
+
+# ---------------------------------------------------------------------------- #
+# Model parameters
+# ---------------------------------------------------------------------------- #
+
+# Optionally coarse-grain spatial domain (faster runs useful for testing). E.g. RESFACTOR 5 selects the middle cell in every 9 x 9 cell block
+RESFACTOR = 10         # set to 1 to run at full spatial resolution, > 1 to run at reduced resolution. 
+
+# How does the model run over time 
+MODE = 'snapshot'   # Runs for target year only
+# MODE = 'timeseries'   # Runs each year from base year to target year
+
+# Define the objective function
+OBJECTIVE = 'maxprofit'   # maximise profit (revenue - costs)  **** Requires soft demand constraints otherwise agriculture over-produces
+# OBJECTIVE = 'mincost'  # minimise cost (transitions costs + annual production costs)
+
+# Specify how demand for agricultural commodity production should be met in the solver
+# DEMAND_CONSTRAINT_TYPE = 'hard'  # Adds demand as a constraint in the solver (linear programming approach)
+DEMAND_CONSTRAINT_TYPE = 'soft'  # Adds demand as a type of slack variable in the solver (goal programming approach)
+
+# Penalty in objective function to balance influence of demand versus cost when DEMAND_CONSTRAINT_TYPE = 'soft'
+# 1e5 works well (i.e., demand are met), demands not met with anything less (i.e., large deviations)
+# Don't set too high though otherwise it meets demand exactly (minimises deviations) even if the cost is ridiculously high
+PENALTY = 1e5
+
+# ---------------------------------------------------------------------------- #
+# Geographical raster writing parameters
+# ---------------------------------------------------------------------------- #
+
+WRITE_OUTPUT_GEOTIFFS = True    # Write GeoTiffs to output directory: True or False
+WRITE_FULL_RES_MAPS = False      # Write GeoTiffs all full or resfactored resolution for coarsified maps: True or False
+PARALLEL_WRITE = True           # If use parallel processing to write GeoTiffs: True or False
+WRITE_THREADS = 50              # The Threads to use for map making, only work with PARALLEL_WRITE = True
+
+
+# ---------------------------------------------------------------------------- #
+# Gurobi parameters
+# ---------------------------------------------------------------------------- #
+
+# Select Gurobi algorithm used to solve continuous models or the initial root relaxation of a MIP model. Default is automatic. 
+SOLVE_METHOD = 2  # 'automatic: -1, primal simplex: 0, dual simplex: 0, barrier: 2, concurrent: 3, deterministic concurrent: 4, deterministic concurrent simplex: 5
+
+# Presolve parameters (switching both to 0 solves numerical problems)
+PRESOLVE = 0     # automatic (-1), off (0), conservative (1), or aggressive (2)
+AGGREGATE = 0    # Controls the aggregation level in presolve. The options are off (0), moderate (1), or aggressive (2). In rare instances, aggregation can lead to an accumulation of numerical errors. Turning it off can sometimes improve solution accuracy (it did not fix sub-optimal termination issue)
+
+# Print detailed output to screen
+VERBOSE = 1
+
+# Relax the tolerances for feasibility and optimality
+FEASIBILITY_TOLERANCE = 1e-2              # Primal feasility tolerance - Default: 1e-6, Min: 1e-9, Max: 1e-2
+OPTIMALITY_TOLERANCE = 1e-2               # Dual feasility tolerance - Default: 1e-6, Min: 1e-9, Max: 1e-2
+BARRIER_CONVERGENCE_TOLERANCE = 1e-6      # Range from 1e-2 to 1e-8 (default), that larger the number the faster but the less exact the solve. 1e-5 is a good compromise between optimality and speed.
+
+# Whether to use crossover in barrier solve. 0 = off, -1 = automatic. Auto cleans up sub-optimal termination errors without much additional compute time (apart from 2050 when it sometimes never finishes).
+CROSSOVER = 0
+
+# Parameters for dealing with numerical issues. NUMERIC_FOCUS = 2 fixes most things but roughly doubles solve time.
+SCALE_FLAG = -1     # Scales the rows and columns of the model to improve the numerical properties of the constraint matrix. -1: Auto, 0: No scaling, 1: equilibrium scaling (First scale each row to make its largest nonzero entry to be magnitude one, then scale each column to max-norm 1), 2: geometric scaling, 3: multi-pass equilibrium scaling. Testing revealed that 1 tripled solve time, 3 led to numerical problems.
+NUMERIC_FOCUS = 0   # Controls the degree to which the code attempts to detect and manage numerical issues. Default (0) makes an automatic choice, with a slight preference for speed. Settings 1-3 increasingly shift the focus towards being more careful in numerical computations. NUMERIC_FOCUS = 1 is ok, but 2 increases solve time by ~4x
+BARHOMOGENOUS = -1  # Useful for recognizing infeasibility or unboundedness. At the default setting (-1), it is only used when barrier solves a node relaxation for a MIP model. 0 = off, 1 = on. It is a bit slower than the default algorithm (3x slower in testing).
+
+# Number of threads to use in parallel algorithms (e.g., barrier)
+THREADS = 50
+
+
+# ---------------------------------------------------------------------------- #
+# Non-agricultural land usage parameters
+# ---------------------------------------------------------------------------- #
+
+"""
+The dictionary below is the master list of all of the non agricultural land uses
+and whether they are currently enabled in the solver (True/False). 
+
+To disable a non-agricultural land use, change the correpsonding value of the
+NON_AG_LAND_USES dictionary to false.
+"""
+NON_AG_LAND_USES = {
+    'Environmental Plantings': True,
+    'Riparian Plantings': True,
+    'Sheep Agroforestry': True,
+    'Beef Agroforestry': True,
+    'Carbon Plantings (Block)': True,
+    'Sheep Carbon Plantings (Belt)': True,
+    'Beef Carbon Plantings (Belt)': True,
+    'BECCS': True,
+}
+
+"""
+If settings.MODE == 'timeseries', the values of the below dictionary determine whether the model is allowed to abandon non-agr.
+land uses on cells in the years after it chooses to utilise them. For example, if a cell has is using 'Environmental Plantings'
+and the corresponding value in this dictionary is False, all cells using EP must also utilise this land use in all subsequent 
+years.
+"""
+NON_AG_LAND_USES_REVERSIBLE = {
+    'Environmental Plantings': True,
+    'Riparian Plantings': True,
+    'Sheep Agroforestry': True,
+    'Beef Agroforestry': True,
+    'Carbon Plantings (Block)': True,
+    'Sheep Carbon Plantings (Belt)': True,
+    'Beef Carbon Plantings (Belt)': True,
+    'BECCS': True,
+}
+
+# Price of carbon per tonne - determines revenue from carbon sequestration (used when maximising revenue only)
+CARBON_PRICE_PER_TONNE = 100
+
+# Cost of fencing per linear metre
+FENCING_COST_PER_M = 0
+
+# Environmental Plantings Parameters
+ep_annual_maintennance_cost_per_ha_per_year = 100
+ep_annual_ecosystem_services_benefit_per_ha_per_year = 0
+ENV_PLANTING_COST_PER_HA_PER_YEAR = ep_annual_maintennance_cost_per_ha_per_year - ep_annual_ecosystem_services_benefit_per_ha_per_year   # Yearly cost of maintaining one hectare of environmental plantings
+
+ENV_PLANTING_BIODIVERSITY_BENEFIT = 0.8    # Set benefit level of EP, AF, and RP (0 = none, 1 = full)
+
+# Carbon Plantings Block Parameters
+cp_block_annual_maintennance_cost_per_ha_per_year = 100
+cp_block_annual_ecosystem_services_benefit_per_ha_per_year = 0
+CARBON_PLANTING_BLOCK_COST_PER_HA_PER_YEAR = cp_block_annual_maintennance_cost_per_ha_per_year - cp_block_annual_ecosystem_services_benefit_per_ha_per_year   # Yearly cost of maintaining one hectare of carbon plantings (block)
+
+CARBON_PLANTING_BLOCK_BIODIV_BENEFIT = 0.1
+
+# Carbon Plantings Belt Parameters
+cp_belt_annual_maintennance_cost_per_ha_per_year = 100
+cp_belt_annual_ecosystem_services_benefit_per_ha_per_year = 0
+CARBON_PLANTING_BELT_COST_PER_HA_PER_YEAR = cp_belt_annual_maintennance_cost_per_ha_per_year - cp_belt_annual_ecosystem_services_benefit_per_ha_per_year      # Yearly cost of maintaining one hectare of carbon plantings (belt)
+
+CP_BELT_ROW_WIDTH = 20
+CP_BELT_ROW_SPACING = 40
+CP_BELT_PROPORTION = CP_BELT_ROW_WIDTH / (CP_BELT_ROW_WIDTH + CP_BELT_ROW_SPACING)
+cp_no_alleys_per_ha = 100 / (CP_BELT_ROW_WIDTH + CP_BELT_ROW_SPACING)
+CP_BELT_FENCING_LENGTH = 100 * cp_no_alleys_per_ha * 2     # Length (average) of fencing required per ha in metres
+
+CARBON_PLANTING_BELT_BIODIV_BENEFIT = 0.1
+
+# Riparian Planting Parameters
+rp_annual_maintennance_cost_per_ha_per_year = 100
+rp_annual_ecosystem_services_benefit_per_ha_per_year = 0
+RIPARIAN_PLANTING_COST_PER_HA_PER_YEAR = rp_annual_maintennance_cost_per_ha_per_year - rp_annual_ecosystem_services_benefit_per_ha_per_year
+
+RIPARIAN_PLANTING_BUFFER_WIDTH = 30
+RIPARIAN_PLANTING_TORTUOSITY_FACTOR = 0.5
+
+RIPARIAN_PLANTING_BIODIV_BENEFIT = 1
+
+# Agroforestry Parameters
+af_annual_maintennance_cost_per_ha_per_year = 100
+af_annual_ecosystem_services_benefit_per_ha_per_year = 0
+AGROFORESTRY_COST_PER_HA_PER_YEAR = af_annual_maintennance_cost_per_ha_per_year - af_annual_ecosystem_services_benefit_per_ha_per_year
+
+AGROFORESTRY_ROW_WIDTH = 20
+AGROFORESTRY_ROW_SPACING = 40
+AF_PROPORTION = AGROFORESTRY_ROW_WIDTH / (AGROFORESTRY_ROW_WIDTH + AGROFORESTRY_ROW_SPACING)
+no_belts_per_ha = 100 / (AGROFORESTRY_ROW_WIDTH + AGROFORESTRY_ROW_SPACING)
+AF_FENCING_LENGTH = 100 * no_belts_per_ha * 2 # Length of fencing required per ha in metres
+
+AGROFORESTRY_BIODIV_BENEFIT = 0.75
+
+# BECCS Parameters
+BECCS_BIODIVERSITY_BENEFIT = 0
+
+
+# ---------------------------------------------------------------------------- #
+# Agricultural management parameters
+# ---------------------------------------------------------------------------- #
+
+"""
+The dictionary below contains a master list of all agricultural management options and
+which land uses they correspond to. 
+
+To disable an ag-mangement option, change the corresponding value in the AG_MANAGEMENTS dictionary to False.
+"""
+AG_MANAGEMENTS = {
+    'Asparagopsis taxiformis': True,
+    'Precision Agriculture': True,
+    'Ecological Grazing': True,
+    'Savanna Burning': True,
+    'AgTech EI': True,
+}
+
+"""
+If settings.MODE == 'timeseries', the values of the below dictionary determine whether the model is allowed to abandon agricultural
+management options on cells in the years after it chooses to utilise them. For example, if a cell has is using 'Asparagopsis taxiformis',
+and the corresponding value in this dictionary is False, all cells using Asparagopsis taxiformis must also utilise this land use
+and agricultural management combination in all subsequent years.
+
+WARNING: changing to False will result in 'locking in' land uses on cells that utilise the agricultural management option for 
+the rest of the simulation. This may be an unintended side effect.
+"""
+AG_MANAGEMENTS_REVERSIBLE = {
+    'Asparagopsis taxiformis': True,
+    'Precision Agriculture': True,
+    'Ecological Grazing': True,
+    'Savanna Burning': True,
+    'AgTech EI': True,
+}
+
+# The cost for removing and establishing irrigation infrastructure ($ per hectare)
+REMOVE_IRRIG_COST = 3000
+NEW_IRRIG_COST = 7500
+
+# Savanna burning cost per hectare per year ($/ha/yr)
+SAVBURN_COST_HA_YR = 100
+
+# The minimum value an agricultural management variable must take for the write_output function to consider it being used on a cell
+AGRICULTURAL_MANAGEMENT_USE_THRESHOLD = 0.1  
+                                             
+
+# ---------------------------------------------------------------------------- #
+# Off-land commodity parameters
+# ---------------------------------------------------------------------------- #
+
+OFF_LAND_COMMODITIES = ['pork', 'chicken', 'eggs', 'aquaculture']
+EGGS_AVG_WEIGHT = 60  # Average weight of an egg in grams
+
+
+# ---------------------------------------------------------------------------- #
+# Environmental parameters
+# ---------------------------------------------------------------------------- #
+
+# Greenhouse gas emissions limits and parameters *******************************
+GHG_EMISSIONS_LIMITS = 'on'        # 'on' or 'off'
+
+GHG_LIMITS_TYPE = 'file' # 'dict' or 'file'
+
+# Set emissions limits in dictionary below (i.e., year: tonnes)
+GHG_LIMITS = {                     
+              2010: 90 * 1e6,    # Agricultural emissions in 2010 in tonnes CO2e
+              2050: -337 * 1e6,  # GHG emissions target and year (can add more years/targets)
+              2100: -337 * 1e6   # GHG emissions target and year (can add more years/targets)
+             }
+
+# Take data from 'GHG_targets.xlsx', options include: 'None', '1.5C (67%)', '1.5C (50%)', or '1.8C (67%)'
+GHG_LIMITS_FIELD = '1.5C (67%) excl. avoided emis'    
+
+# Number of years over which to spread (average) soil carbon accumulation (from Mosnier et al. 2022 and Johnson et al. 2021)
+SOC_AMORTISATION = 15    
+
+
+# Water use limits and parameters *******************************
+
+WATER_USE_LIMITS = 'on'               # 'on' or 'off'
+WATER_LIMITS_TYPE = 'water_stress'    # 'water_stress' or 'pct_ag'
+
+# If WATER_LIMITS_TYPE = 'pct_ag'...       
+# Set reduction in water use as percentage of 2010 irrigation water use
+WATER_USE_REDUCTION_PERCENTAGE = 0  
+
+# If WATER_LIMITS_TYPE = 'water_stress'...                                           
+# (0.25 follows Aqueduct classification of 0.4 but leaving 0.15 for urban/industrial/indigenous use).
+# Safe and just Earth system boundaries says 0.2 inclusive of domestic/industrial https://www.nature.com/articles/s41586-023-06083-8  
+WATER_STRESS_FRACTION = 0.2          
+
+# Regionalisation to enforce water use limits by
+WATER_REGION_DEF = 'Drainage Division'                 # 'River Region' or 'Drainage Division' Bureau of Meteorology GeoFabric definition
+
+
+# Biodiversity limits and parameters *******************************
+
+# Set the influence of landscape connectivity on biodiversity value in modified land
+""" Applies to modified land only. The most distant cell receives this biodiversity score multiplier. Creates a
+    gradient of scores from 1 (natural land and modified land cells adjacent to natural land and water) to the most 
+    distant cell which received the score specified under CONNECTIVITY_WEIGHTING. The scores are linearly rescaled 
+    Euclidean distance to natural areas. Setting CONNECTIVITY_WEIGHTING = 1.0 means no effect of connectivity on biodiversity score. 
+"""
+CONNECTIVITY_WEIGHTING = 0.7
+
+# Set livestock impact on biodiversity (0 = no impact, 1 = total annihilation)
+BIODIV_LIVESTOCK_IMPACT = 0.3
+
+# Biodiversity value under default late dry season savanna fire regime
+LDS_BIODIVERSITY_VALUE = 0.8  # For example, 0.8 means that all areas in the area eligible for savanna burning have a biodiversity value of 0.8 * the raw biodiv value (due to hot fires etc). When EDS sav burning is implemented the area is attributed the full biodiversity value.
+
+# Set biodiversity target (0 - 1 e.g., 0.3 = 30% of total achievable Zonation biodiversity benefit)
+BIODIVERSITY_LIMITS = 'off'             # 'on' or 'off'
+
+""" Kunming-Montreal Global Biodiversity Framework Target 2: Restore 30% of all Degraded Ecosystems
+    Ensure that by 2030 at least 30 per cent of areas of degraded terrestrial, inland water, and coastal and marine ecosystems are under effective restoration, in order to enhance biodiversity and ecosystem functions and services, ecological integrity and connectivity.
+"""
+# Set biodiversity targets in dictionary below (i.e., year: proportion of degraded land restored)
+BIODIV_GBF_TARGET_2_DICT = {                     
+              2010: 0,    # Proportion of degraded land restored in year 2010
+              2030: 0.3,  # Proportion of degraded land restored in year 2030 - GBF Target 2
+              2050: 0.5,  # Principle from GBF 2050 Goals and Vision and LeClere et al. Bending the Curve - need to arrest biodiversity decline then begin improving over time.
+              2100: 0.5   # Stays at 2050 level
+             }            # (can add more years/targets)\
+
+    
+
+# ---------------------------------------------------------------------------- #
+# Other parameters
+# ---------------------------------------------------------------------------- #
+
+# Cell culling
+CULL_MODE = 'absolute'      # cull to include at most MAX_LAND_USES_PER_CELL
+# CULL_MODE = 'percentage'    # cull the LAND_USAGE_THRESHOLD_PERCENTAGE % most expensive options
+# CULL_MODE = 'none'          # do no culling
+
+MAX_LAND_USES_PER_CELL = 12 
+LAND_USAGE_CULL_PERCENTAGE = 0.15
+
+# Non-ag output coding. Non-agricultural land uses will appear on the land use map offset by this amount (e.g. land use 0 will appear as 100)
+NON_AGRICULTURAL_LU_BASE_CODE = 100         
+
+# Number of decimals to round the lower bound matrices to for non-agricultural land uses and agricultural management options.
+LB_ROUND_DECMIALS = 6
+
+
+""" NON-AGRICULTURAL LAND USES (indexed by k)
+0: 'Environmental Plantings'
+1: 'Riparian Plantings'
+2: 'Agroforestry'
+3: 'Carbon Plantings (Block Arrangement)'
+4: 'Carbon Plantings (Belt Arrangement)'
+5: 'BECCS'
+
+
+AGRICULTURAL MANAGEMENT OPTIONS (indexed by a)
+0: (None)
+1: 'Asparagopsis taxiformis'
+2: 'Precision Agriculture'
+3: 'Ecological Grazing'
+
+
+DRAINAGE DIVISIONS
+ 1: 'Tanami-Timor Sea Coast',
+ 2: 'South Western Plateau',
+ 3: 'South West Coast',
+ 4: 'Tasmania',
+ 5: 'South East Coast (Victoria)',
+ 6: 'South Australian Gulf',
+ 7: 'Murray-Darling Basin',
+ 8: 'Pilbara-Gascoyne',
+ 9: 'North Western Plateau',
+ 10: 'South East Coast (NSW)',
+ 11: 'Carpentaria Coast',
+ 12: 'Lake Eyre Basin',
+ 13: 'North East Coast'
+
+
+RIVER REGIONS
+ 1: 'ADELAIDE RIVER',
+ 2: 'ALBANY COAST',
+ 3: 'ARCHER-WATSON RIVERS',
+ 4: 'ARTHUR RIVER',
+ 5: 'ASHBURTON RIVER',
+ 6: 'AVOCA RIVER',
+ 7: 'AVON RIVER-TYRELL LAKE',
+ 8: 'BAFFLE CREEK',
+ 9: 'BARRON RIVER',
+ 10: 'BARWON RIVER-LAKE CORANGAMITE',
+ 11: 'BATHURST-MELVILLE ISLANDS',
+ 12: 'BEGA RIVER',
+ 13: 'BELLINGER RIVER',
+ 14: 'BENANEE-WILLANDRA CREEK',
+ 15: 'BILLABONG-YANCO CREEKS',
+ 16: 'BLACK RIVER',
+ 17: 'BLACKWOOD RIVER',
+ 18: 'BLYTH RIVER',
+ 19: 'BORDER RIVERS',
+ 20: 'BOYNE RIVER',
+ 21: 'BRISBANE RIVER',
+ 22: 'BROKEN RIVER',
+ 23: 'BROUGHTON RIVER',
+ 24: 'BRUNSWICK RIVER',
+ 25: 'BUCKINGHAM RIVER',
+ 26: 'BULLO RIVER-LAKE BANCANNIA',
+ 27: 'BUNYIP RIVER',
+ 28: 'BURDEKIN RIVER',
+ 29: 'BURNETT RIVER',
+ 30: 'BURRUM RIVER',
+ 31: 'BUSSELTON COAST',
+ 32: 'CALLIOPE RIVER',
+ 33: 'CALVERT RIVER',
+ 34: 'CAMPASPE RIVER',
+ 35: 'CAPE LEVEQUE COAST',
+ 36: 'CARDWELL COAST',
+ 37: 'CASTLEREAGH RIVER',
+ 38: 'CLARENCE RIVER',
+ 39: 'CLYDE RIVER-JERVIS BAY',
+ 40: 'COAL RIVER',
+ 41: 'COLLIE-PRESTON RIVERS',
+ 42: 'CONDAMINE-CULGOA RIVERS',
+ 43: 'COOPER CREEK',
+ 44: 'CURTIS ISLAND',
+ 45: 'DAINTREE RIVER',
+ 46: 'DALY RIVER',
+ 47: 'DARLING RIVER',
+ 48: 'DE GREY RIVER',
+ 49: 'DENMARK RIVER',
+ 50: 'DERWENT RIVER',
+ 51: 'DIAMANTINA-GEORGINA RIVERS',
+ 52: 'DON RIVER',
+ 53: 'DONNELLY RIVER',
+ 54: 'DRYSDALE RIVER',
+ 55: 'DUCIE RIVER',
+ 56: 'EAST ALLIGATOR RIVER',
+ 57: 'EAST COAST',
+ 58: 'EAST GIPPSLAND',
+ 59: 'EMBLEY RIVER',
+ 60: 'ENDEAVOUR RIVER',
+ 61: 'ESPERANCE COAST',
+ 62: 'EYRE PENINSULA',
+ 63: 'FINNISS RIVER',
+ 64: 'FITZMAURICE RIVER',
+ 65: 'FITZROY RIVER (QLD)',
+ 66: 'FITZROY RIVER (WA)',
+ 67: 'FLEURIEU PENINSULA',
+ 68: 'FLINDERS-CAPE BARREN ISLANDS',
+ 69: 'FLINDERS-NORMAN RIVERS',
+ 70: 'FORTESCUE RIVER',
+ 71: 'FORTH RIVER',
+ 72: 'FRANKLAND-DEEP RIVERS',
+ 73: 'FRASER ISLAND',
+ 74: 'GAIRDNER',
+ 75: 'GASCOYNE RIVER',
+ 76: 'GAWLER RIVER',
+ 77: 'GLENELG RIVER',
+ 78: 'GOOMADEER RIVER',
+ 79: 'GORDON RIVER',
+ 80: 'GOULBURN RIVER',
+ 81: 'GOYDER RIVER',
+ 82: 'GREENOUGH RIVER',
+ 83: 'GROOTE EYLANDT',
+ 84: 'GWYDIR RIVER',
+ 85: 'HASTINGS RIVER',
+ 86: 'HAUGHTON RIVER',
+ 87: 'HAWKESBURY RIVER',
+ 88: 'HERBERT RIVER',
+ 89: 'HINCHINBROOK ISLAND',
+ 90: 'HOLROYD RIVER',
+ 91: 'HOPKINS RIVER',
+ 92: 'HUNTER RIVER',
+ 93: 'HUON RIVER',
+ 94: 'ISDELL RIVER',
+ 95: 'JARDINE RIVER',
+ 96: 'JEANNIE RIVER',
+ 97: 'JOHNSTONE RIVER',
+ 98: 'KANGAROO ISLAND',
+ 99: 'KARUAH RIVER',
+ 100: 'KEEP RIVER',
+ 101: 'KENT RIVER',
+ 102: 'KIEWA RIVER',
+ 103: 'KING EDWARD RIVER',
+ 104: 'KING ISAND',
+ 105: 'KING-HENTY RIVERS',
+ 106: 'KINGSTON COAST',
+ 107: 'KOLAN RIVER',
+ 108: 'KOOLATONG RIVER',
+ 109: 'LACHLAN RIVER',
+ 110: 'LAKE EYRE',
+ 111: 'LAKE TORRENS-MAMBRAY COAST',
+ 112: 'LENNARD RIVER',
+ 113: 'LIMMEN BIGHT RIVER',
+ 114: 'LITTLE RIVER',
+ 115: 'LIVERPOOL RIVER',
+ 116: 'LOCKHART RIVER',
+ 117: 'LODDON RIVER',
+ 118: 'LOGAN-ALBERT RIVERS',
+ 119: 'LOWER MALLEE',
+ 120: 'LOWER MURRAY RIVER',
+ 121: 'MACLEAY RIVER',
+ 122: 'MACQUARIE-BOGAN RIVERS',
+ 123: 'MACQUARIE-TUGGERAH LAKES',
+ 124: 'MANNING RIVER',
+ 125: 'MAROOCHY RIVER',
+ 126: 'MARY RIVER (NT)',
+ 127: 'MARY RIVER (QLD)',
+ 128: 'MERSEY RIVER',
+ 129: 'MILLICENT COAST',
+ 130: 'MITCHELL-COLEMAN RIVERS (QLD)',
+ 131: 'MITCHELL-THOMSON RIVERS',
+ 132: 'MOONIE RIVER',
+ 133: 'MOORE-HILL RIVERS',
+ 134: 'MORNING INLET',
+ 135: 'MORNINGTON ISLAND',
+ 136: 'MORUYA RIVER',
+ 137: 'MOSSMAN RIVER',
+ 138: 'MOYLE RIVER',
+ 139: 'MULGRAVE-RUSSELL RIVERS',
+ 140: 'MURCHISON RIVER',
+ 141: 'MURRAY RIVER (WA)',
+ 142: 'MURRAY RIVERINA',
+ 143: 'MURRUMBIDGEE RIVER',
+ 144: 'MYPONGA RIVER',
+ 145: 'McARTHUR RIVER',
+ 146: 'NAMOI RIVER',
+ 147: 'NICHOLSON-LEICHHARDT RIVERS',
+ 148: 'NOOSA RIVER',
+ 149: 'NORMANBY RIVER',
+ 150: 'NULLARBOR',
+ 151: "O'CONNELL RIVER",
+ 152: 'OLIVE-PASCOE RIVERS',
+ 153: 'ONKAPARINGA RIVER',
+ 154: 'ONSLOW COAST',
+ 155: 'ORD-PENTECOST RIVERS',
+ 156: 'OTWAY COAST',
+ 157: 'OVENS RIVER',
+ 158: 'PAROO RIVER',
+ 159: 'PIEMAN RIVER',
+ 160: 'PINE RIVER',
+ 161: 'PIONEER RIVER',
+ 162: 'PIPER-RINGAROOMA RIVERS',
+ 163: 'PLANE CREEK',
+ 164: 'PORT HEDLAND COAST',
+ 165: 'PORTLAND COAST',
+ 166: 'PRINCE REGENT RIVER',
+ 167: 'PROSERPINE RIVER',
+ 168: 'RICHMOND RIVER',
+ 169: 'ROBINSON RIVER',
+ 170: 'ROPER RIVER',
+ 171: 'ROSIE RIVER',
+ 172: 'ROSS RIVER',
+ 173: 'RUBICON RIVER',
+ 174: 'SALT LAKE',
+ 175: 'SANDY CAPE COAST',
+ 176: 'SANDY DESERT',
+ 177: 'SETTLEMENT CREEK',
+ 178: 'SHANNON RIVER',
+ 179: 'SHOALHAVEN RIVER',
+ 180: 'SHOALWATER CREEK',
+ 181: 'SMITHTON-BURNIE COAST',
+ 182: 'SNOWY RIVER',
+ 183: 'SOUTH ALLIGATOR RIVER',
+ 184: 'SOUTH COAST',
+ 185: 'SOUTH GIPPSLAND',
+ 186: 'SOUTH-WEST COAST',
+ 187: 'SPENCER GULF',
+ 188: 'STEWART RIVER',
+ 189: 'STRADBROKE ISLAND',
+ 190: 'STYX RIVER',
+ 191: 'SWAN COAST-AVON RIVER',
+ 192: 'SYDNEY COAST-GEORGES RIVER',
+ 193: 'TAMAR RIVER',
+ 194: 'TORRENS RIVER',
+ 195: 'TORRES STRAIT ISLANDS',
+ 196: 'TOWAMBA RIVER',
+ 197: 'TOWNS RIVER',
+ 198: 'TULLY-MURRAY RIVERS',
+ 199: 'TUROSS RIVER',
+ 200: 'TWEED RIVER',
+ 201: 'UPPER MALLEE',
+ 202: 'UPPER MURRAY RIVER',
+ 203: 'VICTORIA RIVER-WISO',
+ 204: 'WAKEFIELD RIVER',
+ 205: 'WALKER RIVER',
+ 206: 'WARD RIVER',
+ 207: 'WARREGO RIVER',
+ 208: 'WARREN RIVER',
+ 209: 'WATER PARK CREEK',
+ 210: 'WENLOCK RIVER',
+ 211: 'WERRIBEE RIVER',
+ 212: 'WHITSUNDAY ISLANDS',
+ 213: 'WILDMAN RIVER',
+ 214: 'WIMMERA RIVER',
+ 215: 'WOLLONGONG COAST',
+ 216: 'WOORAMEL RIVER',
+ 217: 'YANNARIE RIVER',
+ 218: 'YARRA RIVER'}
 """