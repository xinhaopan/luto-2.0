--- conflicted
+++ resolved
@@ -1,469 +1,465 @@
-# Copyright 2022 Fjalar J. de Haan and Brett A. Bryan at Deakin University
-#
-# This file is part of LUTO 2.0.
-#
-# LUTO 2.0 is free software: you can redistribute it and/or modify it under the
-# terms of the GNU General Public License as published by the Free Software
-# Foundation, either version 3 of the License, or (at your option) any later
-# version.
-#
-# LUTO 2.0 is distributed in the hope that it will be useful, but WITHOUT ANY
-# WARRANTY; without even the implied warranty of MERCHANTABILITY or FITNESS FOR
-# A PARTICULAR PURPOSE. See the GNU General Public License for more details.
-#
-# You should have received a copy of the GNU General Public License along with
-# LUTO 2.0. If not, see <https://www.gnu.org/licenses/>.
-
-""" LUTO model settings. """
-
-import os
-import pandas as pd
-
-# ---------------------------------------------------------------------------- #
-# LUTO model version.                                                                 #
-# ---------------------------------------------------------------------------- #
-VERSION = '2.1'
-
-############### Set some Spyder options
-pd.set_option('display.width', 470)
-pd.set_option('display.max_columns', 200)
-pd.set_option('display.max_rows', 5000)
-pd.set_option('display.float_format', '{:,.4f}'.format)
-
-# ---------------------------------------------------------------------------- #
-# Directories.                                                                 #
-# ---------------------------------------------------------------------------- #
-
-INPUT_DIR = 'input'
-OUTPUT_DIR = 'output'
-DATA_DIR = 'input'
-RAW_DATA = '../raw_data'
-
-
-# ---------------------------------------------------------------------------- #
-# Scenario parameters.                                                                  #
-# ---------------------------------------------------------------------------- #
-
-# Climate change assumptions. Options include '126', '245', '370', '585'
-SSP = '245'
-RCP = 'rcp' + SSP[1] + 'p' + SSP[2]  # Representative Concentration Pathway string identifier e.g., 'rcp4p5'.
-
-# Set demand parameters which define requirements for Australian production of agricultural commodities
-SCENARIO = SSP_NUM = 'SSP' + SSP[0] # SSP1, SSP2, SSP3, SSP4, SSP5
-DIET_DOM = 'BAU'                    # 'BAU', 'FLX', 'VEG', 'VGN' - domestic diets in Australia
-DIET_GLOB = 'BAU'                   # 'BAU', 'FLX', 'VEG', 'VGN' - global diets
-CONVERGENCE = 2050                  # 2050 or 2100 - date at which dietary transformation is completed (velocity of transformation)
-IMPORT_TREND = 'Static'             # 'Static' (assumes 2010 shares of imports for each commodity) or 'Trend' (follows historical rate of change in shares of imports for each commodity)
-WASTE = 1                           # 1 for full waste, 0.5 for half waste 
-FEED_EFFICIENCY = 'BAU'             # 'BAU' or 'High'
-
-# Set the weighting of landscape connectivity on biodiversity value (0 (no influence) - 1 (full influence))
-CONNECTIVITY_WEIGHTING = 1
-
-# Set biodiversity target (0 - 1 e.g., 0.3 = 30% of total achievable Zonation biodiversity benefit)
-BIODIV_TARGET = 0.3
-BIODIV_TARGET_ACHIEVEMENT_YEAR = 2030
-
-# Set livestock impact on biodiversity (0 = no impact, 1 = total annihilation)
-BIODIV_LIVESTOCK_IMPACT = 0.5
-
-# Add CO2 fertilisation effects on agricultural production from GAEZ v4 
-CO2_FERT = 'on'   # or 'off'
-
-# Fire impacts on carbon sequestration
-RISK_OF_REVERSAL = 0.05  # Risk of reversal buffer under ERF (reasonable values range from 0.05 [100 years] to 0.25 [25 years]) https://www.cleanenergyregulator.gov.au/ERF/Choosing-a-project-type/Opportunities-for-the-land-sector/Risk-of-reversal-buffer
-FIRE_RISK = 'med'   # Options are 'low', 'med', 'high'. Determines whether to take the 5th, 50th, or 95th percentile of modelled fire impacts.
-""" 
-    Mean FIRE_RISK cell values (%)...
-    FD_RISK_PERC_5TH    80.3967
-    FD_RISK_MEDIAN      89.2485
-    FD_RISK_PERC_95TH   93.2735
-"""
-
-# Economic parameters
-DISCOUNT_RATE = 0.05     # 0.05 = 5% pa.
-AMORTISATION_PERIOD = 30 # years
-
-
-
-# ---------------------------------------------------------------------------- #
-# Model parameters
-# ---------------------------------------------------------------------------- #
-
-# Optionally coarse-grain spatial domain (faster runs useful for testing)
-<<<<<<< HEAD
-RESFACTOR = 30           # set to 1 to run at full spatial resolution, > 1 to run at reduced resolution
-=======
-RESFACTOR = 5          # set to 1 to run at full spatial resolution, > 1 to run at reduced resolution
->>>>>>> f3f5d74b
-
-# How does the model run over time 
-MODE = 'snapshot'       # runs for target year only
-# MODE = 'timeseries'   # runs each year from base year to target year
-
-# Define the objective function
-# OBJECTIVE = 'maxrev' # maximise revenue (price x quantity - costs)                 **** Must use DEMAND_CONSTRAINT_TYPE = 'soft' ****
-OBJECTIVE = 'mincost'  # minimise cost (transitions costs + annual production costs) **** Use either DEMAND_CONSTRAINT_TYPE = 'soft' or 'hard' ****
-
-# Specify how demand should be met in the solver
-DEMAND_CONSTRAINT_TYPE = 'hard'  # Adds demand as a constraint in the solver (linear programming approach)
-# DEMAND_CONSTRAINT_TYPE = 'soft'  # Adds demand as a type of slack variable in the solver (goal programming approach)
-
-
-# ---------------------------------------------------------------------------- #
-# Gurobi parameters
-# ---------------------------------------------------------------------------- #
-
-# Select Gurobi algorithm used to solve continuous models or the initial root relaxation of a MIP model.
-# Set solve method. Default is automatic. Dual simplex uses less memory.
-SOLVE_METHOD = 2
-
-""" SOLVE METHODS
-   'automatic':                       -1
-   'primal simplex':                   0
-   'dual simplex':                     1
-   'barrier':                          2
-   'concurrent':                       3
-   'deterministic concurrent':         4
-   'deterministic concurrent simplex': 5 """
-
-# Penalty in objective function  *** Needs to be balanced against OPTIMALITY_TOLERANCE to trade-off speed for optimality 
-# 1e5 works (i.e., demand are met), demands not met with anything less 
-PENALTY = 1e5
-
-# Print detailed output to screen
-VERBOSE = 1
-
-# Relax the tolerance for proving optimality
-OPTIMALITY_TOLERANCE = 1e-2
-
-"""Default value:	1e-6
-   Minimum value:	1e-9
-   Maximum value:	1e-2"""
-
-# Number of threads to use in parallel algorithms (e.g., barrier)
-THREADS = 96
-
-# Use homogenous barrier algorithm
-BARHOMOGENOUS = -1
-
-"""Determines whether to use the homogeneous barrier algorithm. At the default setting (-1), it is only used 
-   when barrier solves a node relaxation for a MIP model. Setting the parameter to 0 turns it off, and setting 
-   it to 1 forces it on. The homogeneous algorithm is useful for recognizing infeasibility or unboundedness. 
-   It is a bit slower than the default algorithm.
-"""
-
-
-# ---------------------------------------------------------------------------- #
-# Non-agricultural land usage parameters
-# ---------------------------------------------------------------------------- #
-NON_AGRICULTURAL_LU_BASE_CODE = 100         # Non-agricultural land uses will appear on the land use map
-                                            # offset by this amount (e.g. land use 0 will appear as 100)
-
-# Environmental Plantings Parameters
-ENV_PLANTING_COST_PER_HA_PER_YEAR = 100     # Yearly cost of maintaining one hectare of environmental plantings
-CARBON_PRICE_PER_TONNE = 50                 # Price of carbon per tonne - determines EP revenue in the model
-
-
-# ---------------------------------------------------------------------------- #
-# Agricultural management parameters
-# ---------------------------------------------------------------------------- #
-
-AGRICULTURAL_MANAGEMENT_USE_THRESHOLD = 0.1  # The minimum value an agricultural management variable must take for the
-                                             # write_output function to consider it being used on a cell
-
-
-# ---------------------------------------------------------------------------- #
-# Environmental parameters
-# ---------------------------------------------------------------------------- #
-
-# Greenhouse gas emissions limits parameters
-SOC_AMORTISATION = 91           # Number of years over which to spread (average) soil carbon accumulation
-
-GHG_EMISSIONS_LIMITS = 'on'        # 'on' or 'off'
-GHG_LIMITS_TYPE = 'file'           # If GHG_EMISSIONS_LIMITS = 'on' then set GHG_LIMITS_TYPE = 'dict' or 'file'
-GHG_LIMITS_FIELD = 'CWC1.5_TCO2E'  # If GHG_LIMITS_TYPE = 'file' then need to add field name in 'GHG_targets.xlsx' ('CWC1.5_TCO2E', 'CWC2.0_TCO2E')
-GHG_LIMITS = {                     # If GHG_LIMITS_TYPE = 'dict' then need to set emissions limits in dictionary below (i.e., year: tonnes)
-                2010: 90 * 1e6,    # Agricultural emissions in 2010 in tonnes CO2e
-                2050: -337 * 1e6,  # GHG emissions target and year (can add more years/targets)
-                2100: -337 * 1e6   # GHG emissions target and year (can add more years/targets)
-              }
-
-
-# Water use limits parameters
-WATER_USE_LIMITS = 'on'               # 'on' or 'off'
-WATER_LIMITS_TYPE = 'water_stress'    # 'water_stress' or 'pct_ag'
-WATER_USE_REDUCTION_PERCENTAGE = 0    # If WATER_LIMITS_TYPE = 'pct_ag'...       Set reduction in water use as percentage of 2010 irrigation water use
-WATER_STRESS_FRACTION = 0.25          # If WATER_LIMITS_TYPE = 'water_stress'... Set proportion of catchment water use above which is high water stress (following Aqueduct classification of 0.4 but leaving 0.15 for urban/industrial/indigenous use).
-
-# Regionalisation to enforce water use limits by
-WATER_REGION_DEF = 'DD'                 # 'RR' for River Region, 'DD' for Drainage Division
-# WATER_DRAINDIVS = list(range(1, 14, 1)) # List of drainage divisions e.g., [1, 2].
-# WATER_RIVREGS = list(range(1, 219, 1))  # List of river regions  e.g., [1, 2].
-
-
-
-# ---------------------------------------------------------------------------- #
-# Cell Culling
-# ---------------------------------------------------------------------------- #
-
-CULL_MODE = 'absolute'      # cull to include at most MAX_LAND_USES_PER_CELL
-# CULL_MODE = 'percentage'    # cull the LAND_USAGE_THRESHOLD_PERCENTAGE % most expensive options
-# CULL_MODE = 'none'          # do no culling
-
-# if CULL_MODE = 'absolute'. How many land uses should remain after culling the most expensive options
-MAX_LAND_USES_PER_CELL = 12
-
-# if CULL_MODE = 'percentage'. Cull this percentage of the most expensive land usage options
-LAND_USAGE_CULL_PERCENTAGE = 0.15
-
-
-
-
-""" NON-AGRICULTURAL LAND USES (indexed by k)
-0: 'Environmental Plantings'
-
-
-AGRICULTURAL MANAGEMENT OPTIONS (indexed by a)
-0: (None)
-1: 'Asparagopsis taxiformis'
-2: 'Precision Agriculture'
-3: 'Ecological Grazing'
-
-
-DRAINAGE DIVISIONS
- 1: 'Tanami-Timor Sea Coast',
- 2: 'South Western Plateau',
- 3: 'South West Coast',
- 4: 'Tasmania',
- 5: 'South East Coast (Victoria)',
- 6: 'South Australian Gulf',
- 7: 'Murray-Darling Basin',
- 8: 'Pilbara-Gascoyne',
- 9: 'North Western Plateau',
- 10: 'South East Coast (NSW)',
- 11: 'Carpentaria Coast',
- 12: 'Lake Eyre Basin',
- 13: 'North East Coast'
-
-
-RIVER REGIONS
- 1: 'ADELAIDE RIVER',
- 2: 'ALBANY COAST',
- 3: 'ARCHER-WATSON RIVERS',
- 4: 'ARTHUR RIVER',
- 5: 'ASHBURTON RIVER',
- 6: 'AVOCA RIVER',
- 7: 'AVON RIVER-TYRELL LAKE',
- 8: 'BAFFLE CREEK',
- 9: 'BARRON RIVER',
- 10: 'BARWON RIVER-LAKE CORANGAMITE',
- 11: 'BATHURST-MELVILLE ISLANDS',
- 12: 'BEGA RIVER',
- 13: 'BELLINGER RIVER',
- 14: 'BENANEE-WILLANDRA CREEK',
- 15: 'BILLABONG-YANCO CREEKS',
- 16: 'BLACK RIVER',
- 17: 'BLACKWOOD RIVER',
- 18: 'BLYTH RIVER',
- 19: 'BORDER RIVERS',
- 20: 'BOYNE RIVER',
- 21: 'BRISBANE RIVER',
- 22: 'BROKEN RIVER',
- 23: 'BROUGHTON RIVER',
- 24: 'BRUNSWICK RIVER',
- 25: 'BUCKINGHAM RIVER',
- 26: 'BULLO RIVER-LAKE BANCANNIA',
- 27: 'BUNYIP RIVER',
- 28: 'BURDEKIN RIVER',
- 29: 'BURNETT RIVER',
- 30: 'BURRUM RIVER',
- 31: 'BUSSELTON COAST',
- 32: 'CALLIOPE RIVER',
- 33: 'CALVERT RIVER',
- 34: 'CAMPASPE RIVER',
- 35: 'CAPE LEVEQUE COAST',
- 36: 'CARDWELL COAST',
- 37: 'CASTLEREAGH RIVER',
- 38: 'CLARENCE RIVER',
- 39: 'CLYDE RIVER-JERVIS BAY',
- 40: 'COAL RIVER',
- 41: 'COLLIE-PRESTON RIVERS',
- 42: 'CONDAMINE-CULGOA RIVERS',
- 43: 'COOPER CREEK',
- 44: 'CURTIS ISLAND',
- 45: 'DAINTREE RIVER',
- 46: 'DALY RIVER',
- 47: 'DARLING RIVER',
- 48: 'DE GREY RIVER',
- 49: 'DENMARK RIVER',
- 50: 'DERWENT RIVER',
- 51: 'DIAMANTINA-GEORGINA RIVERS',
- 52: 'DON RIVER',
- 53: 'DONNELLY RIVER',
- 54: 'DRYSDALE RIVER',
- 55: 'DUCIE RIVER',
- 56: 'EAST ALLIGATOR RIVER',
- 57: 'EAST COAST',
- 58: 'EAST GIPPSLAND',
- 59: 'EMBLEY RIVER',
- 60: 'ENDEAVOUR RIVER',
- 61: 'ESPERANCE COAST',
- 62: 'EYRE PENINSULA',
- 63: 'FINNISS RIVER',
- 64: 'FITZMAURICE RIVER',
- 65: 'FITZROY RIVER (QLD)',
- 66: 'FITZROY RIVER (WA)',
- 67: 'FLEURIEU PENINSULA',
- 68: 'FLINDERS-CAPE BARREN ISLANDS',
- 69: 'FLINDERS-NORMAN RIVERS',
- 70: 'FORTESCUE RIVER',
- 71: 'FORTH RIVER',
- 72: 'FRANKLAND-DEEP RIVERS',
- 73: 'FRASER ISLAND',
- 74: 'GAIRDNER',
- 75: 'GASCOYNE RIVER',
- 76: 'GAWLER RIVER',
- 77: 'GLENELG RIVER',
- 78: 'GOOMADEER RIVER',
- 79: 'GORDON RIVER',
- 80: 'GOULBURN RIVER',
- 81: 'GOYDER RIVER',
- 82: 'GREENOUGH RIVER',
- 83: 'GROOTE EYLANDT',
- 84: 'GWYDIR RIVER',
- 85: 'HASTINGS RIVER',
- 86: 'HAUGHTON RIVER',
- 87: 'HAWKESBURY RIVER',
- 88: 'HERBERT RIVER',
- 89: 'HINCHINBROOK ISLAND',
- 90: 'HOLROYD RIVER',
- 91: 'HOPKINS RIVER',
- 92: 'HUNTER RIVER',
- 93: 'HUON RIVER',
- 94: 'ISDELL RIVER',
- 95: 'JARDINE RIVER',
- 96: 'JEANNIE RIVER',
- 97: 'JOHNSTONE RIVER',
- 98: 'KANGAROO ISLAND',
- 99: 'KARUAH RIVER',
- 100: 'KEEP RIVER',
- 101: 'KENT RIVER',
- 102: 'KIEWA RIVER',
- 103: 'KING EDWARD RIVER',
- 104: 'KING ISAND',
- 105: 'KING-HENTY RIVERS',
- 106: 'KINGSTON COAST',
- 107: 'KOLAN RIVER',
- 108: 'KOOLATONG RIVER',
- 109: 'LACHLAN RIVER',
- 110: 'LAKE EYRE',
- 111: 'LAKE TORRENS-MAMBRAY COAST',
- 112: 'LENNARD RIVER',
- 113: 'LIMMEN BIGHT RIVER',
- 114: 'LITTLE RIVER',
- 115: 'LIVERPOOL RIVER',
- 116: 'LOCKHART RIVER',
- 117: 'LODDON RIVER',
- 118: 'LOGAN-ALBERT RIVERS',
- 119: 'LOWER MALLEE',
- 120: 'LOWER MURRAY RIVER',
- 121: 'MACLEAY RIVER',
- 122: 'MACQUARIE-BOGAN RIVERS',
- 123: 'MACQUARIE-TUGGERAH LAKES',
- 124: 'MANNING RIVER',
- 125: 'MAROOCHY RIVER',
- 126: 'MARY RIVER (NT)',
- 127: 'MARY RIVER (QLD)',
- 128: 'MERSEY RIVER',
- 129: 'MILLICENT COAST',
- 130: 'MITCHELL-COLEMAN RIVERS (QLD)',
- 131: 'MITCHELL-THOMSON RIVERS',
- 132: 'MOONIE RIVER',
- 133: 'MOORE-HILL RIVERS',
- 134: 'MORNING INLET',
- 135: 'MORNINGTON ISLAND',
- 136: 'MORUYA RIVER',
- 137: 'MOSSMAN RIVER',
- 138: 'MOYLE RIVER',
- 139: 'MULGRAVE-RUSSELL RIVERS',
- 140: 'MURCHISON RIVER',
- 141: 'MURRAY RIVER (WA)',
- 142: 'MURRAY RIVERINA',
- 143: 'MURRUMBIDGEE RIVER',
- 144: 'MYPONGA RIVER',
- 145: 'McARTHUR RIVER',
- 146: 'NAMOI RIVER',
- 147: 'NICHOLSON-LEICHHARDT RIVERS',
- 148: 'NOOSA RIVER',
- 149: 'NORMANBY RIVER',
- 150: 'NULLARBOR',
- 151: "O'CONNELL RIVER",
- 152: 'OLIVE-PASCOE RIVERS',
- 153: 'ONKAPARINGA RIVER',
- 154: 'ONSLOW COAST',
- 155: 'ORD-PENTECOST RIVERS',
- 156: 'OTWAY COAST',
- 157: 'OVENS RIVER',
- 158: 'PAROO RIVER',
- 159: 'PIEMAN RIVER',
- 160: 'PINE RIVER',
- 161: 'PIONEER RIVER',
- 162: 'PIPER-RINGAROOMA RIVERS',
- 163: 'PLANE CREEK',
- 164: 'PORT HEDLAND COAST',
- 165: 'PORTLAND COAST',
- 166: 'PRINCE REGENT RIVER',
- 167: 'PROSERPINE RIVER',
- 168: 'RICHMOND RIVER',
- 169: 'ROBINSON RIVER',
- 170: 'ROPER RIVER',
- 171: 'ROSIE RIVER',
- 172: 'ROSS RIVER',
- 173: 'RUBICON RIVER',
- 174: 'SALT LAKE',
- 175: 'SANDY CAPE COAST',
- 176: 'SANDY DESERT',
- 177: 'SETTLEMENT CREEK',
- 178: 'SHANNON RIVER',
- 179: 'SHOALHAVEN RIVER',
- 180: 'SHOALWATER CREEK',
- 181: 'SMITHTON-BURNIE COAST',
- 182: 'SNOWY RIVER',
- 183: 'SOUTH ALLIGATOR RIVER',
- 184: 'SOUTH COAST',
- 185: 'SOUTH GIPPSLAND',
- 186: 'SOUTH-WEST COAST',
- 187: 'SPENCER GULF',
- 188: 'STEWART RIVER',
- 189: 'STRADBROKE ISLAND',
- 190: 'STYX RIVER',
- 191: 'SWAN COAST-AVON RIVER',
- 192: 'SYDNEY COAST-GEORGES RIVER',
- 193: 'TAMAR RIVER',
- 194: 'TORRENS RIVER',
- 195: 'TORRES STRAIT ISLANDS',
- 196: 'TOWAMBA RIVER',
- 197: 'TOWNS RIVER',
- 198: 'TULLY-MURRAY RIVERS',
- 199: 'TUROSS RIVER',
- 200: 'TWEED RIVER',
- 201: 'UPPER MALLEE',
- 202: 'UPPER MURRAY RIVER',
- 203: 'VICTORIA RIVER-WISO',
- 204: 'WAKEFIELD RIVER',
- 205: 'WALKER RIVER',
- 206: 'WARD RIVER',
- 207: 'WARREGO RIVER',
- 208: 'WARREN RIVER',
- 209: 'WATER PARK CREEK',
- 210: 'WENLOCK RIVER',
- 211: 'WERRIBEE RIVER',
- 212: 'WHITSUNDAY ISLANDS',
- 213: 'WILDMAN RIVER',
- 214: 'WIMMERA RIVER',
- 215: 'WOLLONGONG COAST',
- 216: 'WOORAMEL RIVER',
- 217: 'YANNARIE RIVER',
- 218: 'YARRA RIVER'}
-"""
+# Copyright 2022 Fjalar J. de Haan and Brett A. Bryan at Deakin University
+#
+# This file is part of LUTO 2.0.
+#
+# LUTO 2.0 is free software: you can redistribute it and/or modify it under the
+# terms of the GNU General Public License as published by the Free Software
+# Foundation, either version 3 of the License, or (at your option) any later
+# version.
+#
+# LUTO 2.0 is distributed in the hope that it will be useful, but WITHOUT ANY
+# WARRANTY; without even the implied warranty of MERCHANTABILITY or FITNESS FOR
+# A PARTICULAR PURPOSE. See the GNU General Public License for more details.
+#
+# You should have received a copy of the GNU General Public License along with
+# LUTO 2.0. If not, see <https://www.gnu.org/licenses/>.
+
+""" LUTO model settings. """
+
+import os
+import pandas as pd
+
+# ---------------------------------------------------------------------------- #
+# LUTO model version.                                                                 #
+# ---------------------------------------------------------------------------- #
+VERSION = '2.1'
+
+############### Set some Spyder options
+pd.set_option('display.width', 470)
+pd.set_option('display.max_columns', 200)
+pd.set_option('display.max_rows', 5000)
+pd.set_option('display.float_format', '{:,.4f}'.format)
+
+# ---------------------------------------------------------------------------- #
+# Directories.                                                                 #
+# ---------------------------------------------------------------------------- #
+
+INPUT_DIR = 'input'
+OUTPUT_DIR = 'output'
+DATA_DIR = 'input'
+RAW_DATA = '../raw_data'
+
+
+# ---------------------------------------------------------------------------- #
+# Scenario parameters.                                                                  #
+# ---------------------------------------------------------------------------- #
+
+# Climate change assumptions. Options include '126', '245', '370', '585'
+SSP = '245'
+RCP = 'rcp' + SSP[1] + 'p' + SSP[2]  # Representative Concentration Pathway string identifier e.g., 'rcp4p5'.
+
+# Set demand parameters which define requirements for Australian production of agricultural commodities
+SCENARIO = SSP_NUM = 'SSP' + SSP[0] # SSP1, SSP2, SSP3, SSP4, SSP5
+DIET_DOM = 'BAU'                    # 'BAU', 'FLX', 'VEG', 'VGN' - domestic diets in Australia
+DIET_GLOB = 'BAU'                   # 'BAU', 'FLX', 'VEG', 'VGN' - global diets
+CONVERGENCE = 2050                  # 2050 or 2100 - date at which dietary transformation is completed (velocity of transformation)
+IMPORT_TREND = 'Static'             # 'Static' (assumes 2010 shares of imports for each commodity) or 'Trend' (follows historical rate of change in shares of imports for each commodity)
+WASTE = 1                           # 1 for full waste, 0.5 for half waste 
+FEED_EFFICIENCY = 'BAU'             # 'BAU' or 'High'
+
+# Set the weighting of landscape connectivity on biodiversity value (0 (no influence) - 1 (full influence))
+CONNECTIVITY_WEIGHTING = 1
+
+# Set biodiversity target (0 - 1 e.g., 0.3 = 30% of total achievable Zonation biodiversity benefit)
+BIODIV_TARGET = 0.3
+BIODIV_TARGET_ACHIEVEMENT_YEAR = 2030
+
+# Set livestock impact on biodiversity (0 = no impact, 1 = total annihilation)
+BIODIV_LIVESTOCK_IMPACT = 0.5
+
+# Add CO2 fertilisation effects on agricultural production from GAEZ v4 
+CO2_FERT = 'on'   # or 'off'
+
+# Fire impacts on carbon sequestration
+RISK_OF_REVERSAL = 0.05  # Risk of reversal buffer under ERF (reasonable values range from 0.05 [100 years] to 0.25 [25 years]) https://www.cleanenergyregulator.gov.au/ERF/Choosing-a-project-type/Opportunities-for-the-land-sector/Risk-of-reversal-buffer
+FIRE_RISK = 'med'   # Options are 'low', 'med', 'high'. Determines whether to take the 5th, 50th, or 95th percentile of modelled fire impacts.
+""" 
+    Mean FIRE_RISK cell values (%)...
+    FD_RISK_PERC_5TH    80.3967
+    FD_RISK_MEDIAN      89.2485
+    FD_RISK_PERC_95TH   93.2735
+"""
+
+# Economic parameters
+DISCOUNT_RATE = 0.05     # 0.05 = 5% pa.
+AMORTISATION_PERIOD = 30 # years
+
+
+
+# ---------------------------------------------------------------------------- #
+# Model parameters
+# ---------------------------------------------------------------------------- #
+
+# Optionally coarse-grain spatial domain (faster runs useful for testing)
+RESFACTOR = 5          # set to 1 to run at full spatial resolution, > 1 to run at reduced resolution
+
+# How does the model run over time 
+MODE = 'snapshot'       # runs for target year only
+# MODE = 'timeseries'   # runs each year from base year to target year
+
+# Define the objective function
+# OBJECTIVE = 'maxrev' # maximise revenue (price x quantity - costs)                 **** Must use DEMAND_CONSTRAINT_TYPE = 'soft' ****
+OBJECTIVE = 'mincost'  # minimise cost (transitions costs + annual production costs) **** Use either DEMAND_CONSTRAINT_TYPE = 'soft' or 'hard' ****
+
+# Specify how demand should be met in the solver
+DEMAND_CONSTRAINT_TYPE = 'hard'  # Adds demand as a constraint in the solver (linear programming approach)
+# DEMAND_CONSTRAINT_TYPE = 'soft'  # Adds demand as a type of slack variable in the solver (goal programming approach)
+
+
+# ---------------------------------------------------------------------------- #
+# Gurobi parameters
+# ---------------------------------------------------------------------------- #
+
+# Select Gurobi algorithm used to solve continuous models or the initial root relaxation of a MIP model.
+# Set solve method. Default is automatic. Dual simplex uses less memory.
+SOLVE_METHOD = 2
+
+""" SOLVE METHODS
+   'automatic':                       -1
+   'primal simplex':                   0
+   'dual simplex':                     1
+   'barrier':                          2
+   'concurrent':                       3
+   'deterministic concurrent':         4
+   'deterministic concurrent simplex': 5 """
+
+# Penalty in objective function  *** Needs to be balanced against OPTIMALITY_TOLERANCE to trade-off speed for optimality 
+# 1e5 works (i.e., demand are met), demands not met with anything less 
+PENALTY = 1e5
+
+# Print detailed output to screen
+VERBOSE = 1
+
+# Relax the tolerance for proving optimality
+OPTIMALITY_TOLERANCE = 1e-2
+
+"""Default value:	1e-6
+   Minimum value:	1e-9
+   Maximum value:	1e-2"""
+
+# Number of threads to use in parallel algorithms (e.g., barrier)
+THREADS = 96
+
+# Use homogenous barrier algorithm
+BARHOMOGENOUS = -1
+
+"""Determines whether to use the homogeneous barrier algorithm. At the default setting (-1), it is only used 
+   when barrier solves a node relaxation for a MIP model. Setting the parameter to 0 turns it off, and setting 
+   it to 1 forces it on. The homogeneous algorithm is useful for recognizing infeasibility or unboundedness. 
+   It is a bit slower than the default algorithm.
+"""
+
+
+# ---------------------------------------------------------------------------- #
+# Non-agricultural land usage parameters
+# ---------------------------------------------------------------------------- #
+NON_AGRICULTURAL_LU_BASE_CODE = 100         # Non-agricultural land uses will appear on the land use map
+                                            # offset by this amount (e.g. land use 0 will appear as 100)
+
+# Environmental Plantings Parameters
+ENV_PLANTING_COST_PER_HA_PER_YEAR = 100     # Yearly cost of maintaining one hectare of environmental plantings
+CARBON_PRICE_PER_TONNE = 50                 # Price of carbon per tonne - determines EP revenue in the model
+
+
+# ---------------------------------------------------------------------------- #
+# Agricultural management parameters
+# ---------------------------------------------------------------------------- #
+
+AGRICULTURAL_MANAGEMENT_USE_THRESHOLD = 0.1  # The minimum value an agricultural management variable must take for the
+                                             # write_output function to consider it being used on a cell
+
+
+# ---------------------------------------------------------------------------- #
+# Environmental parameters
+# ---------------------------------------------------------------------------- #
+
+# Greenhouse gas emissions limits parameters
+SOC_AMORTISATION = 91           # Number of years over which to spread (average) soil carbon accumulation
+
+GHG_EMISSIONS_LIMITS = 'on'        # 'on' or 'off'
+GHG_LIMITS_TYPE = 'file'           # If GHG_EMISSIONS_LIMITS = 'on' then set GHG_LIMITS_TYPE = 'dict' or 'file'
+GHG_LIMITS_FIELD = 'CWC1.5_TCO2E'  # If GHG_LIMITS_TYPE = 'file' then need to add field name in 'GHG_targets.xlsx' ('CWC1.5_TCO2E', 'CWC2.0_TCO2E')
+GHG_LIMITS = {                     # If GHG_LIMITS_TYPE = 'dict' then need to set emissions limits in dictionary below (i.e., year: tonnes)
+                2010: 90 * 1e6,    # Agricultural emissions in 2010 in tonnes CO2e
+                2050: -337 * 1e6,  # GHG emissions target and year (can add more years/targets)
+                2100: -337 * 1e6   # GHG emissions target and year (can add more years/targets)
+              }
+
+
+# Water use limits parameters
+WATER_USE_LIMITS = 'on'               # 'on' or 'off'
+WATER_LIMITS_TYPE = 'water_stress'    # 'water_stress' or 'pct_ag'
+WATER_USE_REDUCTION_PERCENTAGE = 0    # If WATER_LIMITS_TYPE = 'pct_ag'...       Set reduction in water use as percentage of 2010 irrigation water use
+WATER_STRESS_FRACTION = 0.25          # If WATER_LIMITS_TYPE = 'water_stress'... Set proportion of catchment water use above which is high water stress (following Aqueduct classification of 0.4 but leaving 0.15 for urban/industrial/indigenous use).
+
+# Regionalisation to enforce water use limits by
+WATER_REGION_DEF = 'DD'                 # 'RR' for River Region, 'DD' for Drainage Division
+# WATER_DRAINDIVS = list(range(1, 14, 1)) # List of drainage divisions e.g., [1, 2].
+# WATER_RIVREGS = list(range(1, 219, 1))  # List of river regions  e.g., [1, 2].
+
+
+
+# ---------------------------------------------------------------------------- #
+# Cell Culling
+# ---------------------------------------------------------------------------- #
+
+CULL_MODE = 'absolute'      # cull to include at most MAX_LAND_USES_PER_CELL
+# CULL_MODE = 'percentage'    # cull the LAND_USAGE_THRESHOLD_PERCENTAGE % most expensive options
+# CULL_MODE = 'none'          # do no culling
+
+# if CULL_MODE = 'absolute'. How many land uses should remain after culling the most expensive options
+MAX_LAND_USES_PER_CELL = 12
+
+# if CULL_MODE = 'percentage'. Cull this percentage of the most expensive land usage options
+LAND_USAGE_CULL_PERCENTAGE = 0.15
+
+
+
+
+""" NON-AGRICULTURAL LAND USES (indexed by k)
+0: 'Environmental Plantings'
+
+
+AGRICULTURAL MANAGEMENT OPTIONS (indexed by a)
+0: (None)
+1: 'Asparagopsis taxiformis'
+2: 'Precision Agriculture'
+3: 'Ecological Grazing'
+
+
+DRAINAGE DIVISIONS
+ 1: 'Tanami-Timor Sea Coast',
+ 2: 'South Western Plateau',
+ 3: 'South West Coast',
+ 4: 'Tasmania',
+ 5: 'South East Coast (Victoria)',
+ 6: 'South Australian Gulf',
+ 7: 'Murray-Darling Basin',
+ 8: 'Pilbara-Gascoyne',
+ 9: 'North Western Plateau',
+ 10: 'South East Coast (NSW)',
+ 11: 'Carpentaria Coast',
+ 12: 'Lake Eyre Basin',
+ 13: 'North East Coast'
+
+
+RIVER REGIONS
+ 1: 'ADELAIDE RIVER',
+ 2: 'ALBANY COAST',
+ 3: 'ARCHER-WATSON RIVERS',
+ 4: 'ARTHUR RIVER',
+ 5: 'ASHBURTON RIVER',
+ 6: 'AVOCA RIVER',
+ 7: 'AVON RIVER-TYRELL LAKE',
+ 8: 'BAFFLE CREEK',
+ 9: 'BARRON RIVER',
+ 10: 'BARWON RIVER-LAKE CORANGAMITE',
+ 11: 'BATHURST-MELVILLE ISLANDS',
+ 12: 'BEGA RIVER',
+ 13: 'BELLINGER RIVER',
+ 14: 'BENANEE-WILLANDRA CREEK',
+ 15: 'BILLABONG-YANCO CREEKS',
+ 16: 'BLACK RIVER',
+ 17: 'BLACKWOOD RIVER',
+ 18: 'BLYTH RIVER',
+ 19: 'BORDER RIVERS',
+ 20: 'BOYNE RIVER',
+ 21: 'BRISBANE RIVER',
+ 22: 'BROKEN RIVER',
+ 23: 'BROUGHTON RIVER',
+ 24: 'BRUNSWICK RIVER',
+ 25: 'BUCKINGHAM RIVER',
+ 26: 'BULLO RIVER-LAKE BANCANNIA',
+ 27: 'BUNYIP RIVER',
+ 28: 'BURDEKIN RIVER',
+ 29: 'BURNETT RIVER',
+ 30: 'BURRUM RIVER',
+ 31: 'BUSSELTON COAST',
+ 32: 'CALLIOPE RIVER',
+ 33: 'CALVERT RIVER',
+ 34: 'CAMPASPE RIVER',
+ 35: 'CAPE LEVEQUE COAST',
+ 36: 'CARDWELL COAST',
+ 37: 'CASTLEREAGH RIVER',
+ 38: 'CLARENCE RIVER',
+ 39: 'CLYDE RIVER-JERVIS BAY',
+ 40: 'COAL RIVER',
+ 41: 'COLLIE-PRESTON RIVERS',
+ 42: 'CONDAMINE-CULGOA RIVERS',
+ 43: 'COOPER CREEK',
+ 44: 'CURTIS ISLAND',
+ 45: 'DAINTREE RIVER',
+ 46: 'DALY RIVER',
+ 47: 'DARLING RIVER',
+ 48: 'DE GREY RIVER',
+ 49: 'DENMARK RIVER',
+ 50: 'DERWENT RIVER',
+ 51: 'DIAMANTINA-GEORGINA RIVERS',
+ 52: 'DON RIVER',
+ 53: 'DONNELLY RIVER',
+ 54: 'DRYSDALE RIVER',
+ 55: 'DUCIE RIVER',
+ 56: 'EAST ALLIGATOR RIVER',
+ 57: 'EAST COAST',
+ 58: 'EAST GIPPSLAND',
+ 59: 'EMBLEY RIVER',
+ 60: 'ENDEAVOUR RIVER',
+ 61: 'ESPERANCE COAST',
+ 62: 'EYRE PENINSULA',
+ 63: 'FINNISS RIVER',
+ 64: 'FITZMAURICE RIVER',
+ 65: 'FITZROY RIVER (QLD)',
+ 66: 'FITZROY RIVER (WA)',
+ 67: 'FLEURIEU PENINSULA',
+ 68: 'FLINDERS-CAPE BARREN ISLANDS',
+ 69: 'FLINDERS-NORMAN RIVERS',
+ 70: 'FORTESCUE RIVER',
+ 71: 'FORTH RIVER',
+ 72: 'FRANKLAND-DEEP RIVERS',
+ 73: 'FRASER ISLAND',
+ 74: 'GAIRDNER',
+ 75: 'GASCOYNE RIVER',
+ 76: 'GAWLER RIVER',
+ 77: 'GLENELG RIVER',
+ 78: 'GOOMADEER RIVER',
+ 79: 'GORDON RIVER',
+ 80: 'GOULBURN RIVER',
+ 81: 'GOYDER RIVER',
+ 82: 'GREENOUGH RIVER',
+ 83: 'GROOTE EYLANDT',
+ 84: 'GWYDIR RIVER',
+ 85: 'HASTINGS RIVER',
+ 86: 'HAUGHTON RIVER',
+ 87: 'HAWKESBURY RIVER',
+ 88: 'HERBERT RIVER',
+ 89: 'HINCHINBROOK ISLAND',
+ 90: 'HOLROYD RIVER',
+ 91: 'HOPKINS RIVER',
+ 92: 'HUNTER RIVER',
+ 93: 'HUON RIVER',
+ 94: 'ISDELL RIVER',
+ 95: 'JARDINE RIVER',
+ 96: 'JEANNIE RIVER',
+ 97: 'JOHNSTONE RIVER',
+ 98: 'KANGAROO ISLAND',
+ 99: 'KARUAH RIVER',
+ 100: 'KEEP RIVER',
+ 101: 'KENT RIVER',
+ 102: 'KIEWA RIVER',
+ 103: 'KING EDWARD RIVER',
+ 104: 'KING ISAND',
+ 105: 'KING-HENTY RIVERS',
+ 106: 'KINGSTON COAST',
+ 107: 'KOLAN RIVER',
+ 108: 'KOOLATONG RIVER',
+ 109: 'LACHLAN RIVER',
+ 110: 'LAKE EYRE',
+ 111: 'LAKE TORRENS-MAMBRAY COAST',
+ 112: 'LENNARD RIVER',
+ 113: 'LIMMEN BIGHT RIVER',
+ 114: 'LITTLE RIVER',
+ 115: 'LIVERPOOL RIVER',
+ 116: 'LOCKHART RIVER',
+ 117: 'LODDON RIVER',
+ 118: 'LOGAN-ALBERT RIVERS',
+ 119: 'LOWER MALLEE',
+ 120: 'LOWER MURRAY RIVER',
+ 121: 'MACLEAY RIVER',
+ 122: 'MACQUARIE-BOGAN RIVERS',
+ 123: 'MACQUARIE-TUGGERAH LAKES',
+ 124: 'MANNING RIVER',
+ 125: 'MAROOCHY RIVER',
+ 126: 'MARY RIVER (NT)',
+ 127: 'MARY RIVER (QLD)',
+ 128: 'MERSEY RIVER',
+ 129: 'MILLICENT COAST',
+ 130: 'MITCHELL-COLEMAN RIVERS (QLD)',
+ 131: 'MITCHELL-THOMSON RIVERS',
+ 132: 'MOONIE RIVER',
+ 133: 'MOORE-HILL RIVERS',
+ 134: 'MORNING INLET',
+ 135: 'MORNINGTON ISLAND',
+ 136: 'MORUYA RIVER',
+ 137: 'MOSSMAN RIVER',
+ 138: 'MOYLE RIVER',
+ 139: 'MULGRAVE-RUSSELL RIVERS',
+ 140: 'MURCHISON RIVER',
+ 141: 'MURRAY RIVER (WA)',
+ 142: 'MURRAY RIVERINA',
+ 143: 'MURRUMBIDGEE RIVER',
+ 144: 'MYPONGA RIVER',
+ 145: 'McARTHUR RIVER',
+ 146: 'NAMOI RIVER',
+ 147: 'NICHOLSON-LEICHHARDT RIVERS',
+ 148: 'NOOSA RIVER',
+ 149: 'NORMANBY RIVER',
+ 150: 'NULLARBOR',
+ 151: "O'CONNELL RIVER",
+ 152: 'OLIVE-PASCOE RIVERS',
+ 153: 'ONKAPARINGA RIVER',
+ 154: 'ONSLOW COAST',
+ 155: 'ORD-PENTECOST RIVERS',
+ 156: 'OTWAY COAST',
+ 157: 'OVENS RIVER',
+ 158: 'PAROO RIVER',
+ 159: 'PIEMAN RIVER',
+ 160: 'PINE RIVER',
+ 161: 'PIONEER RIVER',
+ 162: 'PIPER-RINGAROOMA RIVERS',
+ 163: 'PLANE CREEK',
+ 164: 'PORT HEDLAND COAST',
+ 165: 'PORTLAND COAST',
+ 166: 'PRINCE REGENT RIVER',
+ 167: 'PROSERPINE RIVER',
+ 168: 'RICHMOND RIVER',
+ 169: 'ROBINSON RIVER',
+ 170: 'ROPER RIVER',
+ 171: 'ROSIE RIVER',
+ 172: 'ROSS RIVER',
+ 173: 'RUBICON RIVER',
+ 174: 'SALT LAKE',
+ 175: 'SANDY CAPE COAST',
+ 176: 'SANDY DESERT',
+ 177: 'SETTLEMENT CREEK',
+ 178: 'SHANNON RIVER',
+ 179: 'SHOALHAVEN RIVER',
+ 180: 'SHOALWATER CREEK',
+ 181: 'SMITHTON-BURNIE COAST',
+ 182: 'SNOWY RIVER',
+ 183: 'SOUTH ALLIGATOR RIVER',
+ 184: 'SOUTH COAST',
+ 185: 'SOUTH GIPPSLAND',
+ 186: 'SOUTH-WEST COAST',
+ 187: 'SPENCER GULF',
+ 188: 'STEWART RIVER',
+ 189: 'STRADBROKE ISLAND',
+ 190: 'STYX RIVER',
+ 191: 'SWAN COAST-AVON RIVER',
+ 192: 'SYDNEY COAST-GEORGES RIVER',
+ 193: 'TAMAR RIVER',
+ 194: 'TORRENS RIVER',
+ 195: 'TORRES STRAIT ISLANDS',
+ 196: 'TOWAMBA RIVER',
+ 197: 'TOWNS RIVER',
+ 198: 'TULLY-MURRAY RIVERS',
+ 199: 'TUROSS RIVER',
+ 200: 'TWEED RIVER',
+ 201: 'UPPER MALLEE',
+ 202: 'UPPER MURRAY RIVER',
+ 203: 'VICTORIA RIVER-WISO',
+ 204: 'WAKEFIELD RIVER',
+ 205: 'WALKER RIVER',
+ 206: 'WARD RIVER',
+ 207: 'WARREGO RIVER',
+ 208: 'WARREN RIVER',
+ 209: 'WATER PARK CREEK',
+ 210: 'WENLOCK RIVER',
+ 211: 'WERRIBEE RIVER',
+ 212: 'WHITSUNDAY ISLANDS',
+ 213: 'WILDMAN RIVER',
+ 214: 'WIMMERA RIVER',
+ 215: 'WOLLONGONG COAST',
+ 216: 'WOORAMEL RIVER',
+ 217: 'YANNARIE RIVER',
+ 218: 'YARRA RIVER'}
+"""