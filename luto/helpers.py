# Copyright 2022 Fjalar J. de Haan and Brett A. Bryan at Deakin University
#
# This file is part of LUTO 2.0.
#
# LUTO 2.0 is free software: you can redistribute it and/or modify it under the
# terms of the GNU General Public License as published by the Free Software
# Foundation, either version 3 of the License, or (at your option) any later
# version.
#
# LUTO 2.0 is distributed in the hope that it will be useful, but WITHOUT ANY
# WARRANTY; without even the implied warranty of MERCHANTABILITY or FITNESS FOR
# A PARTICULAR PURPOSE. See the GNU General Public License for more details.
#
# You should have received a copy of the GNU General Public License along with
# LUTO 2.0. If not, see <https://www.gnu.org/licenses/>.

"""
LUTO 2.0 temporary helper code.
"""

# # To run LUTO, execute steps 1-4 below...

# 1. Refresh input data (if required)
from luto.dataprep import create_new_dataset
create_new_dataset()

# 2. Run the simulation and profile memory use
%load_ext memory_profiler
import luto.simulation as sim
%memit sim.run( 2010, 2050 )

# 3. Write the ouputs to file
from luto.tools.write import *
write_outputs(sim)



# Minimalist run code
from luto.dataprep import create_new_dataset
create_new_dataset()

from luto.tools.write import *
import luto.simulation as sim
<<<<<<< HEAD
import luto.data as bdata
from luto.economics.production import get_production

yr_start = bdata.YR_CAL_BASE
yr_end = 2050
path = get_path(bdata,yr_start,yr_end)

# Run the simulation
with open(f"{path}/running_log.txt",'w') as f, redirect_stdout(f), redirect_stderr(f):
    sim.run( yr_start, yr_end )
=======
sim.run( 2010, 2050 )
write_outputs(sim)
>>>>>>> 511f38d2





#################################################### Pixel-level data testing code

import pandas as pd
import numpy as np
from luto.tools import amortise
import luto.simulation as sim
import luto.economics.agricultural.transitions as ag_transition
import luto.economics.agricultural.cost as ag_cost
import luto.economics.agricultural.revenue as ag_revenue
from luto.economics.agricultural.ghg import get_ghg_transition_penalties
from luto import settings
import random as rand
  
# Load data object into memory
data = sim.Data(sim.bdata, 2030)

# Read in the lmap dataframe which contains land-use and land management mapping from 2010, mask and reset index
lmap = pd.read_hdf('../raw_data/cell_LU_mapping.h5')[data.MASK].reset_index()

# Load cropping and irrigation exclusion factors and mask them
prec_over_175mm = pd.read_hdf('../raw_data/cell_biophysical_df.h5')['AVG_GROW_SEAS_PREC_GE_175_MM_YR'].to_numpy()[data.MASK]
pot_irr_areas = pd.read_hdf('../raw_data/cell_zones_df.h5')['POTENTIAL_IRRIGATION_AREAS'].to_numpy()[data.MASK]

# Get array containing cell index values where potential irrigation == 1
irr_idx = np.nonzero(pot_irr_areas)[0]

# Load land use and land management maps
lumap = data.LUMAP
lmmap = data.LMMAP
lumaps = {2010:lumap}
lmmaps = {2010:lmmap}
d = {0:'Dryland', 1:'Irrigated'}

# Calculate the exclude, transistions costs, and cost of production matrices
x_mrj = ag_transition.get_exclude_matrices(data, 2010, lumaps)
t_mrj = ag_transition.get_transition_matrices(data, 20, 2010, lumaps, lmmaps)
gct_mrj = get_ghg_transition_penalties(data, lumap) * settings.CARBON_PRICE_PER_TONNE
c_mrj = ag_cost.get_cost_matrices(data, 0, lumap) - gct_mrj
r_mrj = ag_revenue.get_rev_matrices(data, 0)

# Load ag_X_mrj file from a run with the same resfactor
ag_X_mrj = np.load('output/2023_09_02__14_02_41/ag_X_mrj_2030.npy')

# Get cells which are Sheep - modified land in 2030
sheep_mod_2030 = ag_X_mrj[..., data.AGRICULTURAL_LANDUSES.index('Sheep - modified land')]

# Get cells which are Unallocated - natural land in 2010
uall_nat_2010 = lumap == data.AGRICULTURAL_LANDUSES.index('Unallocated - natural land')

# Get cells which change from Unall - nat to Sheep - mod
xind = np.nonzero( (sheep_mod_2030 * uall_nat_2010)[0] )[0]

def spot_check(r):
    
    # Get SA2_ID
    sa2 = lmap.loc[r, 'SA2_ID'].item()
    
    print('\nCELL_ID', r, data.AGRICULTURAL_LANDUSES[lumap[r]], ',', d[lmmap[r]], ', SA2', sa2, ', RF excl', str(prec_over_175mm[r]) + ', IRR excl', str(pot_irr_areas[r]), '\n')
    
    # Print unique land-use and land management types in the SA2
    df = lmap.query('SA2_ID == @sa2')[['IRRIGATION', 'LU_DESC']].drop_duplicates()
    df = df.sort_values(['IRRIGATION', 'LU_DESC'])
    print(df)
    
    print('\n' + f'{"Dryland land-uses" : <48}{"Irrigated land-uses" : <0}')
    
    print(f'{"X" : <4}{"TransCosts" : <12}{"GHG_Costs" : <12}{"Costs" : <10}{"Rev" : <10}{"X" : <4}{"TransCosts" : <12}{"GHG_Costs" : <12}{"Costs" : <10}{"Rev" : <10}')
            
    for i in range(len(data.AGRICULTURAL_LANDUSES)):
        print(f'{x_mrj[0, r, i] : <4}{t_mrj[0, r, i] : <12,.0f}{gct_mrj[0, r, i] : <12,.0f}{c_mrj[0, r, i] : <10,.0f}{r_mrj[0, r, i] : <10,.0f}{x_mrj[1, r, i] : <4}{t_mrj[1, r, i] : <12,.0f}{gct_mrj[1, r, i] : <12,.0f}{c_mrj[1, r, i] : <10,.0f}{r_mrj[1, r, i] : <10,.0f}{data.AGRICULTURAL_LANDUSES[i] : <10}')

r = rand.randint(0, data.NCELLS)
r = rand.choice(irr_idx)
r = rand.choice(xind)
spot_check(r)

####################################################





write_files(sim, path)
write_production(sim, 2030, d_c, path)
write_water(sim, 2030, path)
write_ghg(sim, 2030, path)

data = sim.data
df_2010 = get_water_totals(data, sim.lumaps[2010], sim.lmmaps[2010])
df_2030 = get_water_totals(data, sim.lumaps[2030], sim.lmmaps[2030])



# Example of code to inspect things 
sim.bdata.WREQ_CROPS_DRY_RJ

import sys
sys.getsizeof(sim.data.WREQ_LVSTK_DRY_RJ)

import luto.simulation as sim
t_mrj, c_mrj, q_mrp, l_mrj = temp(2010, 2030, sim.d_c, 1000)

#Check compare output maps
import numpy as np
new = np.load('N:/LUF-Modelling/LUTO2_BB/LUTO2/output/2022_11_20__09_23_06/lumap2030.npy')
old = np.load('N:/LUF-Modelling/LUTO2_BB/LUTO2/output/2022_11_20__09_24_47/lumap2030.npy')
ind = np.flatnonzero(old != new)
ind.shape
for row in ind:
    print(old[row], new[row])

# Get commodity production totals when no resfactor used and check against raw data
x = get_production()
for i, j in enumerate(sim.data.COMMODITIES):
    print(j, x[i])

import pandas as pd
raw_econ = pd.read_hdf('N:/Data-Master/Profit_map/cell_ag_data.h5')
raw_yield = raw_econ.groupby(['SPREAD_DESC'], observed = True, as_index = False).agg(CROPS_TONNES = ('CROPS_TONNES', 'sum'),
                                                                                     MEAT_EXCL_LEXP_TONNES = ('MEAT_EXCL_LEXP_TONNES', 'sum'),
                                                                                     MEAT_INCL_LEXP_TONNES = ('MEAT_INCL_LEXP_TONNES', 'sum'),
                                                                                     LIVE_EXP_HEAD = ('LIVE_EXP_HEAD', 'sum'),
                                                                                     LIVE_EXP_MEAT_TONNES = ('LIVE_EXP_MEAT_TONNES', 'sum'),
                                                                                     MILK_KL = ('MILK_KL', 'sum'),
                                                                                     WOOL_TONNES = ('WOOL_TONNES', 'sum'))
         



dem_SSP2 = np.load('N:/LUF-Modelling/fdh-archive/data/neoluto-data/new-data-and-domain/demands-ssp2-2010-2100.npy')


agec_crops_fdh_neo = pd.read_hdf('N:/LUF-Modelling/fdh-archive/dev/neoluto/input/agec-crops-c9.hdf5')

agec_crops_fdh = pd.read_hdf('N:/LUF-Modelling/fdh-archive/data/neoluto-data/new-data-and-domain/agec-crops-c9.hdf5')

agec_crops_fdh_neo.equals(agec_crops_fdh)


AGEC_CROPS.columns.get_level_values(2).unique()

AGGHG_CROPS.columns.levels

AGGHG_CROPS.loc[0:10, (slice(None), 'dry', 'Winter cereals')]


for lu in sim.bdata.AGRICULTURAL_LANDUSES:
    if lu in x_dry.columns:
        print(lu, 'True')
    else:
        print(lu, 'False')
        
def i(array):
    print('Size in memory {:.2f} MB'.format(array.itemsize * array.size / 2**20))
    print('Shape %s' % str(array.shape))
    print('Datatype %s' % str(array.dtype))

def temp( base    # Base year from which the data is taken.
        , target  # Year to be solved for.
        , demands # Demands in the form of a d_c array.
        , penalty # Penalty level.
        # , limits  # (Environmental) limits as additional soft/hard constraints.
        ):
    """Solve the linear programme using the `base` lumap for `target` year."""

    # Synchronise base and target years across module so matrix-getters know.
    sync_years(base, target)

    return get_t_mrj(), get_c_mrj(), get_q_mrp(), get_x_mrj()<|MERGE_RESOLUTION|>--- conflicted
+++ resolved
@@ -41,21 +41,12 @@
 
 from luto.tools.write import *
 import luto.simulation as sim
-<<<<<<< HEAD
-import luto.data as bdata
+from luto.data import Data
 from luto.economics.production import get_production
 
-yr_start = bdata.YR_CAL_BASE
-yr_end = 2050
-path = get_path(bdata,yr_start,yr_end)
-
-# Run the simulation
-with open(f"{path}/running_log.txt",'w') as f, redirect_stdout(f), redirect_stderr(f):
-    sim.run( yr_start, yr_end )
-=======
+
 sim.run( 2010, 2050 )
 write_outputs(sim)
->>>>>>> 511f38d2
 
 
 
