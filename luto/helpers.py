# Copyright 2022 Fjalar J. de Haan and Brett A. Bryan at Deakin University
#
# This file is part of LUTO 2.0.
#
# LUTO 2.0 is free software: you can redistribute it and/or modify it under the
# terms of the GNU General Public License as published by the Free Software
# Foundation, either version 3 of the License, or (at your option) any later
# version.
#
# LUTO 2.0 is distributed in the hope that it will be useful, but WITHOUT ANY
# WARRANTY; without even the implied warranty of MERCHANTABILITY or FITNESS FOR
# A PARTICULAR PURPOSE. See the GNU General Public License for more details.
#
# You should have received a copy of the GNU General Public License along with
# LUTO 2.0. If not, see <https://www.gnu.org/licenses/>.

"""
LUTO 2.0 temporary helper code.
"""

# Protect against accidental running of entire script and deleting input data
import sys
import datetime
sys.exit()

# # To run LUTO, execute steps 1-4 below...

# 1. Refresh input data (if required)
from luto.dataprep import create_new_dataset
create_new_dataset()

# 2. Run the simulation and profile memory use
%load_ext memory_profiler
import luto.simulation as sim
data = sim.load_data()
%memit sim.run(data=data, base=2010, target=2050)

# 3. Write the ouputs to file
from luto.tools.write import write_outputs
write_outputs(data)


#############################################################
# Minimalist run code
#############################################################
from luto.dataprep import create_new_dataset
create_new_dataset()

import luto.simulation as sim
data = sim.load_data()
sim.run(data=data, base=2010, target=2050)

from luto.tools.write import write_outputs
write_outputs(data)

from luto.tools import report_on_path
report_on_path(data.path, remake_map=True, remake_csv=True)  



#############################################################
# Save data object to disk
#############################################################
import luto.simulation as sim
data = sim.load_data()
sim.save_data_to_disk(data, f'F:/jinzhu/TMP/Data_object/Data_{settings.RESFACTOR}_without_output_{datetime.date.today().isoformat()}.pkl')


#############################################################
# Faster data loading (6min -> 10s)
#############################################################
import luto.simulation as sim
data = sim.load_data_from_disk('F:/jinzhu/TMP/Data_object/Data_RES10_without_output_2024-11-10.pkl') 
sim.run(data=data, base=2010, target=2050)



#############################################################
# Load data object from previous output directory
#############################################################
import luto.simulation as sim
data = sim.read_dvars('path/to/previous/output/dir')
sim.run(data=data, base=2010, target=2050)


# Generating the scenario runs template to feed HPC
from luto.tools.create_task_runs.helpers import create_settings_template, create_task_runs
create_settings_template()      # This will create a "Custom_run" folder next to the root folder (luto-2.0) and a "settings_template.csv" in it
<<<<<<< HEAD
# create_grid_search_template()   # This will generate 20 runs in the "settings_template.csv" by ramdomly turning on/off the AM and Non-ag switches/reversibility
create_task_runs()              # This will create seperate folders in "Custom_run", and each folder coresponds to a columns in the "settings_template.csv"
=======
create_task_runs()              # This will create seperate folders in "Custom_run", and each folder coresponds to a columns in the "settings_template.csv" 





>>>>>>> 99b5be24



#################################################### Pixel-level data testing code

import pandas as pd
import numpy as np
import luto.simulation as sim
import luto.economics.agricultural.transitions as ag_transition
import luto.economics.agricultural.cost as ag_cost
import luto.economics.agricultural.revenue as ag_revenue
from luto.economics.agricultural.ghg import get_ghg_transition_penalties
from luto import settings
import random as rand
  
# Load data object into memory
data = sim.Data(sim.bdata, 2030)

# Read in the lmap dataframe which contains land-use and land management mapping from 2010, mask and reset index
lmap = pd.read_hdf('../raw_data/cell_LU_mapping.h5')[data.MASK].reset_index()

# Load cropping and irrigation exclusion factors and mask them
prec_over_175mm = pd.read_hdf('../raw_data/cell_biophysical_df.h5')['AVG_GROW_SEAS_PREC_GE_175_MM_YR'].to_numpy()[data.MASK]
pot_irr_areas = pd.read_hdf('../raw_data/cell_zones_df.h5')['POTENTIAL_IRRIGATION_AREAS'].to_numpy()[data.MASK]

# Get array containing cell index values where potential irrigation == 1
irr_idx = np.nonzero(pot_irr_areas)[0]

# Load land use and land management maps
lumap = data.LUMAP
lmmap = data.LMMAP
lumaps = {2010:lumap}
lmmaps = {2010:lmmap}
d = {0:'Dryland', 1:'Irrigated'}

# Calculate the exclude, transistions costs, and cost of production matrices
x_mrj = ag_transition.get_exclude_matrices(data, 2010, lumaps)
t_mrj = ag_transition.get_transition_matrices(data, 20, 2010, lumaps, lmmaps)
gct_mrj = get_ghg_transition_penalties(data, lumap) * data.get_carbon_price_by_yr_idx(0)
c_mrj = ag_cost.get_cost_matrices(data, 0, lumap) - gct_mrj
r_mrj = ag_revenue.get_rev_matrices(data, 0)

# Load ag_X_mrj file from a run with the same resfactor
ag_X_mrj = np.load('output/2023_09_02__14_02_41/ag_X_mrj_2030.npy')

# Get cells which are Sheep - modified land in 2030
sheep_mod_2030 = ag_X_mrj[..., data.AGRICULTURAL_LANDUSES.index('Sheep - modified land')]

# Get cells which are Unallocated - natural land in 2010
uall_nat_2010 = lumap == data.AGRICULTURAL_LANDUSES.index('Unallocated - natural land')

# Get cells which change from Unall - nat to Sheep - mod
xind = np.nonzero( (sheep_mod_2030 * uall_nat_2010)[0] )[0]

def spot_check(r):
    
    # Get SA2_ID
    sa2 = lmap.loc[r, 'SA2_ID'].item()
    
    print('\nCELL_ID', r, data.AGRICULTURAL_LANDUSES[lumap[r]], ',', d[lmmap[r]], ', SA2', sa2, ', RF excl', str(prec_over_175mm[r]) + ', IRR excl', str(pot_irr_areas[r]), '\n')
    
    # Print unique land-use and land management types in the SA2
    df = lmap.query('SA2_ID == @sa2')[['IRRIGATION', 'LU_DESC']].drop_duplicates()
    df = df.sort_values(['IRRIGATION', 'LU_DESC'])
    print(df)
    
    print('\n' + f'{"Dryland land-uses" : <48}{"Irrigated land-uses" : <0}')
    
    print(f'{"X" : <4}{"TransCosts" : <12}{"GHG_Costs" : <12}{"Costs" : <10}{"Rev" : <10}{"X" : <4}{"TransCosts" : <12}{"GHG_Costs" : <12}{"Costs" : <10}{"Rev" : <10}')
            
    for i in range(len(data.AGRICULTURAL_LANDUSES)):
        print(f'{x_mrj[0, r, i] : <4}{t_mrj[0, r, i] : <12,.0f}{gct_mrj[0, r, i] : <12,.0f}{c_mrj[0, r, i] : <10,.0f}{r_mrj[0, r, i] : <10,.0f}{x_mrj[1, r, i] : <4}{t_mrj[1, r, i] : <12,.0f}{gct_mrj[1, r, i] : <12,.0f}{c_mrj[1, r, i] : <10,.0f}{r_mrj[1, r, i] : <10,.0f}{data.AGRICULTURAL_LANDUSES[i] : <10}')

r = rand.randint(0, data.NCELLS)
r = rand.choice(irr_idx)
r = rand.choice(xind)
spot_check(r)

####################################################





write_files(sim, path)
write_production(sim, 2030, d_c, path)
write_water(sim, 2030, path)
write_ghg(sim, 2030, path)

data = sim.data
df_2010 = get_water_totals(data, sim.lumaps[2010], sim.lmmaps[2010])
df_2030 = get_water_totals(data, sim.lumaps[2030], sim.lmmaps[2030])



# Example of code to inspect things 
sim.bdata.WREQ_CROPS_DRY_RJ

import sys
sys.getsizeof(sim.data.WREQ_LVSTK_DRY_RJ)

import luto.simulation as sim
t_mrj, c_mrj, q_mrp, l_mrj = temp(2010, 2030, sim.d_c, 1000)

#Check compare output maps
import numpy as np
new = np.load('N:/LUF-Modelling/LUTO2_BB/LUTO2/output/2022_11_20__09_23_06/lumap2030.npy')
old = np.load('N:/LUF-Modelling/LUTO2_BB/LUTO2/output/2022_11_20__09_24_47/lumap2030.npy')
ind = np.flatnonzero(old != new)
ind.shape
for row in ind:
    print(old[row], new[row])

# Get commodity production totals when no resfactor used and check against raw data
x = get_production()
for i, j in enumerate(sim.data.COMMODITIES):
    print(j, x[i])

import pandas as pd
raw_econ = pd.read_hdf('N:/Data-Master/Profit_map/cell_ag_data.h5')
raw_yield = raw_econ.groupby(['SPREAD_DESC'], observed = True, as_index = False).agg(CROPS_TONNES = ('CROPS_TONNES', 'sum'),
                                                                                     MEAT_EXCL_LEXP_TONNES = ('MEAT_EXCL_LEXP_TONNES', 'sum'),
                                                                                     MEAT_INCL_LEXP_TONNES = ('MEAT_INCL_LEXP_TONNES', 'sum'),
                                                                                     LIVE_EXP_HEAD = ('LIVE_EXP_HEAD', 'sum'),
                                                                                     LIVE_EXP_MEAT_TONNES = ('LIVE_EXP_MEAT_TONNES', 'sum'),
                                                                                     MILK_KL = ('MILK_KL', 'sum'),
                                                                                     WOOL_TONNES = ('WOOL_TONNES', 'sum'))
         



dem_SSP2 = np.load('N:/LUF-Modelling/fdh-archive/data/neoluto-data/new-data-and-domain/demands-ssp2-2010-2100.npy')


agec_crops_fdh_neo = pd.read_hdf('N:/LUF-Modelling/fdh-archive/dev/neoluto/input/agec-crops-c9.hdf5')

agec_crops_fdh = pd.read_hdf('N:/LUF-Modelling/fdh-archive/data/neoluto-data/new-data-and-domain/agec-crops-c9.hdf5')

agec_crops_fdh_neo.equals(agec_crops_fdh)


AGEC_CROPS.columns.get_level_values(2).unique()

AGGHG_CROPS.columns.levels

AGGHG_CROPS.loc[0:10, (slice(None), 'dry', 'Winter cereals')]


for lu in sim.bdata.AGRICULTURAL_LANDUSES:
    if lu in x_dry.columns:
        print(lu, 'True')
    else:
        print(lu, 'False')
        
def i(array):
    print('Size in memory {:.2f} MB'.format(array.itemsize * array.size / 2**20))
    print('Shape %s' % str(array.shape))
    print('Datatype %s' % str(array.dtype))

def temp( base    # Base year from which the data is taken.
        , target  # Year to be solved for.
        , demands # Demands in the form of a d_c array.
        , penalty # Penalty level.
        # , limits  # (Environmental) limits as additional soft/hard constraints.
        ):
    """Solve the linear programme using the `base` lumap for `target` year."""

    # Synchronise base and target years across module so matrix-getters know.
    sync_years(base, target)

    return get_t_mrj(), get_c_mrj(), get_q_mrp(), get_x_mrj()<|MERGE_RESOLUTION|>--- conflicted
+++ resolved
@@ -86,17 +86,9 @@
 # Generating the scenario runs template to feed HPC
 from luto.tools.create_task_runs.helpers import create_settings_template, create_task_runs
 create_settings_template()      # This will create a "Custom_run" folder next to the root folder (luto-2.0) and a "settings_template.csv" in it
-<<<<<<< HEAD
-# create_grid_search_template()   # This will generate 20 runs in the "settings_template.csv" by ramdomly turning on/off the AM and Non-ag switches/reversibility
-create_task_runs()              # This will create seperate folders in "Custom_run", and each folder coresponds to a columns in the "settings_template.csv"
-=======
 create_task_runs()              # This will create seperate folders in "Custom_run", and each folder coresponds to a columns in the "settings_template.csv" 
 
 
-
-
-
->>>>>>> 99b5be24
 
 
 
