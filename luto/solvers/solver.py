<<<<<<< HEAD
# Copyright 2025 Bryan, B.A., Williams, N., Archibald, C.L., de Haan, F., Wang, J.,
# van Schoten, N., Hadjikakou, M., Sanson, J.,  Zyngier, R., Marcos-Martinez, R.,
# Navarro, J.,  Gao, L., Aghighi, H., Armstrong, T., Bohl, H., Jaffe, P., Khan, M.S.,
# Moallemi, E.A., Nazari, A., Pan, X., Steyl, D., and Thiruvady, D.R.
#
# This file is part of LUTO2 - Version 2 of the Australian Land-Use Trade-Offs model
#
# LUTO2 is free software: you can redistribute it and/or modify it under the
# terms of the GNU General Public License as published by the Free Software
# Foundation, either version 3 of the License, or (at your option) any later
# version.
#
# LUTO2 is distributed in the hope that it will be useful, but WITHOUT ANY
# WARRANTY; without even the implied warranty of MERCHANTABILITY or FITNESS FOR
# A PARTICULAR PURPOSE. See the GNU General Public License for more details.
#
# You should have received a copy of the GNU General Public License along with
# LUTO2. If not, see <https://www.gnu.org/licenses/>.


"""
Provides minimalist Solver class and pure helper functions.
"""

import numpy as np
import gurobipy as gp
import luto.settings as settings

from collections import defaultdict
from dataclasses import dataclass
from typing import Optional, Any
from gurobipy import GRB

from luto import tools
from luto.solvers.input_data import SolverInputData
from luto.settings import (
    AG_MANAGEMENTS, 
    AG_MANAGEMENTS_REVERSIBLE, 
    AG_MANAGEMENTS_TO_LAND_USES,
    NON_AG_LAND_USES, 
    NON_AG_LAND_USES_REVERSIBLE
)


# Set Gurobi environment.
gurenv = gp.Env(logfilename="gurobi.log", empty=True)  # (empty = True)
gurenv.setParam("Method", settings.SOLVE_METHOD)
gurenv.setParam("OutputFlag", settings.VERBOSE)
gurenv.setParam("Presolve", settings.PRESOLVE)
gurenv.setParam("Aggregate", settings.AGGREGATE)
gurenv.setParam("OptimalityTol", settings.OPTIMALITY_TOLERANCE)
gurenv.setParam("FeasibilityTol", settings.FEASIBILITY_TOLERANCE)
gurenv.setParam("BarConvTol", settings.BARRIER_CONVERGENCE_TOLERANCE)
gurenv.setParam("ScaleFlag", settings.SCALE_FLAG)
gurenv.setParam("NumericFocus", settings.NUMERIC_FOCUS)
gurenv.setParam("Threads", settings.THREADS)
gurenv.setParam("BarHomogeneous", settings.BARHOMOGENOUS)
gurenv.setParam("Crossover", settings.CROSSOVER)
gurenv.start()


@dataclass
class SolverSolution:
    lumap: np.ndarray
    lmmap: np.ndarray
    ammaps: dict[str, np.ndarray]
    ag_X_mrj: np.ndarray
    non_ag_X_rk: np.ndarray
    ag_man_X_mrj: dict[str, np.ndarray]
    prod_data: dict[str, Any]
    obj_val: dict[str, float]


class LutoSolver:
    """
    Class responsible for grouping the Gurobi model, relevant input data, and its variables.
    """

    def __init__(
        self,
        input_data: SolverInputData,
    ):

        self._input_data = input_data
        self.d_c = input_data.demand_c
        self.ncms = self.d_c.shape[0]
        self.gurobi_model = gp.Model(f"LUTO {settings.VERSION}", env=gurenv)

        # Initialise variable stores
        self.X_ag_dry_vars_jr = None
        self.X_ag_irr_vars_jr = None
        self.X_non_ag_vars_kr = None
        self.X_ag_man_dry_vars_jr = None
        self.X_ag_man_irr_vars_jr = None
        self.V = None
        self.E = None
        self.B = None
        self.W = None

        # Initialise constraint lookups
        self.cell_usage_constraint_r = {}
        self.ag_management_constraints_r = defaultdict(list)
        self.adoption_limit_constraints = []
        self.demand_penalty_constraints = []
        self.water_limit_constraints = []
        self.water_nyiled_exprs = {}
        self.ghg_emissions_expr = None
        self.ghg_emissions_limit_constraint_ub = None
        self.ghg_emissions_limit_constraint_lb = None
        self.ghg_emissions_reduction_soft_constraints = []
        self.bio_GBF2_priority_degraded_area_expr = None
        self.bio_GBF2_priority_degraded_area_limit_constraint_hard = None
        self.bio_GBF2_priority_degraded_area_limit_constraint_soft = []
        self.bio_GBF3_major_vegetation_exprs = {}
        self.bio_GBF3_major_vegetation_limit_constraints = {}
        self.bio_GBF4_SNES_exprs = {}
        self.bio_GBF4_SNES_constrs = {}
        self.bio_GBF4_ECNES_exprs = {}
        self.bio_GBF4_ECNES_constrs = {}
        self.bio_GBF8_species_conservation_exprs = {}
        self.bio_GBF8_species_conservation_constrs = {}
        self.regional_adoption_constrs = []


    def formulate(self):
        """
        Performs the initial formulation of the model - setting up decision variables,
        constraints, and the objective.
        """
        print("Setting up the model...")

        print("Adding the decision variables...")
        self._setup_vars()

        print("Adding the constraints...")
        self._setup_constraints()

        print(f"Adding the objective function - {settings.OBJECTIVE}...", flush=True)
        self._setup_objective()

    def _setup_vars(self):
        self._setup_x_vars()
        self._setup_ag_management_variables()
        self._setup_deviation_penalties()

    def _setup_constraints(self):
        self._add_cell_usage_constraints()
        self._add_agricultural_management_constraints()
        self._add_agricultural_management_adoption_limit_constraints()
        self._add_demand_penalty_constraints()
        self._add_ghg_emissions_limit_constraints()
        self._add_biodiversity_constraints()
        self._add_regional_adoption_constraints()
        
        (
            self._add_water_usage_limit_constraints() 
            if settings.WATER_LIMITS == "on" 
            else print("  ...TURNING OFF water usage constraints ...")
        )


    def _setup_x_vars(self):
        """
        Sets up the 'x' variables, responsible for managing how cells are used.
        """
        self.X_ag_dry_vars_jr = np.zeros(
            (self._input_data.n_ag_lus, self._input_data.ncells), dtype=object
        )
        self.X_ag_irr_vars_jr = np.zeros(
            (self._input_data.n_ag_lus, self._input_data.ncells), dtype=object
        )
        self.X_non_ag_vars_kr = np.zeros(
            (self._input_data.n_non_ag_lus, self._input_data.ncells), dtype=object
        )

        for j in range(self._input_data.n_ag_lus):
            dry_lu_cells = self._input_data.ag_lu2cells[0, j]
            for r in dry_lu_cells:
                self.X_ag_dry_vars_jr[j, r] = self.gurobi_model.addVar(
                    ub=1, name=f"X_ag_dry_{j}_{r}"
                )

            irr_lu_cells = self._input_data.ag_lu2cells[1, j]
            for r in irr_lu_cells:
                self.X_ag_irr_vars_jr[j, r] = self.gurobi_model.addVar(
                    ub=1, name=f"X_ag_irr_{j}_{r}"
                )

        for k, non_ag_lu_desc in enumerate(NON_AG_LAND_USES):
            if not NON_AG_LAND_USES[non_ag_lu_desc]:
                continue

            lu_cells = self._input_data.non_ag_lu2cells[k]
            for r in lu_cells:
                x_lb = (
                    0
                    if NON_AG_LAND_USES_REVERSIBLE[non_ag_lu_desc]
                    else self._input_data.non_ag_lb_rk[r, k]
                )
                self.X_non_ag_vars_kr[k, r] = self.gurobi_model.addVar(
                    lb=x_lb,
                    ub=self._input_data.non_ag_x_rk[r, k],
                    name=f"X_non_ag_{k}_{r}",
                )

    def _setup_ag_management_variables(self):
        """
        Create extra variables for alternative agricultural management options
        (e.g. Asparagopsis taxiformis)
        """
        # Prepare the variable matrices as zeros
        self.X_ag_man_dry_vars_jr = {
            am: np.zeros((len(am_j_list), self._input_data.ncells), dtype=object)
            for am, am_j_list in self._input_data.am2j.items()
        }
        self.X_ag_man_irr_vars_jr = {
            am: np.zeros((len(am_j_list), self._input_data.ncells), dtype=object)
            for am, am_j_list in self._input_data.am2j.items()
        }

        for am, am_j_list in self._input_data.am2j.items():
            if not AG_MANAGEMENTS[am]:
                continue

            # Get snake_case version of the AM name for the variable name
            am_name = tools.am_name_snake_case(am)

            for j_idx, j in enumerate(am_j_list):
                # Create variable for all eligible cells - all lower bounds are zero
                dry_lu_cells = self._input_data.ag_lu2cells[0, j]
                irr_lu_cells = self._input_data.ag_lu2cells[1, j]

                # for savanna burning, remove extra ineligible cells
                if am_name == "savanna_burning":
                    dry_lu_cells = np.intersect1d(
                        dry_lu_cells, self._input_data.savanna_eligible_r
                    )

                elif am_name == "hir_-_beef" or am_name == "hir_-_sheep":
                    dry_lu_cells = np.intersect1d(
                        dry_lu_cells, self._input_data.hir_eligible_r
                    )
                    irr_lu_cells = np.intersect1d(
                        irr_lu_cells, self._input_data.hir_eligible_r
                    )

                for r in dry_lu_cells:
                    dry_x_lb = (
                        0
                        if AG_MANAGEMENTS_REVERSIBLE[am]
                        else self._input_data.ag_man_lb_mrj[am][0, r, j]
                    )
                    dry_var_name = f"X_ag_man_dry_{am_name}_{j}_{r}"

                    self.X_ag_man_dry_vars_jr[am][j_idx, r] = self.gurobi_model.addVar(
                        lb=dry_x_lb,
                        ub=1,
                        name=dry_var_name,
                    )
                
                for r in irr_lu_cells:
                    irr_x_lb = (
                        0
                        if AG_MANAGEMENTS_REVERSIBLE[am]
                        else self._input_data.ag_man_lb_mrj[am][1, r, j]
                    )
                    irr_var_name = f"X_ag_man_irr_{am_name}_{j}_{r}"

                    self.X_ag_man_irr_vars_jr[am][j_idx, r] = self.gurobi_model.addVar(
                        lb=irr_x_lb,
                        ub=1,
                        name=irr_var_name,
                    )

    def _setup_deviation_penalties(self):
        """
        Decision variables, V, E and W, and B for soft constraints.
        1) [V] Penalty vector for demand, each one corespondes a commodity, that minimises the deviations from demand.
        2) [E] A single penalty scalar for GHG emissions, minimises its deviation from the target.
        3) [W] Penalty vector for water usage, each one corespondes a region, that minimises the deviations from the target.
        4) [B] A single penalty scalar for biodiversity, minimises its deviation from the target.
        """
        if settings.DEMAND_CONSTRAINT_TYPE == "soft":
            self.V = self.gurobi_model.addMVar(self.ncms, name="V")

        if settings.GHG_CONSTRAINT_TYPE == "soft":
            self.E = self.gurobi_model.addVar(name="E")

        if settings.WATER_CONSTRAINT_TYPE == "soft":
            num_regions = len(self._input_data.limits["water"].keys())
            self.W = self.gurobi_model.addMVar(num_regions, name="W")

        if settings.GBF2_CONSTRAINT_TYPE == "soft":
            self.B = self.gurobi_model.addVar(name="B", lb=0)   # lb=0 will force B to be positive, so that when using soft constraints, the objective function will be minimized


    def _setup_objective(self):
        """
        Formulate the objective based on settings.OBJECTIVE
        """
        print(f"Setting objective function to {settings.OBJECTIVE}...", flush=True)

        
        # Get objectives 
        self.obj_economy = self._setup_economy_objective() / self._input_data.base_yr_prod["BASE_YR Economy(AUD)"]              # Normalise to the base year economy value
        self.obj_biodiv = self._setup_biodiversity_objective() / self._input_data.base_yr_prod["BASE_YR Biodiversity (score)"]  # Normalise to the base year biodiversity value
        self.obj_penalties = (
            (self._setup_penalty_objectives() + self._input_data.base_yr_prod["BASE_YR Production (t)"]) 
            / self._input_data.base_yr_prod["BASE_YR Production (t)"]
        )                                                                                                                       # Normalise to the base year production value
 
        # Set the objective function
        if settings.OBJECTIVE == "mincost":
            sense = GRB.MINIMIZE
            obj_wrap = (
                self.obj_economy  * settings.SOLVE_WEIGHT_ALPHA 
                - self.obj_biodiv * ( 1 - settings.SOLVE_WEIGHT_ALPHA)
            )
            objective = (
                obj_wrap * (1 - settings.SOLVE_WEIGHT_BETA) + 
                self.obj_penalties * settings.SOLVE_WEIGHT_BETA
            )
        elif settings.OBJECTIVE == "maxprofit":
            sense = GRB.MAXIMIZE
            obj_wrap = (
                self.obj_economy  * settings.SOLVE_WEIGHT_ALPHA 
                + self.obj_biodiv * (1 - settings.SOLVE_WEIGHT_ALPHA)
            )
            objective = (
                obj_wrap * (1 - settings.SOLVE_WEIGHT_BETA) 
                - self.obj_penalties * settings.SOLVE_WEIGHT_BETA
            )
        else:
            raise ValueError(f"Unknown objective function: {settings.OBJECTIVE}")

        self.gurobi_model.setObjective(objective, sense)
        
    def _setup_economy_objective(self):
        print("  ...setting up economy objective...")
        
        # Get economic contributions
        ag_obj_mrj, non_ag_obj_rk, ag_man_objs = self._input_data.economic_contr_mrj
        
        self.economy_ag_contr = gp.quicksum(
            ag_obj_mrj[0, self._input_data.ag_lu2cells[0, j], j]
            @ self.X_ag_dry_vars_jr[j, self._input_data.ag_lu2cells[0, j]]
            + ag_obj_mrj[1, self._input_data.ag_lu2cells[1, j], j]
            @ self.X_ag_irr_vars_jr[j, self._input_data.ag_lu2cells[1, j]]
            for j in range(self._input_data.n_ag_lus)
        )
        self.economy_ag_man_contr = gp.quicksum(
            ag_man_objs[am][0, self._input_data.ag_lu2cells[0, j], j_idx]
            @ self.X_ag_man_dry_vars_jr[am][j_idx, self._input_data.ag_lu2cells[0, j]]
            + ag_man_objs[am][1, self._input_data.ag_lu2cells[1, j], j_idx]
            @ self.X_ag_man_irr_vars_jr[am][j_idx, self._input_data.ag_lu2cells[1, j]]
            for am, am_j_list in self._input_data.am2j.items()
            for j_idx, j in enumerate(am_j_list)
        )
        self.economy_non_ag_contr = gp.quicksum(
            non_ag_obj_rk[:, k][self._input_data.non_ag_lu2cells[k]]
            @ self.X_non_ag_vars_kr[k, self._input_data.non_ag_lu2cells[k]]
            for k in range(self._input_data.n_non_ag_lus)
        )
        
        return self.economy_ag_contr + self.economy_ag_man_contr + self.economy_non_ag_contr
    
    def _setup_biodiversity_objective(self):
        print("  ...setting up biodiversity objective...")
        
        # Get biodiversity contributions
        self.bio_ag_contr = gp.quicksum(
            gp.quicksum(
                self._input_data.ag_b_mrj[0, :, j] * self.X_ag_dry_vars_jr[j, :]
            )  # Dryland agriculture contribution
            + gp.quicksum(
                self._input_data.ag_b_mrj[1, :, j] * self.X_ag_irr_vars_jr[j, :]
            )  # Irrigated agriculture contribution
            for j in range(self._input_data.n_ag_lus)
        )
        self.bio_ag_man_contr = gp.quicksum(
            gp.quicksum(
                self._input_data.ag_man_b_mrj[am][0, :, j_idx]
                * self.X_ag_man_dry_vars_jr[am][j_idx, :]
            )  # Dryland alt. ag. management contributions
            + gp.quicksum(
                self._input_data.ag_man_b_mrj[am][1, :, j_idx]
                * self.X_ag_man_irr_vars_jr[am][j_idx, :]
            )  # Irrigated alt. ag. management contributions
            for am, am_j_list in self._input_data.am2j.items()
            for j_idx in range(len(am_j_list))
        )
        self.bio_non_ag_contr = gp.quicksum(
            gp.quicksum(
                self._input_data.non_ag_b_rk[:, k] * self.X_non_ag_vars_kr[k, :]
            )  # Non-agricultural contribution
            for k in range(self._input_data.n_non_ag_lus)
        )
        
        return self.bio_ag_contr + self.bio_non_ag_contr + self.bio_ag_man_contr
        
    def _setup_penalty_objectives(self):
        print("  ...setting up penalty objectives...")
        
        # Get the penalty values for each sector
        self.penalty_biodiv = (
            self.B * settings.GBF2_PENALTY
            if settings.GBF2_CONSTRAINT_TYPE == "soft"
            else 0
        )
        self.penalty_ghg = (
            self.E * self._input_data.economic_target_yr_carbon_price
            if settings.GHG_CONSTRAINT_TYPE == "soft"
            else 0
        )
        self.penalty_water = (
            self.W.sum() * settings.WATER_PENALTY
            if settings.WATER_CONSTRAINT_TYPE == "soft"
            else 0
        )
        self.penalty_demand = (
            # gp.quicksum(
            #     v * price
            #     for v, price in zip(self.V, self._input_data.economic_BASE_YR_prices)
            # )
            gp.quicksum(v for v in self.V)
            if settings.DEMAND_CONSTRAINT_TYPE == "soft"
            else 0
        )

        return self.penalty_demand + self.penalty_ghg + self.penalty_water + self.penalty_biodiv + gp.LinExpr(0)
        

    def _add_cell_usage_constraints(self, cells: Optional[np.array] = None):
        """
        Constraint that all of every cell is used for some land use.
        If `cells` is provided, only adds constraints for the given cells
        """
        print("  ...cell usage constraints...")

        if cells is None:
            cells = np.array(range(self._input_data.ncells))

        x_ag_dry_vars = self.X_ag_dry_vars_jr[:, cells]
        x_ag_irr_vars = self.X_ag_irr_vars_jr[:, cells]
        x_non_ag_vars = self.X_non_ag_vars_kr[:, cells]

        # Create an array indexed by cell that contains the sums of each cell's variables.
        # Then, loop through the array and add the constraint that each expression must equal 1.
        X_sum_r = (
            x_ag_dry_vars.sum(axis=0)
            + x_ag_irr_vars.sum(axis=0)
            + x_non_ag_vars.sum(axis=0)
        )
        for r, expr in zip(cells, X_sum_r):
            self.cell_usage_constraint_r[r] = self.gurobi_model.addConstr(expr == 1)

    def _add_agricultural_management_constraints(
        self, cells: Optional[np.array] = None
    ):
        """
        Constraint handling alternative agricultural management options:
        Ag. man. variables cannot exceed the value of the agricultural variable.
        """
        print("  ...agricultural management constraints...")

        for am, am_j_list in self._input_data.am2j.items():
            for j_idx, j in enumerate(am_j_list):
                if cells is not None:
                    lm_dry_r_vals = [
                        r for r in cells if self._input_data.ag_x_mrj[0, r, j]
                    ]
                    lm_irr_r_vals = [
                        r for r in cells if self._input_data.ag_x_mrj[1, r, j]
                    ]
                else:
                    lm_dry_r_vals = self._input_data.ag_lu2cells[0, j]
                    lm_irr_r_vals = self._input_data.ag_lu2cells[1, j]

                for r in lm_dry_r_vals:
                    constr = self.gurobi_model.addConstr(
                        self.X_ag_man_dry_vars_jr[am][j_idx, r]
                        <= self.X_ag_dry_vars_jr[j, r]
                    )
                    self.ag_management_constraints_r[r].append(constr)
                for r in lm_irr_r_vals:
                    constr = self.gurobi_model.addConstr(
                        self.X_ag_man_irr_vars_jr[am][j_idx, r]
                        <= self.X_ag_irr_vars_jr[j, r]
                    )
                    self.ag_management_constraints_r[r].append(constr)

    def _add_agricultural_management_adoption_limit_constraints(self):
        """
        Add adoption limits constraints for agricultural management options.
        """
        print("  ...agricultural management adoption constraints...")

        for am, am_j_list in self._input_data.am2j.items():
            for j_idx, j in enumerate(am_j_list):
                adoption_limit = self._input_data.ag_man_limits[am][j]

                # Sum of all usage of the AM option must be less than the limit
                ag_man_vars_sum = gp.quicksum(
                    self.X_ag_man_dry_vars_jr[am][j_idx, :]
                ) + gp.quicksum(self.X_ag_man_irr_vars_jr[am][j_idx, :])

                all_vars_sum = gp.quicksum(self.X_ag_dry_vars_jr[j, :]) + gp.quicksum(
                    self.X_ag_irr_vars_jr[j, :]
                )
                constr = self.gurobi_model.addConstr(
                    ag_man_vars_sum <= adoption_limit * all_vars_sum
                )

                self.adoption_limit_constraints.append(constr)

    def _add_demand_penalty_constraints(self):
        """
        Constraints to penalise under and over production compared to demand.
        """
        print("  ...demand constraints...")

        # Quantities in PR/p representation by land-management (dry/irr).

        X_dry_pr = [
            self.X_ag_dry_vars_jr[j, :]
            for p in range(self._input_data.nprs)
            for j in range(self._input_data.n_ag_lus)
            if self._input_data.lu2pr_pj[p, j]
        ]
        X_irr_pr = [
            self.X_ag_irr_vars_jr[j, :]
            for p in range(self._input_data.nprs)
            for j in range(self._input_data.n_ag_lus)
            if self._input_data.lu2pr_pj[p, j]
        ]

        ag_q_dry_p = [
            gp.quicksum(self._input_data.ag_q_mrp[0, :, p] * X_dry_pr[p])
            for p in range(self._input_data.nprs)
        ]
        ag_q_irr_p = [
            gp.quicksum(self._input_data.ag_q_mrp[1, :, p] * X_irr_pr[p])
            for p in range(self._input_data.nprs)
        ]

        # Transform quantities to CM/c representation by land management (dry/irr).
        self.ag_q_dry_c = [
            gp.quicksum(
                ag_q_dry_p[p]
                for p in range(self._input_data.nprs)
                if self._input_data.pr2cm_cp[c, p]
            )
            for c in range(self.ncms)
        ]
        self.ag_q_irr_c = [
            gp.quicksum(
                ag_q_irr_p[p]
                for p in range(self._input_data.nprs)
                if self._input_data.pr2cm_cp[c, p]
            )
            for c in range(self.ncms)
        ]

        # Repeat to get contributions of alternative agr. management options
        # Convert variables to PR/p representation
        self.ag_man_q_dry_c = [gp.LinExpr(0) for _ in range(self.ncms)]
        self.ag_man_q_irr_c = [gp.LinExpr(0) for _ in range(self.ncms)]
        
        for am, am_j_list in self._input_data.am2j.items():
            X_ag_man_dry_pr = np.zeros(
                (self._input_data.nprs, self._input_data.ncells), dtype=object
            )
            X_ag_man_irr_pr = np.zeros(
                (self._input_data.nprs, self._input_data.ncells), dtype=object
            )

            for j_idx, j in enumerate(am_j_list):
                for p in self._input_data.j2p[j]:
                    if self._input_data.lu2pr_pj[p, j]:
                        X_ag_man_dry_pr[p, :] = self.X_ag_man_dry_vars_jr[am][j_idx, :]
                        X_ag_man_irr_pr[p, :] = self.X_ag_man_irr_vars_jr[am][j_idx, :]

            ag_man_q_dry_p = [
                gp.quicksum(
                    self._input_data.ag_man_q_mrp[am][0, :, p] * X_ag_man_dry_pr[p, :]
                )
                for p in range(self._input_data.nprs)
            ]
            ag_man_q_irr_p = [
                gp.quicksum(
                    self._input_data.ag_man_q_mrp[am][1, :, p] * X_ag_man_irr_pr[p, :]
                )
                for p in range(self._input_data.nprs)
            ]

            for c in range(self.ncms):
                self.ag_man_q_dry_c[c] += (
                    gp.quicksum(
                        ag_man_q_dry_p[p]
                        for p in range(self._input_data.nprs)
                        if self._input_data.pr2cm_cp[c, p]
                    )   
                )
                self.ag_man_q_irr_c[c] += (
                    gp.quicksum(
                        ag_man_q_irr_p[p]
                        for p in range(self._input_data.nprs)
                        if self._input_data.pr2cm_cp[c, p]
                    )
                )
                

        # Calculate non-agricultural commodity contributions
        self.non_ag_q_c = [
            gp.quicksum(
                gp.quicksum(
                    self._input_data.non_ag_q_crk[c, :, k] * self.X_non_ag_vars_kr[k, :]
                )
                for k in range(self._input_data.n_non_ag_lus)
            )
            for c in range(self.ncms)
        ]

        # Total quantities in CM/c representation.
        self.total_q_exprs_c = [
            self.ag_q_dry_c[c] + self.ag_q_irr_c[c] + self.ag_man_q_dry_c[c] + self.ag_man_q_irr_c[c] + self.non_ag_q_c[c] for c in range(self.ncms)
        ]

        if settings.DEMAND_CONSTRAINT_TYPE == "soft":
            upper_bound_constraints = self.gurobi_model.addConstrs(
                (self.d_c[c] - self.total_q_exprs_c[c]) <= self.V[c]
                for c in range(self.ncms)
            )
            lower_bound_constraints = self.gurobi_model.addConstrs(
                (self.total_q_exprs_c[c] - self.d_c[c]) <= self.V[c]
                for c in range(self.ncms)
            )

            self.demand_penalty_constraints.extend(upper_bound_constraints.values())
            self.demand_penalty_constraints.extend(lower_bound_constraints.values())

        elif settings.DEMAND_CONSTRAINT_TYPE == "hard":
            quantity_meets_demand_constraints = self.gurobi_model.addConstrs(
                (self.total_q_exprs_c[c] >= self.d_c[c]) for c in range(self.ncms)
            )
            self.demand_penalty_constraints.extend(
                quantity_meets_demand_constraints.values()
            )

        else:
            raise ValueError(
                'DEMAND_CONSTRAINT_TYPE not specified in settings, needs to be "hard" or "soft"'
            )

    def _get_water_net_yield_expr_for_region(
        self,
        ind: np.ndarray,
        region: int,
    ) -> gp.LinExpr:
        """
        Get the Gurobi linear expression for the net water yield of a given region.
        """
        ag_contr = gp.quicksum(
            gp.quicksum(
                self._input_data.ag_w_mrj[0, ind, j] * self.X_ag_dry_vars_jr[j, ind]
            )  # Dryland agriculture contribution
            + gp.quicksum(
                self._input_data.ag_w_mrj[1, ind, j] * self.X_ag_irr_vars_jr[j, ind]
            )  # Irrigated agriculture contribution
            for j in range(self._input_data.n_ag_lus)
        )

        ag_man_contr = gp.quicksum(
            gp.quicksum(
                self._input_data.ag_man_w_mrj[am][0, ind, j_idx]
                * self.X_ag_man_dry_vars_jr[am][j_idx, ind]
            )  # Dryland alt. ag. management contributions
            + gp.quicksum(
                self._input_data.ag_man_w_mrj[am][1, ind, j_idx]
                * self.X_ag_man_irr_vars_jr[am][j_idx, ind]
            )  # Irrigated alt. ag. management contributions
            for am, am_j_list in self._input_data.am2j.items()
            for j_idx in range(len(am_j_list))
        )

        non_ag_contr = gp.quicksum(
            gp.quicksum(
                self._input_data.non_ag_w_rk[ind, k] * self.X_non_ag_vars_kr[k, ind]
            )  # Non-agricultural contribution
            for k in range(self._input_data.n_non_ag_lus)
        )


        # Sum of all water yield contributions
        return ag_contr + ag_man_contr + non_ag_contr


    def _add_water_usage_limit_constraints(self) -> None:

        # Ensure water use remains below limit for each region
        for idx, (reg_name, hist_level, ind) in self._input_data.limits["water"].items():

            self.water_nyiled_exprs[idx] = self._get_water_net_yield_expr_for_region(ind, idx)      # Water net yield inside LUTO study area
            wny_outside_LUTO = self._input_data.water_yield_outside_study_area[idx]                 # Water net yield outside LUTO study area
            wrq_domestic_region = self._input_data.water_required_domestic_regions[idx]             # Water required for domestic use of this region

            # Under River Regions, we need to update the water constraint when the wny_hist_level < wny_BASE_YR_level
            if settings.WATER_REGION_DEF == "Drainage Division":
                water_yield_base_level = hist_level
            elif settings.WATER_REGION_DEF == "River Region":
                wny_BASE_YR_level = self._input_data.water_yield_regions_BASE_YR[idx]
                water_yield_base_level = min(hist_level, wny_BASE_YR_level)
            else:
                raise ValueError(
                    f"Unknown choice for `WATER_REGION_DEF` setting: must be either 'River Region' or 'Drainage Division'"
                )

            water_yield_total = (
                self.water_nyiled_exprs[idx]        # Water yield from inside LUTO study area
                + wny_outside_LUTO                  # Water yield from outside LUTO study area
                - wrq_domestic_region               # Water consumption required for domestic regions
            )

            # Add the constraint that the water yield in the region must be greater than the limit
            water_yield_constraint = water_yield_base_level * settings.WATER_STRESS
            constr = (
                self.gurobi_model.addConstr(water_yield_total >= water_yield_constraint)
                if settings.WATER_CONSTRAINT_TYPE == "hard" else
                self.gurobi_model.addConstr(water_yield_constraint - self.water_nyiled_exprs[idx] <= self.W[idx - 1])   # region index starts from 1, minus 1 to get its position in the self.W array
            )
            self.water_limit_constraints.append(constr)

            # Report on the water yield in the region
            if settings.VERBOSE == 1:
                print(
                    f"     |-- net water yield in {reg_name} >= {water_yield_constraint:.2f} ML"
                )
            if water_yield_base_level != hist_level:
                print(
                    f"        ... updating water constraint to BASE_YR level >= {(wny_BASE_YR_level * settings.WATER_STRESS):.2f} ML"
                )


    def _get_total_ghg_emissions_expr(self) -> gp.LinExpr:
        # Pre-calculate the coefficients for each variable,
        # both for regular culture and alternative agr. management options
        g_dry_coeff = (
            self._input_data.ag_g_mrj[0, :, :] + self._input_data.ag_ghg_t_mrj[0, :, :]
        )
        g_irr_coeff = (
            self._input_data.ag_g_mrj[1, :, :] + self._input_data.ag_ghg_t_mrj[1, :, :]
        )
        self.ghg_ag_contr = gp.quicksum(
            gp.quicksum(
                g_dry_coeff[:, j] * self.X_ag_dry_vars_jr[j, :]
            )  # Dryland agriculture contribution
            + gp.quicksum(
                g_irr_coeff[:, j] * self.X_ag_irr_vars_jr[j, :]
            )  # Irrigated agriculture contribution
            for j in range(self._input_data.n_ag_lus)
        )
        self.ghg_ag_man_contr = gp.quicksum(
            gp.quicksum(
                self._input_data.ag_man_g_mrj[am][0, :, j_idx]
                * self.X_ag_man_dry_vars_jr[am][j_idx, :]
            )  # Dryland alt. ag. management contributions
            + gp.quicksum(
                self._input_data.ag_man_g_mrj[am][1, :, j_idx]
                * self.X_ag_man_irr_vars_jr[am][j_idx, :]
            )  # Irrigated alt. ag. management contributions
            for am, am_j_list in self._input_data.am2j.items()
            for j_idx in range(len(am_j_list))
        )
        self.ghg_non_ag_contr = gp.quicksum(
            gp.quicksum(
                self._input_data.non_ag_g_rk[:, k] * self.X_non_ag_vars_kr[k, :]
            )  # Non-agricultural contribution
            for k in range(self._input_data.n_non_ag_lus)
        )
        return self.ghg_ag_contr + self.ghg_ag_man_contr + self.ghg_non_ag_contr + self._input_data.offland_ghg

    def _add_ghg_emissions_limit_constraints(self):
        """
        Add either hard or soft GHG constraints depending on settings.GHG_CONSTRAINT_TYPE
        """
        if settings.GHG_EMISSIONS_LIMITS != "on":
            print("...GHG emissions constraints TURNED OFF ...")
            return

        ghg_limit_ub = self._input_data.limits["ghg_ub"]
        self.ghg_emissions_expr = self._get_total_ghg_emissions_expr()

        if settings.GHG_CONSTRAINT_TYPE == "hard":
            print(f"...GHG emissions reduction target")
            print(
                f"    ...GHG emissions reduction target UB: {ghg_limit_ub:,.0f} tCO2e"
            )
            self.ghg_emissions_limit_constraint_ub = self.gurobi_model.addConstr(
                self.ghg_emissions_expr <= ghg_limit_ub
            )
        elif settings.GHG_CONSTRAINT_TYPE == "soft":
            print(f"  ...GHG emissions reduction target: {ghg_limit_ub:,.0f} tCO2e")
            self.ghg_emissions_reduction_soft_constraints.append(
                self.gurobi_model.addConstr(
                    self.ghg_emissions_expr - ghg_limit_ub <= self.E
                )
            )
            self.ghg_emissions_reduction_soft_constraints.append(
                self.gurobi_model.addConstr(
                    ghg_limit_ub - self.ghg_emissions_expr <= self.E
                )
            )
        else:
            raise ValueError(
                "Unknown choice for `GHG_CONSTRAINT_TYPE` setting: must be either 'hard' or 'soft'"
            )
            
            
    def _add_biodiversity_constraints(self) -> None:
        print("  ...biodiversity constraints...")
        self._add_GBF2_priority_degrade_areas_constraints()
        self._add_GBF3_major_vegetation_group_limit_constraints()
        self._add_GBF4_snes_constraints()
        self._add_GBF4_ecnes_constraints()
        self._add_GBF8_species_conservation_constraints()


    def _add_GBF2_priority_degrade_areas_constraints(self) -> None:
        
        if settings.BIODIVERSTIY_TARGET_GBF_2 == "off":
            print("    ...Biodiversity GBF 2 (conservation priority) constraints TURNED OFF ...")
            return

        print("    ...Biodiversity GBF 2 (conservation priority) constraints...")
        
        bio_ag_contr = gp.quicksum(
            gp.quicksum(
                self._input_data.GBF2_raw_priority_degraded_area_r[np.intersect1d(self._input_data.ag_lu2cells[0, j], self._input_data.priority_degraded_mask_idx)]
                * self._input_data.biodiv_contr_ag_j[j]
                * self.X_ag_dry_vars_jr[j, np.intersect1d(self._input_data.ag_lu2cells[0, j], self._input_data.priority_degraded_mask_idx)]
            )
            + gp.quicksum(
                self._input_data.GBF2_raw_priority_degraded_area_r[np.intersect1d(self._input_data.ag_lu2cells[1, j], self._input_data.priority_degraded_mask_idx)]
                * self._input_data.biodiv_contr_ag_j[j]
                * self.X_ag_irr_vars_jr[j, np.intersect1d(self._input_data.ag_lu2cells[1, j], self._input_data.priority_degraded_mask_idx)]
            )  
            for j in range(self._input_data.n_ag_lus)
        )
        bio_ag_man_contr = gp.quicksum(
            gp.quicksum(
                self._input_data.GBF2_raw_priority_degraded_area_r[np.intersect1d(self._input_data.ag_lu2cells[0, j_idx], self._input_data.priority_degraded_mask_idx)]
                * self._input_data.biodiv_contr_ag_man[am][j_idx][np.intersect1d(self._input_data.ag_lu2cells[0, j_idx], self._input_data.priority_degraded_mask_idx)]
                * self.X_ag_man_dry_vars_jr[am][j_idx, np.intersect1d(self._input_data.ag_lu2cells[0, j_idx], self._input_data.priority_degraded_mask_idx)]
            )  
            + gp.quicksum(
                self._input_data.GBF2_raw_priority_degraded_area_r[np.intersect1d(self._input_data.ag_lu2cells[1, j_idx], self._input_data.priority_degraded_mask_idx)]
                * self._input_data.biodiv_contr_ag_man[am][j_idx][np.intersect1d(self._input_data.ag_lu2cells[1, j_idx], self._input_data.priority_degraded_mask_idx)]
                * self.X_ag_man_irr_vars_jr[am][j_idx, np.intersect1d(self._input_data.ag_lu2cells[1, j_idx], self._input_data.priority_degraded_mask_idx)]
            )  
            for am, am_j_list in self._input_data.am2j.items()
            for j_idx in range(len(am_j_list))
        )
        bio_non_ag_contr = gp.quicksum(
            gp.quicksum(
                self._input_data.GBF2_raw_priority_degraded_area_r[np.intersect1d(self._input_data.non_ag_lu2cells[k], self._input_data.priority_degraded_mask_idx)]
                * self._input_data.biodiv_contr_non_ag_k[k]
                * self.X_non_ag_vars_kr[k, np.intersect1d(self._input_data.non_ag_lu2cells[k], self._input_data.priority_degraded_mask_idx)]
            )
            for k in range(self._input_data.n_non_ag_lus)
        )
        
        # Get the biodiversity contribution expression
        self.bio_GBF2_priority_degraded_area_expr = bio_ag_contr + bio_ag_man_contr + bio_non_ag_contr
        biodiversity_limits = self._input_data.limits["GBF2_priority_degrade_areas"]
        
        print(f"    ...Biodiversity GBF 2 (conservation priority): {biodiversity_limits:,.0f}")
        
        if settings.GBF2_CONSTRAINT_TYPE == "hard":
            constr = self.bio_GBF2_priority_degraded_area_expr >= biodiversity_limits
            self.bio_GBF2_priority_degraded_area_limit_constraint_hard = self.gurobi_model.addConstr(constr)
        elif settings.GBF2_CONSTRAINT_TYPE == "soft":
            constr = self.gurobi_model.addConstr(biodiversity_limits - self.bio_GBF2_priority_degraded_area_expr <= self.B)
            self.bio_GBF2_priority_degraded_area_limit_constraint_soft.append(constr)
        else:
            raise ValueError(
                f"Unknown value of GBF2_CONSTRAINT_TYPE. "
                f"Must be either 'hard' or 'soft'."
            )


    def _add_GBF3_major_vegetation_group_limit_constraints(self) -> None:
        if settings.BIODIVERSTIY_TARGET_GBF_3 == "off":
            print("    ...biodiversity GBF 3 (major vegetation group) constraints TURNED OFF ...")
            return

        v_limits, v_names, v_ind = self._input_data.limits["GBF_3_major_vegetation_groups"]

        print(f"    ...Biodiversity GBF 3 (major vegetation groups) constraints...")

        for v, v_area_lb in enumerate(v_limits):
            
            if v_limits[v] == 0:
                print(f"       |-- vegetation class {v_names[v]} target area: {v_area_lb:,.0f} (skipped in the solver)")
                continue
            
            ind = v_ind[v]
            MVG_raw_area_r = self._input_data.GBF3_raw_MVG_area_vr[v, ind]

            ag_contr = gp.quicksum(
                gp.quicksum(
                    MVG_raw_area_r
                    * self._input_data.biodiv_contr_ag_j[j]
                    * self.X_ag_dry_vars_jr[j, ind]
                )  # Dryland agriculture contribution
                + gp.quicksum(
                    MVG_raw_area_r
                    * self._input_data.biodiv_contr_ag_j[j]
                    * self.X_ag_irr_vars_jr[j, ind]
                )  # Irrigated agriculture contribution
                for j in range(self._input_data.n_ag_lus)
            )

            ag_man_contr = gp.quicksum(
                gp.quicksum(
                    MVG_raw_area_r
                    * self._input_data.biodiv_contr_ag_man[am][j_idx][ind]
                    * self.X_ag_man_dry_vars_jr[am][j_idx, ind]
                )  # Dryland alt. ag. management contributions
                + gp.quicksum(
                    MVG_raw_area_r
                    * self._input_data.biodiv_contr_ag_man[am][j_idx][ind]
                    * self.X_ag_man_irr_vars_jr[am][j_idx, ind]
                )  # Irrigated alt. ag. management contributions
                for am, am_j_list in self._input_data.am2j.items()
                for j_idx in range(len(am_j_list))
            )

            non_ag_contr = gp.quicksum(
                gp.quicksum(
                    MVG_raw_area_r
                    * self._input_data.biodiv_contr_non_ag_k[k]
                    * self.X_non_ag_vars_kr[k, ind]
                )  # Non-agricultural contribution
                for k in range(self._input_data.n_non_ag_lus)
            )


            self.bio_GBF3_major_vegetation_exprs[v] = ag_contr + ag_man_contr + non_ag_contr 

            print(f"       |-- vegetation class {v_names[v]} target area: {v_area_lb:,.0f}")
            self.bio_GBF3_major_vegetation_limit_constraints[v] = self.gurobi_model.addConstr(
                self.bio_GBF3_major_vegetation_exprs[v] >= v_area_lb
            )


    def _add_GBF4_snes_constraints(self) -> None:
        if settings.BIODIVERSTIY_TARGET_GBF_4_SNES != "on":
            print('    ...Biodiversity GBF 4 (Species of National Environmental Significance) constraints TURNED OFF ...')
            return
        
        x_limits, x_names = self._input_data.limits["GBF4_SNES"]

        print(f"    ...Biodiversity GBF 4 (Species of National Environmental Significance) constraints...")
        
        for x, x_area_lb in enumerate(x_limits):
            ind = np.where(self._input_data.GBF4_snes_xr[x] > 0)[0]

            if ind.size == 0:
                print(
                    f"        |-- WARNING: SNES species {x_names[x]} target was NOT added: no cells can contribute to species target area ")
                continue
            
            ag_contr = gp.quicksum(
                gp.quicksum(
                    self._input_data.GBF4_snes_xr[x, ind]
                    * self._input_data.biodiv_contr_ag_j[j]
                    * self.X_ag_dry_vars_jr[j, ind]
                )  # Dryland agriculture contribution
                + gp.quicksum(
                    self._input_data.GBF4_snes_xr[x, ind]
                    * self._input_data.biodiv_contr_ag_j[j]
                    * self.X_ag_irr_vars_jr[j, ind]
                )  # Irrigated agriculture contribution
                for j in range(self._input_data.n_ag_lus)
            )

            ag_man_contr = gp.quicksum(
                gp.quicksum(
                    self._input_data.GBF4_snes_xr[x, ind]
                    * self._input_data.biodiv_contr_ag_man[am][j_idx][ind]
                    * self.X_ag_man_dry_vars_jr[am][j_idx, ind]
                )  # Dryland alt. ag. management contributions
                + gp.quicksum(
                    self._input_data.GBF4_snes_xr[x, ind]
                    * self._input_data.biodiv_contr_ag_man[am][j_idx][ind]
                    * self.X_ag_man_irr_vars_jr[am][j_idx, ind]
                )  # Irrigated alt. ag. management contributions
                for am, am_j_list in self._input_data.am2j.items()
                for j_idx in range(len(am_j_list))
            )

            non_ag_contr = gp.quicksum(
                gp.quicksum(
                    self._input_data.GBF4_snes_xr[x, ind]
                    * self._input_data.biodiv_contr_non_ag_k[k]
                    * self.X_non_ag_vars_kr[k, ind]
                )  # Non-agricultural contribution
                for k in range(self._input_data.n_non_ag_lus)
            )

            self.bio_GBF4_SNES_exprs[x] = (ag_contr + ag_man_contr + non_ag_contr) / settings.BIODIVERSITY_BIG_CONSTR_DIV_FACTOR
            constr_lb = x_area_lb / (settings.BIODIVERSITY_BIG_CONSTR_DIV_FACTOR)

            print(f"       |-- SNES species {x_names[x]} target: {x_area_lb:,.0f}")
            self.bio_GBF4_SNES_constrs[x] = self.gurobi_model.addConstr(
                self.bio_GBF4_SNES_exprs[x] >= constr_lb
            )

    def _add_GBF4_ecnes_constraints(self) -> None:
        if settings.BIODIVERSTIY_TARGET_GBF_4_ECNES != "on":
            print('    ...Biodiversity GBF 4 (Ecological Communities of National Environmental Significance) constraints TURNED OFF ...')
            return
        
        x_limits, x_names = self._input_data.limits["GBF4_ECNES"]

        print(f"    ...Biodiversity GBF 4 (Ecological Communities of National Environmental Significance) constraints...")
        
        for x, x_area_lb in enumerate(x_limits):
            ind = np.where(self._input_data.GBF4_ecnes_xr[x] > 0)[0]

            if ind.size == 0:
                print(
                    f"       |-- WARNING: ECNES species {x_names[x]} target was NOT added: no cells can contribute to species target area.")
                continue
            
            ag_contr = gp.quicksum(
                gp.quicksum(
                    self._input_data.GBF4_ecnes_xr[x, ind]
                    * self._input_data.biodiv_contr_ag_j[j]
                    * self.X_ag_dry_vars_jr[j, ind]
                )  # Dryland agriculture contribution
                + gp.quicksum(
                    self._input_data.GBF4_ecnes_xr[x, ind]
                    * self._input_data.biodiv_contr_ag_j[j]
                    * self.X_ag_irr_vars_jr[j, ind]
                )  # Irrigated agriculture contribution
                for j in range(self._input_data.n_ag_lus)
            )

            ag_man_contr = gp.quicksum(
                gp.quicksum(
                    self._input_data.GBF4_ecnes_xr[x, ind]
                    * self._input_data.biodiv_contr_ag_man[am][j_idx][ind]
                    * self.X_ag_man_dry_vars_jr[am][j_idx, ind]
                )  # Dryland alt. ag. management contributions
                + gp.quicksum(
                    self._input_data.GBF4_ecnes_xr[x, ind]
                    * self._input_data.biodiv_contr_ag_man[am][j_idx][ind]
                    * self.X_ag_man_irr_vars_jr[am][j_idx, ind]
                )  # Irrigated alt. ag. management contributions
                for am, am_j_list in self._input_data.am2j.items()
                for j_idx in range(len(am_j_list))
            )

            non_ag_contr = gp.quicksum(
                gp.quicksum(
                    self._input_data.GBF4_ecnes_xr[x, ind]
                    * self._input_data.biodiv_contr_non_ag_k[k]
                    * self.X_non_ag_vars_kr[k, ind]
                )  # Non-agricultural contribution
                for k in range(self._input_data.n_non_ag_lus)
            )

            self.bio_GBF4_ECNES_exprs[x] = (ag_contr + ag_man_contr + non_ag_contr) / settings.BIODIVERSITY_BIG_CONSTR_DIV_FACTOR
            constr_lb = x_area_lb / (settings.BIODIVERSITY_BIG_CONSTR_DIV_FACTOR * 1000)

            print(f"       |-- ECNES community {x_names[x]} target: {x_area_lb:,.0f}")
            self.bio_GBF4_ECNES_constrs[x] = self.gurobi_model.addConstr(
                self.bio_GBF4_ECNES_exprs[x] >= constr_lb
            )


    def _add_GBF8_species_conservation_constraints(self) -> None:
                
        if settings.BIODIVERSTIY_TARGET_GBF_8 != "on":
            print('    ...Biodiversity GBF 8 (climate change impact on species conservation) constraints TURNED OFF ...')
            return
        
        s_limits, s_names, s_ind = self._input_data.limits["GBF8_species_conservation"]

        print(f"    ...Biodiversity GBF 8 (climate change impact on species conservation) constraints...")
        
        for s, s_area_lb in enumerate(s_limits):
            
            ind = s_ind[s]
            GBF8_raw_area_r = self._input_data.GBF8_raw_species_area_sr[s, ind]
            
            ag_contr = gp.quicksum(
                gp.quicksum(
                    GBF8_raw_area_r
                    * self._input_data.biodiv_contr_ag_j[j]
                    * self.X_ag_dry_vars_jr[j, ind]
                )  # Dryland agriculture contribution
                + gp.quicksum(
                    GBF8_raw_area_r
                    * self._input_data.biodiv_contr_ag_j[j]
                    * self.X_ag_irr_vars_jr[j, ind]
                )  # Irrigated agriculture contribution
                for j in range(self._input_data.n_ag_lus)
            )

            ag_man_contr = gp.quicksum(
                gp.quicksum(
                    GBF8_raw_area_r
                    * self._input_data.biodiv_contr_ag_man[am][j_idx][ind]
                    * self.X_ag_man_dry_vars_jr[am][j_idx, ind]
                )  # Dryland alt. ag. management contributions
                + gp.quicksum(
                    GBF8_raw_area_r
                    * self._input_data.biodiv_contr_ag_man[am][j_idx][ind]
                    * self.X_ag_man_irr_vars_jr[am][j_idx, ind]
                )  # Irrigated alt. ag. management contributions
                for am, am_j_list in self._input_data.am2j.items()
                for j_idx in range(len(am_j_list))
            )

            non_ag_contr = gp.quicksum(
                gp.quicksum(
                    GBF8_raw_area_r
                    * self._input_data.biodiv_contr_non_ag_k[k]
                    * self.X_non_ag_vars_kr[k, ind]
                )  # Non-agricultural contribution
                for k in range(self._input_data.n_non_ag_lus)
            )

            # Divide by constant to reduce strain on the constraint matrix range
            self.bio_GBF8_species_conservation_exprs[s] = (ag_contr + ag_man_contr + non_ag_contr) / settings.BIODIVERSITY_BIG_CONSTR_DIV_FACTOR
            constr_area = s_area_lb / settings.BIODIVERSITY_BIG_CONSTR_DIV_FACTOR

            print(f"       |-- species {s_names[s]} conservation target area: {s_area_lb:,.0f}")
            self.bio_GBF8_species_conservation_constrs[s] = self.gurobi_model.addConstr(
                self.bio_GBF8_species_conservation_exprs[s] >= constr_area
            )

        


    def _add_regional_adoption_constraints(self) -> None:

        if settings.REGIONAL_ADOPTION_CONSTRAINTS != "on":
            print("  ... regional adoption constraints TURNED OFF...")
            return
        
        print("  ...regional adoption constraints...")
        
        # Add adoption constraints for agricultural land uses
        reg_adopt_limits = self._input_data.limits["ag_regional_adoption"]
        for reg_id, j, lu_name, reg_ind, reg_area_limit in reg_adopt_limits:
            print(f"     |-- adding adoption limit for {lu_name} in {settings.REGIONAL_ADOPTION_ZONE} region {reg_id} >= {reg_area_limit:,.0f} HA...")
            reg_expr = (
                  gp.quicksum(self._input_data.real_area[reg_ind] * self.X_ag_dry_vars_jr[j, reg_ind])
                + gp.quicksum(self._input_data.real_area[reg_ind] * self.X_ag_irr_vars_jr[j, reg_ind])
            )
            self.regional_adoption_constrs.append(self.gurobi_model.addConstr(reg_expr <= reg_area_limit))
        
        # Add adoption constraints for non-agricultural land uses
        reg_adopt_limits = self._input_data.limits["non_ag_regional_adoption"]
        for reg_id, k, lu_name, reg_ind, reg_area_limit in reg_adopt_limits:
            print(f"     |-- adding adoption limit for {lu_name} in {settings.REGIONAL_ADOPTION_ZONE} region {reg_id} >= {reg_area_limit:,.0f} HA...")
            reg_expr = gp.quicksum(self._input_data.real_area[reg_ind] * self.X_non_ag_vars_kr[k, reg_ind])
            self.regional_adoption_constrs.append(self.gurobi_model.addConstr(reg_expr <= reg_area_limit))




    def update_formulation(
        self,
        input_data: SolverInputData,
        d_c: np.array,
        old_ag_x_mrj: np.ndarray,
        old_ag_man_lb_mrj: dict,
        old_non_ag_x_rk: np.ndarray,
        old_non_ag_lb_rk: np.ndarray,
        old_lumap: np.array,
        current_lumap: np.array,
        old_lmmap: np.array,
        current_lmmap: np.array,
    ):
        """
        Dynamically updates the existing formulation based on new input data and demands.
        """
        self._input_data = input_data
        self.d_c = d_c

        print("Updating variables...", flush=True)
        updated_cells = self._update_variables(
            old_ag_x_mrj,
            old_ag_man_lb_mrj,
            old_non_ag_x_rk,
            old_non_ag_lb_rk,
            old_lumap,
            current_lumap,
            old_lmmap,
            current_lmmap,
        )
        print("Updating constraints...", flush=True)
        self._update_constraints(updated_cells)

        print("Updating objective function...", flush=True)
        self._setup_objective()

    def _update_variables(
        self,
        old_ag_x_mrj: np.ndarray,
        old_ag_man_lb_mrj: dict,
        old_non_ag_x_rk: np.ndarray,
        old_non_ag_lb_rk: np.ndarray,
        old_lumap: np.array,
        current_lumap: np.array,
        old_lmmap: np.array,
        current_lmmap: np.array,
    ):
        """
        Updates the variables only for cells that have changed land use or land management.
        Returns an array of cells that have been updated.
        """
        # metrics
        num_cells_skipped = 0
        updated_cells = []

        for r in range(self._input_data.ncells):
            old_j = old_lumap[r]
            new_j = current_lumap[r]
            old_m = old_lmmap[r]
            new_m = current_lmmap[r]

            if (
                old_j == new_j
                and old_m == new_m
                and (old_ag_x_mrj[:, r, :] == self._input_data.ag_x_mrj[:, r, :]).all()
                and (old_non_ag_x_rk[r, :] == self._input_data.non_ag_x_rk[r, :]).all()
                and all(
                    old_non_ag_lb_rk[r, k] == self._input_data.non_ag_lb_rk[r, k]
                    for k, non_ag_desc in enumerate(NON_AG_LAND_USES)
                    if not NON_AG_LAND_USES_REVERSIBLE[non_ag_desc]
                )
                and all(
                    (old_ag_man_lb_mrj.get(am)[:, r, :] == self._input_data.ag_man_lb_mrj.get(am)[:, r, :]).all()
                    for am in AG_MANAGEMENTS_TO_LAND_USES
                    if not AG_MANAGEMENTS_REVERSIBLE[am]
                )
            ):
                # cell has not changed between years. No need to update variables
                num_cells_skipped += 1
                continue

            # agricultural land usage
            self.gurobi_model.remove(
                list(self.X_ag_dry_vars_jr[:, r][np.where(self.X_ag_dry_vars_jr[:, r])])
            )
            self.gurobi_model.remove(
                list(self.X_ag_irr_vars_jr[:, r][np.where(self.X_ag_irr_vars_jr[:, r])])
            )
            self.X_ag_dry_vars_jr[:, r] = np.zeros(self._input_data.n_ag_lus)
            self.X_ag_irr_vars_jr[:, r] = np.zeros(self._input_data.n_ag_lus)
            for j in range(self._input_data.n_ag_lus):
                if self._input_data.ag_x_mrj[0, r, j]:
                    self.X_ag_dry_vars_jr[j, r] = self.gurobi_model.addVar(
                        ub=1, name=f"X_ag_dry_{j}_{r}"
                    )

                if self._input_data.ag_x_mrj[1, r, j]:
                    self.X_ag_irr_vars_jr[j, r] = self.gurobi_model.addVar(
                        ub=1, name=f"X_ag_irr_{j}_{r}"
                    )

            # non-agricultural land usage
            self.gurobi_model.remove(
                list(self.X_non_ag_vars_kr[:, r][np.where(self.X_non_ag_vars_kr[:, r])])
            )
            self.X_non_ag_vars_kr[:, r] = np.zeros(self._input_data.n_non_ag_lus)
            for k, non_ag_lu_desc in zip(
                range(self._input_data.n_non_ag_lus), NON_AG_LAND_USES
            ):
                if not NON_AG_LAND_USES[non_ag_lu_desc]:
                    continue

                if self._input_data.non_ag_x_rk[r, k]:
                    x_lb = (
                        0
                        if NON_AG_LAND_USES_REVERSIBLE[non_ag_lu_desc]
                        else self._input_data.non_ag_lb_rk[r, k]
                    )
                    self.X_non_ag_vars_kr[k, r] = self.gurobi_model.addVar(
                        lb=x_lb,
                        ub=self._input_data.non_ag_x_rk[r, k],
                        name=f"X_non_ag_{k}_{r}",
                    )

            # agricultural management
            for am, am_j_list in self._input_data.am2j.items():
                # remove old am variables
                self.gurobi_model.remove(
                    list(
                        self.X_ag_man_dry_vars_jr[am][:, r][
                            np.where(self.X_ag_man_dry_vars_jr[am][:, r])
                        ]
                    )
                )
                self.gurobi_model.remove(
                    list(
                        self.X_ag_man_irr_vars_jr[am][:, r][
                            np.where(self.X_ag_man_irr_vars_jr[am][:, r])
                        ]
                    )
                )
                self.X_ag_man_dry_vars_jr[am][:, r] = np.zeros(len(am_j_list))
                self.X_ag_man_irr_vars_jr[am][:, r] = np.zeros(len(am_j_list))

            for m, j in self._input_data.cells2ag_lu[r]:
                # replace am variables
                for am in self._input_data.j2am[j]:
                    if not AG_MANAGEMENTS[am]:
                        continue

                    # Get snake_case version of the AM name for the variable name
                    am_name = am.lower().replace(" ", "_")

                    x_lb = (
                        0
                        if AG_MANAGEMENTS_REVERSIBLE[am]
                        else self._input_data.ag_man_lb_mrj[am][m, r, j]
                    )
                    m_str = "dry" if m == 0 else "irr"
                    var_name = f"X_ag_man_{m_str}_{am_name}_{j}_{r}"

                    j_idx = self._input_data.am2j[am].index(j)
                    if m == 0:
                        self.X_ag_man_dry_vars_jr[am][j_idx, r] = (
                            self.gurobi_model.addVar(
                                lb=x_lb,
                                ub=1,
                                name=var_name,
                            )
                        )
                    else:
                        self.X_ag_man_irr_vars_jr[am][j_idx, r] = (
                            self.gurobi_model.addVar(
                                lb=x_lb,
                                ub=1,
                                name=var_name,
                            )
                        )

            updated_cells.append(r)

        updated_cells = np.array(updated_cells)
        print(f"    ...skipped {num_cells_skipped} cells, updated {len(updated_cells)} cells.\n")
        return updated_cells

    def _update_constraints(self, updated_cells: np.array):
        if len(updated_cells) == 0:
            print("No constraints need updating.")
            return

        print("  ...removing existing constraints...\n")
        for r in updated_cells:
            self.gurobi_model.remove(self.cell_usage_constraint_r.pop(r, []))
            self.gurobi_model.remove(self.ag_management_constraints_r.pop(r, []))

        self.gurobi_model.remove(self.adoption_limit_constraints)
        self.gurobi_model.remove(self.demand_penalty_constraints)
        if self.bio_GBF2_priority_degraded_area_limit_constraint_hard is not None:
            self.gurobi_model.remove(self.bio_GBF2_priority_degraded_area_limit_constraint_hard)
        if self.water_limit_constraints:
            self.gurobi_model.remove(self.water_limit_constraints)
        if self.bio_GBF3_major_vegetation_limit_constraints:
            for constr in self.bio_GBF3_major_vegetation_limit_constraints.values():
                self.gurobi_model.remove(constr)
        if self.bio_GBF4_SNES_constrs:
            for constr in self.bio_GBF4_SNES_constrs.values():
                self.gurobi_model.remove(constr)
        if self.bio_GBF4_ECNES_constrs:
            for constr in self.bio_GBF4_ECNES_constrs.values():
                self.gurobi_model.remove(constr)
        if self.bio_GBF8_species_conservation_constrs:
            for constr in self.bio_GBF8_species_conservation_constrs.values():
                self.gurobi_model.remove(constr)
        

        self.adoption_limit_constraints = []
        self.demand_penalty_constraints = []
        self.water_limit_constraints = []
        self.bio_GBF3_major_vegetation_exprs = {}
        self.bio_GBF3_major_vegetation_limit_constraints = {}
        self.bio_GBF8_species_conservation_exprs = {}
        self.bio_GBF8_species_conservation_constrs = {}
        self.bio_GBF4_SNES_exprs = {}
        self.bio_GBF4_SNES_constrs = {}
        self.bio_GBF4_ECNES_exprs = {}
        self.bio_GBF4_ECNES_constrs = {}

        if self.ghg_emissions_limit_constraint_ub is not None:
            self.gurobi_model.remove(self.ghg_emissions_limit_constraint_ub)
            self.ghg_emissions_limit_constraint_ub = None

        if self.ghg_emissions_limit_constraint_lb is not None:
            self.gurobi_model.remove(self.ghg_emissions_limit_constraint_lb)
            self.ghg_emissions_limit_constraint_lb = None

        if len(self.ghg_emissions_reduction_soft_constraints) > 0:
            for constr in self.ghg_emissions_reduction_soft_constraints:
                self.gurobi_model.remove(constr)
            self.ghg_emissions_reduction_soft_constraints = []

        if len(self.bio_GBF2_priority_degraded_area_limit_constraint_soft) > 0:
            for constr in self.bio_GBF2_priority_degraded_area_limit_constraint_soft:
                self.gurobi_model.remove(constr)
            self.bio_GBF2_priority_degraded_area_limit_constraint_soft = []

        if self.regional_adoption_constrs:
            self.gurobi_model.remove(self.regional_adoption_constrs)

        self.regional_adoption_constrs = []

        self._add_cell_usage_constraints(updated_cells)
        self._add_agricultural_management_constraints(updated_cells)
        self._add_agricultural_management_adoption_limit_constraints()
        self._add_demand_penalty_constraints()
        (
            self._add_water_usage_limit_constraints()
            if settings.WATER_LIMITS == "on"
            else print("  ...TURNING OFF water constraints...")
        )
        self._add_ghg_emissions_limit_constraints()
        self._add_biodiversity_constraints()
        self._add_regional_adoption_constraints()

    def solve(self) -> SolverSolution:
        print("Starting solve...\n")

        # Magic.
        self.gurobi_model.optimize()

        print("Completed solve, collecting results...\n", flush=True)

        prod_data = {}  # Dictionary that stores information about production and GHG emissions for the write module

        # Collect optimised decision variables in one X_mrj Numpy array.
        X_dry_sol_rj = np.zeros(
            (self._input_data.ncells, self._input_data.n_ag_lus)
        ).astype(np.float32)
        X_irr_sol_rj = np.zeros(
            (self._input_data.ncells, self._input_data.n_ag_lus)
        ).astype(np.float32)
        non_ag_X_sol_rk = np.zeros(
            (self._input_data.ncells, self._input_data.n_non_ag_lus)
        ).astype(np.float32)
        am_X_dry_sol_rj = {
            am: np.zeros((self._input_data.ncells, self._input_data.n_ag_lus)).astype(
                np.float32
            )
            for am in self._input_data.am2j
        }
        am_X_irr_sol_rj = {
            am: np.zeros((self._input_data.ncells, self._input_data.n_ag_lus)).astype(
                np.float32
            )
            for am in self._input_data.am2j
        }

        # Get agricultural results
        for j in range(self._input_data.n_ag_lus):
            for r in self._input_data.ag_lu2cells[0, j]:
                X_dry_sol_rj[r, j] = self.X_ag_dry_vars_jr[j, r].X
            for r in self._input_data.ag_lu2cells[1, j]:
                X_irr_sol_rj[r, j] = self.X_ag_irr_vars_jr[j, r].X

        # Get non-agricultural results
        for k, lu in zip(
            range(self._input_data.n_non_ag_lus), settings.NON_AG_LAND_USES
        ):
            if not settings.NON_AG_LAND_USES[lu]:
                non_ag_X_sol_rk[:, k] = np.zeros(self._input_data.ncells)
                continue

            for r in self._input_data.non_ag_lu2cells[k]:
                non_ag_X_sol_rk[r, k] = self.X_non_ag_vars_kr[k, r].X

        # Get agricultural management results
        for am, am_j_list in self._input_data.am2j.items():
            for j_idx, j in enumerate(am_j_list):
                eligible_dry_cells = self._input_data.ag_lu2cells[0, j]
                eligible_irr_cells = self._input_data.ag_lu2cells[1, j]

                if am == "Savanna Burning":
                    eligible_dry_cells = np.intersect1d(
                        eligible_dry_cells, self._input_data.savanna_eligible_r
                    )
                    eligible_irr_cells = np.intersect1d(
                        eligible_irr_cells, self._input_data.savanna_eligible_r
                    )

                elif am == "HIR - Beef" or am == "HIR - Sheep":
                    eligible_dry_cells = np.intersect1d(
                        eligible_dry_cells, self._input_data.hir_eligible_r
                    )
                    eligible_irr_cells = np.intersect1d(
                        eligible_irr_cells, self._input_data.hir_eligible_r
                    )

                for r in eligible_dry_cells:
                    am_X_dry_sol_rj[am][r, j] = self.X_ag_man_dry_vars_jr[am][
                        j_idx, r
                    ].X
                for r in eligible_irr_cells:
                    am_X_irr_sol_rj[am][r, j] = self.X_ag_man_irr_vars_jr[am][
                        j_idx, r
                    ].X

        """Note that output decision variables are mostly 0 or 1 but in some cases they are somewhere in between which creates issues
            when converting to maps etc. as individual cells can have non-zero values for multiple land-uses and land management type.
            This code creates a boolean X_mrj output matrix and ensure that each cell has one and only one land-use and land management"""

        # Process agricultural land usage information
        # Stack dryland and irrigated decision variables
        ag_X_mrj = np.stack((X_dry_sol_rj, X_irr_sol_rj))  # Float32
        ag_X_mrj_processed = ag_X_mrj

        ## Note - uncomment the following block of code to revert the processed agricultural variables to be binary.

        # ag_X_mrj_shape = ag_X_mrj.shape

        # # Reshape so that cells are along the first axis and land management and use are flattened along second axis i.e. (XXXXXXX,  56)
        # ag_X_mrj_processed = np.moveaxis(ag_X_mrj, 1, 0)
        # ag_X_mrj_processed = ag_X_mrj_processed.reshape(ag_X_mrj_processed.shape[0], -1)

        # # Boolean matrix where the maximum value for each cell across all land management types and land uses is True
        # ag_X_mrj_processed = ag_X_mrj_processed.argmax(axis=1)[:, np.newaxis] == range(
        #     ag_X_mrj_processed.shape[1]
        # )

        # # Reshape to mrj structure
        # ag_X_mrj_processed = ag_X_mrj_processed.reshape(
        #     (ag_X_mrj_shape[1], ag_X_mrj_shape[0], ag_X_mrj_shape[2])
        # )
        # ag_X_mrj_processed = np.moveaxis(ag_X_mrj_processed, 0, 1)

        # Process non-agricultural land usage information
        # Boolean matrix where the maximum value for each cell across all non-ag LUs is True
        non_ag_X_rk_processed = non_ag_X_sol_rk.argmax(axis=1)[:, np.newaxis] == range(
            self._input_data.n_non_ag_lus
        )

        # Make land use and land management maps
        # Vector indexed by cell that denotes whether the cell is non-agricultural land (True) or agricultural land (False)
        non_ag_bools_r = non_ag_X_sol_rk.max(axis=1) > ag_X_mrj.max(axis=(0, 2))

        # Update processed variables accordingly
        ag_X_mrj_processed[:, non_ag_bools_r, :] = False
        non_ag_X_rk_processed[~non_ag_bools_r, :] = False

        # Process agricultural management variables
        # Repeat the steps for the regular agricultural management variables
        ag_man_X_mrj_processed = {}
        for am in self._input_data.am2j:
            ag_man_processed = np.stack((am_X_dry_sol_rj[am], am_X_irr_sol_rj[am]))

            ## Note - uncomment the following block of code to revert the processed AM variables to be binary.

            # ag_man_X_shape = ag_man_processed.shape

            # ag_man_processed = np.moveaxis(ag_man_processed, 1, 0)
            # ag_man_processed = ag_man_processed.reshape(ag_man_processed.shape[0], -1)

            # ag_man_processed = (
            #        ag_man_processed.argmax(axis = 1)[:, np.newaxis]
            #     == range(ag_man_processed.shape[1])
            # )
            # ag_man_processed = ag_man_processed.reshape(
            #     (ag_man_X_shape[1], ag_man_X_shape[0], ag_man_X_shape[2])
            # )
            # ag_man_processed = np.moveaxis(ag_man_processed, 0, 1)
            ag_man_X_mrj_processed[am] = ag_man_processed

        # Calculate 1D array (maps) of land-use and land management, considering only agricultural LUs
        lumap = ag_X_mrj_processed.sum(axis=0).argmax(axis=1).astype("int8")
        lmmap = ag_X_mrj_processed.sum(axis=2).argmax(axis=0).astype("int8")

        # Update lxmaps and processed variable matrices to consider non-agricultural LUs
        lumap[non_ag_bools_r] = (
            non_ag_X_sol_rk[non_ag_bools_r, :].argmax(axis=1)
            + settings.NON_AGRICULTURAL_LU_BASE_CODE
        )
        lmmap[non_ag_bools_r] = 0  # Assume that all non-agricultural land uses are dryland

        # Process agricultural management usage info

        # Make ammaps (agricultural management maps) using the lumap and lmmap. There is a
        # separate ammap for each agricultural management option, because they can be stacked.
        ammaps = {
            am: np.zeros(self._input_data.ncells, dtype=np.int8)
            for am in AG_MANAGEMENTS_TO_LAND_USES
        }
        for r in range(self._input_data.ncells):
            cell_j = lumap[r]
            cell_m = lmmap[r]

            if cell_j >= settings.NON_AGRICULTURAL_LU_BASE_CODE:
                # Non agricultural land use - no agricultural management option
                continue

            for am in self._input_data.j2am[cell_j]:
                if cell_m == 0:
                    am_var_val = am_X_dry_sol_rj[am][r, cell_j]
                else:
                    am_var_val = am_X_irr_sol_rj[am][r, cell_j]

                if am_var_val >= settings.AGRICULTURAL_MANAGEMENT_USE_THRESHOLD:
                    ammaps[am][r] = 1

        # Process production amount for each commodity
        prod_data["Production"] = [self.total_q_exprs_c[c].getValue() for c in range(self.ncms)]
        if self.ghg_emissions_expr:
            prod_data["GHG Emissions"] = self.ghg_emissions_expr.getValue()
        if self.bio_GBF2_priority_degraded_area_expr:
            prod_data["Biodiversity"] = self.bio_GBF2_priority_degraded_area_expr.getValue()
        if self.bio_GBF3_major_vegetation_exprs:
            prod_data["Major Vegetation Groups"] = {
                v: expr.getValue() for v, expr in self.bio_GBF3_major_vegetation_exprs.items()
            }
        if self.bio_GBF8_species_conservation_exprs:
            prod_data["Species Conservation"] = {
                s: expr.getValue() for s, expr in self.bio_GBF8_species_conservation_exprs.items()
            }
        if self.bio_GBF4_SNES_exprs:
            prod_data["GBF4_SNES"] = {
                z: expr.getValue() for z, expr in self.bio_GBF4_SNES_exprs.items()
            }
        if self.bio_GBF4_ECNES_exprs:
            prod_data["GBF4_ECNES"] = {
                z: expr.getValue() for z, expr in self.bio_GBF4_ECNES_exprs.items()
            }

        return SolverSolution(
            lumap=lumap,
            lmmap=lmmap,
            ammaps=ammaps,
            ag_X_mrj=ag_X_mrj_processed,
            non_ag_X_rk=non_ag_X_sol_rk,
            ag_man_X_mrj=ag_man_X_mrj_processed,
            prod_data=prod_data,
            obj_val={
                "ObjVal": self.gurobi_model.ObjVal,
                
                "Economy Total Value (AUD)": self.obj_economy.getValue(),
                'Economy Ag Value (AUD)': self.economy_ag_contr.getValue(),
                'Economy Non-Ag Value (AUD)': self.economy_non_ag_contr.getValue(),
                'Economy Ag-Man Value (AUD)': self.economy_ag_man_contr.getValue(),
                "Economy Total Objective": self.obj_economy.getValue() * settings.SOLVE_WEIGHT_ALPHA,
                
                "Biodiversity Total Priority Score (score)": self.obj_biodiv.getValue(),
                "Biodiversity Ag Priority Score (score)": self.bio_ag_contr.getValue(),
                "Biodiversity Non-Ag Priority Score (score)": self.bio_non_ag_contr.getValue(),
                "Biodiversity Ag-Man Priority Score (score)": self.bio_ag_man_contr.getValue(),
                "Biodiversity Total Objective": self.obj_biodiv.getValue() * settings.SOLVE_WEIGHT_BETA,
                
                "Penalties Value (AUD)": self.obj_penalties.getValue(),
                "Penalties Objective": self.obj_penalties.getValue() * (1 - settings.SOLVE_WEIGHT_ALPHA),
                
                "Production Ag Value (t)":          {c:(self.ag_q_dry_c[c] + self.ag_q_irr_c[c]).getValue() for c in range(self.ncms)},
                "Production Non-Ag Value (t)":      {c:self.non_ag_q_c[c].getValue() for c in range(self.ncms)},
                "Production Ag-Mam Value (t)":      {c:(self.ag_man_q_dry_c[c] + self.ag_man_q_irr_c[c]).getValue() for c in range(self.ncms)},
                "Production Deviation (t)":         (self.V.X if settings.DEMAND_CONSTRAINT_TYPE == "soft" else 0),
                "Production Penalty":               (self.penalty_demand.getValue() * (1 - settings.SOLVE_WEIGHT_ALPHA)              if settings.DEMAND_CONSTRAINT_TYPE == "soft" else 0),
                            
                "Water value (ML)":                 ({k: v.getValue() for k,v in self.water_nyiled_exprs.items()}                    if settings.WATER_LIMITS == "on" else 0),
                "Water Deviation (ML)":             (self.W.X                                                                        if settings.WATER_CONSTRAINT_TYPE == "soft" else 0),
                "Water Penalty":                    (self.penalty_water.getValue() * (1 - settings.SOLVE_WEIGHT_ALPHA)               if settings.WATER_CONSTRAINT_TYPE == "soft" else 0),
                            
                "GHG Ag Value (tCO2e)":             (self.ghg_ag_contr.getValue()                                                    if settings.GHG_EMISSIONS_LIMITS == "on" else 0),
                "GHG Non-Ag Value (tCO2e)":         (self.ghg_non_ag_contr.getValue()                                                if settings.GHG_EMISSIONS_LIMITS == "on" else 0),
                "GHG Ag-Mam Value t(CO2e)":         (self.ghg_ag_man_contr.getValue()                                                if settings.GHG_EMISSIONS_LIMITS == "on" else 0),    
                "GHG Deviation (tCO2e)":            (self.E.X                                                                        if settings.GHG_CONSTRAINT_TYPE == "soft" else 0),
                "GHG Penalty":                      (self.penalty_ghg.getValue() * (1 - settings.SOLVE_WEIGHT_ALPHA)                 if settings.GHG_CONSTRAINT_TYPE == "soft" else 0),
            
                "BIO (GBF2) value (ha)":            (0                                                                               if settings.BIODIVERSTIY_TARGET_GBF_2 == "off" else self.bio_GBF2_priority_degraded_area_expr.getValue()),
                "BIO (GBF2) Deviation (ha)":        (self.B.X                                                                        if settings.GBF2_CONSTRAINT_TYPE == "soft" else 0),
                "BIO (GBF2) Penalty":               (self.penalty_biodiv.getValue() * (1 - settings.SOLVE_WEIGHT_ALPHA)              if settings.GBF2_CONSTRAINT_TYPE == "soft" else 0),
                "BIO (GBF3) value (ha)":            (0                                                                               if settings.BIODIVERSTIY_TARGET_GBF_3 == "off" else {k: v.getValue() for k,v in self.bio_GBF3_major_vegetation_exprs.items()}),
                "BIO (GBF4) SNES value (ha)":       ({k: v.getValue() for k,v in self.bio_GBF4_SNES_exprs.items()}                   if settings.BIODIVERSTIY_TARGET_GBF_4_SNES == "on" else 0),
                "BIO (GBF4) ECNES value (ha)":      ({k: v.getValue() for k,v in self.bio_GBF4_ECNES_exprs.items()}                  if settings.BIODIVERSTIY_TARGET_GBF_4_ECNES == "on" else 0),
                "BIO (GBF8) value (ha)":            ({k: v.getValue() for k,v in self.bio_GBF8_species_conservation_exprs.items()}   if settings.BIODIVERSTIY_TARGET_GBF_8 == "on" else 0),
            },
        )
=======
# Copyright 2025 Bryan, B.A., Williams, N., Archibald, C.L., de Haan, F., Wang, J.,
# van Schoten, N., Hadjikakou, M., Sanson, J.,  Zyngier, R., Marcos-Martinez, R.,
# Navarro, J.,  Gao, L., Aghighi, H., Armstrong, T., Bohl, H., Jaffe, P., Khan, M.S.,
# Moallemi, E.A., Nazari, A., Pan, X., Steyl, D., and Thiruvady, D.R.
#
# This file is part of LUTO2 - Version 2 of the Australian Land-Use Trade-Offs model
#
# LUTO2 is free software: you can redistribute it and/or modify it under the
# terms of the GNU General Public License as published by the Free Software
# Foundation, either version 3 of the License, or (at your option) any later
# version.
#
# LUTO2 is distributed in the hope that it will be useful, but WITHOUT ANY
# WARRANTY; without even the implied warranty of MERCHANTABILITY or FITNESS FOR
# A PARTICULAR PURPOSE. See the GNU General Public License for more details.
#
# You should have received a copy of the GNU General Public License along with
# LUTO2. If not, see <https://www.gnu.org/licenses/>.


"""
Provides minimalist Solver class and pure helper functions.
"""

import numpy as np
import gurobipy as gp
import luto.settings as settings

from collections import defaultdict
from dataclasses import dataclass
from typing import Optional, Any
from gurobipy import GRB

from luto import tools
from luto.solvers.input_data import SolverInputData
from luto.settings import (
    AG_MANAGEMENTS, 
    AG_MANAGEMENTS_REVERSIBLE, 
    AG_MANAGEMENTS_TO_LAND_USES,
    NON_AG_LAND_USES, 
    NON_AG_LAND_USES_REVERSIBLE
)


# Set Gurobi environment.
gurenv = gp.Env(logfilename="gurobi.log", empty=True)  # (empty = True)
gurenv.setParam("Method", settings.SOLVE_METHOD)
gurenv.setParam("OutputFlag", settings.VERBOSE)
gurenv.setParam("Presolve", settings.PRESOLVE)
gurenv.setParam("Aggregate", settings.AGGREGATE)
gurenv.setParam("OptimalityTol", settings.OPTIMALITY_TOLERANCE)
gurenv.setParam("FeasibilityTol", settings.FEASIBILITY_TOLERANCE)
gurenv.setParam("BarConvTol", settings.BARRIER_CONVERGENCE_TOLERANCE)
gurenv.setParam("ScaleFlag", settings.SCALE_FLAG)
gurenv.setParam("NumericFocus", settings.NUMERIC_FOCUS)
gurenv.setParam("Threads", settings.THREADS)
gurenv.setParam("BarHomogeneous", settings.BARHOMOGENOUS)
gurenv.setParam("Crossover", settings.CROSSOVER)
gurenv.start()


@dataclass
class SolverSolution:
    lumap: np.ndarray
    lmmap: np.ndarray
    ammaps: dict[str, np.ndarray]
    ag_X_mrj: np.ndarray
    non_ag_X_rk: np.ndarray
    ag_man_X_mrj: dict[str, np.ndarray]
    prod_data: dict[str, Any]
    obj_val: dict[str, float]


class LutoSolver:
    """
    Class responsible for grouping the Gurobi model, relevant input data, and its variables.
    """

    def __init__(
        self,
        input_data: SolverInputData,
    ):

        self._input_data = input_data
        self.d_c = input_data.demand_c
        self.ncms = self.d_c.shape[0]
        self.gurobi_model = gp.Model(f"LUTO {settings.VERSION}", env=gurenv)

        # Initialise variable stores
        self.X_ag_dry_vars_jr = None
        self.X_ag_irr_vars_jr = None
        self.X_non_ag_vars_kr = None
        self.X_ag_man_dry_vars_jr = None
        self.X_ag_man_irr_vars_jr = None
        self.V = None
        self.E = None
        self.B = None
        self.W = None

        # Initialise constraint lookups
        self.cell_usage_constraint_r = {}
        self.ag_management_constraints_r = defaultdict(list)
        self.adoption_limit_constraints = []
        self.demand_penalty_constraints = []
        self.water_limit_constraints = []
        self.water_nyiled_exprs = {}
        self.ghg_emissions_expr = None
        self.ghg_emissions_limit_constraint_ub = None
        self.ghg_emissions_limit_constraint_lb = None
        self.ghg_emissions_reduction_soft_constraints = []
        self.bio_GBF2_priority_degraded_area_expr = None
        self.bio_GBF2_priority_degraded_area_limit_constraint_hard = None
        self.bio_GBF2_priority_degraded_area_limit_constraint_soft = []
        self.bio_GBF3_major_vegetation_exprs = {}
        self.bio_GBF3_major_vegetation_limit_constraints = {}
        self.bio_GBF4_SNES_exprs = {}
        self.bio_GBF4_SNES_constrs = {}
        self.bio_GBF4_ECNES_exprs = {}
        self.bio_GBF4_ECNES_constrs = {}
        self.bio_GBF8_species_conservation_exprs = {}
        self.bio_GBF8_species_conservation_constrs = {}
        self.regional_adoption_constrs = []


    def formulate(self):
        """
        Performs the initial formulation of the model - setting up decision variables,
        constraints, and the objective.
        """
        print("Setting up the model...")

        print("Adding the decision variables...")
        self._setup_vars()

        print("Adding the constraints...")
        self._setup_constraints()

        print(f"Adding the objective function - {settings.OBJECTIVE}...", flush=True)
        self._setup_objective()

    def _setup_vars(self):
        self._setup_x_vars()
        self._setup_ag_management_variables()
        self._setup_deviation_penalties()

    def _setup_constraints(self):
        self._add_cell_usage_constraints()
        self._add_agricultural_management_constraints()
        self._add_agricultural_management_adoption_limit_constraints()
        self._add_demand_penalty_constraints()
        self._add_ghg_emissions_limit_constraints()
        self._add_biodiversity_constraints()
        self._add_regional_adoption_constraints()
        
        (
            self._add_water_usage_limit_constraints() 
            if settings.WATER_LIMITS == "on" 
            else print("  ...TURNING OFF water usage constraints ...")
        )


    def _setup_x_vars(self):
        """
        Sets up the 'x' variables, responsible for managing how cells are used.
        """
        self.X_ag_dry_vars_jr = np.zeros(
            (self._input_data.n_ag_lus, self._input_data.ncells), dtype=object
        )
        self.X_ag_irr_vars_jr = np.zeros(
            (self._input_data.n_ag_lus, self._input_data.ncells), dtype=object
        )
        self.X_non_ag_vars_kr = np.zeros(
            (self._input_data.n_non_ag_lus, self._input_data.ncells), dtype=object
        )

        for j in range(self._input_data.n_ag_lus):
            dry_lu_cells = self._input_data.ag_lu2cells[0, j]
            for r in dry_lu_cells:
                self.X_ag_dry_vars_jr[j, r] = self.gurobi_model.addVar(
                    ub=1, name=f"X_ag_dry_{j}_{r}"
                )

            irr_lu_cells = self._input_data.ag_lu2cells[1, j]
            for r in irr_lu_cells:
                self.X_ag_irr_vars_jr[j, r] = self.gurobi_model.addVar(
                    ub=1, name=f"X_ag_irr_{j}_{r}"
                )

        for k, non_ag_lu_desc in enumerate(NON_AG_LAND_USES):
            if not NON_AG_LAND_USES[non_ag_lu_desc]:
                continue

            lu_cells = self._input_data.non_ag_lu2cells[k]
            for r in lu_cells:
                x_lb = (
                    0
                    if NON_AG_LAND_USES_REVERSIBLE[non_ag_lu_desc]
                    else self._input_data.non_ag_lb_rk[r, k]
                )
                self.X_non_ag_vars_kr[k, r] = self.gurobi_model.addVar(
                    lb=x_lb,
                    ub=self._input_data.non_ag_x_rk[r, k],
                    name=f"X_non_ag_{k}_{r}",
                )

    def _setup_ag_management_variables(self):
        """
        Create extra variables for alternative agricultural management options
        (e.g. Asparagopsis taxiformis)
        """
        # Prepare the variable matrices as zeros
        self.X_ag_man_dry_vars_jr = {
            am: np.zeros((len(am_j_list), self._input_data.ncells), dtype=object)
            for am, am_j_list in self._input_data.am2j.items()
        }
        self.X_ag_man_irr_vars_jr = {
            am: np.zeros((len(am_j_list), self._input_data.ncells), dtype=object)
            for am, am_j_list in self._input_data.am2j.items()
        }

        for am, am_j_list in self._input_data.am2j.items():
            if not AG_MANAGEMENTS[am]:
                continue

            # Get snake_case version of the AM name for the variable name
            am_name = tools.am_name_snake_case(am)

            for j_idx, j in enumerate(am_j_list):
                # Create variable for all eligible cells - all lower bounds are zero
                dry_lu_cells = self._input_data.ag_lu2cells[0, j]
                irr_lu_cells = self._input_data.ag_lu2cells[1, j]

                # for savanna burning, remove extra ineligible cells
                if am_name == "savanna_burning":
                    dry_lu_cells = np.intersect1d(
                        dry_lu_cells, self._input_data.savanna_eligible_r
                    )

                elif am_name == "hir_-_beef" or am_name == "hir_-_sheep":
                    dry_lu_cells = np.intersect1d(
                        dry_lu_cells, self._input_data.hir_eligible_r
                    )
                    irr_lu_cells = np.intersect1d(
                        irr_lu_cells, self._input_data.hir_eligible_r
                    )

                for r in dry_lu_cells:
                    dry_x_lb = (
                        0
                        if AG_MANAGEMENTS_REVERSIBLE[am]
                        else self._input_data.ag_man_lb_mrj[am][0, r, j]
                    )
                    dry_var_name = f"X_ag_man_dry_{am_name}_{j}_{r}"

                    self.X_ag_man_dry_vars_jr[am][j_idx, r] = self.gurobi_model.addVar(
                        lb=dry_x_lb,
                        ub=1,
                        name=dry_var_name,
                    )
                
                for r in irr_lu_cells:
                    irr_x_lb = (
                        0
                        if AG_MANAGEMENTS_REVERSIBLE[am]
                        else self._input_data.ag_man_lb_mrj[am][1, r, j]
                    )
                    irr_var_name = f"X_ag_man_irr_{am_name}_{j}_{r}"

                    self.X_ag_man_irr_vars_jr[am][j_idx, r] = self.gurobi_model.addVar(
                        lb=irr_x_lb,
                        ub=1,
                        name=irr_var_name,
                    )

    def _setup_deviation_penalties(self):
        """
        Decision variables, V, E and W, and B for soft constraints.
        1) [V] Penalty vector for demand, each one corespondes a commodity, that minimises the deviations from demand.
        2) [E] A single penalty scalar for GHG emissions, minimises its deviation from the target.
        3) [W] Penalty vector for water usage, each one corespondes a region, that minimises the deviations from the target.
        4) [B] A single penalty scalar for biodiversity, minimises its deviation from the target.
        """
        if settings.DEMAND_CONSTRAINT_TYPE == "soft":
            self.V = self.gurobi_model.addMVar(self.ncms, name="V")

        if settings.GHG_CONSTRAINT_TYPE == "soft":
            self.E = self.gurobi_model.addVar(name="E")

        if settings.WATER_CONSTRAINT_TYPE == "soft":
            num_regions = len(self._input_data.limits["water"].keys())
            self.W = self.gurobi_model.addMVar(num_regions, name="W")

        if settings.GBF2_CONSTRAINT_TYPE == "soft":
            self.B = self.gurobi_model.addVar(name="B", lb=0)   # lb=0 will force B to be positive, so that when using soft constraints, the objective function will be minimized


    def _setup_objective(self):
        """
        Formulate the objective based on settings.OBJECTIVE
        """
        print(f"Setting objective function to {settings.OBJECTIVE}...", flush=True)

        
        # Get objectives 
        self.obj_economy = self._setup_economy_objective() / self._input_data.base_yr_prod["BASE_YR Economy(AUD)"]              # Normalise to the base year economy value
        self.obj_biodiv = self._setup_biodiversity_objective() / self._input_data.base_yr_prod["BASE_YR Biodiversity (score)"]  # Normalise to the base year biodiversity value
        self.obj_penalties = (
            (self._setup_penalty_objectives() + self._input_data.base_yr_prod["BASE_YR Production (t)"]) 
            / self._input_data.base_yr_prod["BASE_YR Production (t)"]
        )                                                                                                                       # Normalise to the base year production value
 
        # Set the objective function
        if settings.OBJECTIVE == "mincost":
            sense = GRB.MINIMIZE
            obj_wrap = (
                self.obj_economy  * settings.SOLVE_WEIGHT_ALPHA 
                - self.obj_biodiv * ( 1 - settings.SOLVE_WEIGHT_ALPHA)
            )
            objective = (
                obj_wrap * (1 - settings.SOLVE_WEIGHT_BETA) + 
                self.obj_penalties * settings.SOLVE_WEIGHT_BETA
            )
        elif settings.OBJECTIVE == "maxprofit":
            sense = GRB.MAXIMIZE
            obj_wrap = (
                self.obj_economy  * settings.SOLVE_WEIGHT_ALPHA 
                + self.obj_biodiv * (1 - settings.SOLVE_WEIGHT_ALPHA)
            )
            objective = (
                obj_wrap * (1 - settings.SOLVE_WEIGHT_BETA) 
                - self.obj_penalties * settings.SOLVE_WEIGHT_BETA
            )
        else:
            raise ValueError(f"Unknown objective function: {settings.OBJECTIVE}")

        self.gurobi_model.setObjective(objective, sense)
        
    def _setup_economy_objective(self):
        print("  ...setting up economy objective...")
        
        # Get economic contributions
        ag_obj_mrj, non_ag_obj_rk, ag_man_objs = self._input_data.economic_contr_mrj
        
        self.economy_ag_contr = gp.quicksum(
            ag_obj_mrj[0, self._input_data.ag_lu2cells[0, j], j]
            @ self.X_ag_dry_vars_jr[j, self._input_data.ag_lu2cells[0, j]]
            + ag_obj_mrj[1, self._input_data.ag_lu2cells[1, j], j]
            @ self.X_ag_irr_vars_jr[j, self._input_data.ag_lu2cells[1, j]]
            for j in range(self._input_data.n_ag_lus)
        )
        self.economy_ag_man_contr = gp.quicksum(
            ag_man_objs[am][0, self._input_data.ag_lu2cells[0, j], j_idx]
            @ self.X_ag_man_dry_vars_jr[am][j_idx, self._input_data.ag_lu2cells[0, j]]
            + ag_man_objs[am][1, self._input_data.ag_lu2cells[1, j], j_idx]
            @ self.X_ag_man_irr_vars_jr[am][j_idx, self._input_data.ag_lu2cells[1, j]]
            for am, am_j_list in self._input_data.am2j.items()
            for j_idx, j in enumerate(am_j_list)
        )
        self.economy_non_ag_contr = gp.quicksum(
            non_ag_obj_rk[:, k][self._input_data.non_ag_lu2cells[k]]
            @ self.X_non_ag_vars_kr[k, self._input_data.non_ag_lu2cells[k]]
            for k in range(self._input_data.n_non_ag_lus)
        )
        
        return self.economy_ag_contr + self.economy_ag_man_contr + self.economy_non_ag_contr
    
    def _setup_biodiversity_objective(self):
        print("  ...setting up biodiversity objective...")
        
        # Get biodiversity contributions
        self.bio_ag_contr = gp.quicksum(
            gp.quicksum(
                self._input_data.ag_b_mrj[0, :, j] * self.X_ag_dry_vars_jr[j, :]
            )  # Dryland agriculture contribution
            + gp.quicksum(
                self._input_data.ag_b_mrj[1, :, j] * self.X_ag_irr_vars_jr[j, :]
            )  # Irrigated agriculture contribution
            for j in range(self._input_data.n_ag_lus)
        )
        self.bio_ag_man_contr = gp.quicksum(
            gp.quicksum(
                self._input_data.ag_man_b_mrj[am][0, :, j_idx]
                * self.X_ag_man_dry_vars_jr[am][j_idx, :]
            )  # Dryland alt. ag. management contributions
            + gp.quicksum(
                self._input_data.ag_man_b_mrj[am][1, :, j_idx]
                * self.X_ag_man_irr_vars_jr[am][j_idx, :]
            )  # Irrigated alt. ag. management contributions
            for am, am_j_list in self._input_data.am2j.items()
            for j_idx in range(len(am_j_list))
        )
        self.bio_non_ag_contr = gp.quicksum(
            gp.quicksum(
                self._input_data.non_ag_b_rk[:, k] * self.X_non_ag_vars_kr[k, :]
            )  # Non-agricultural contribution
            for k in range(self._input_data.n_non_ag_lus)
        )
        
        return self.bio_ag_contr + self.bio_non_ag_contr + self.bio_ag_man_contr
        
    def _setup_penalty_objectives(self):
        print("  ...setting up penalty objectives...")
        
        # Get the penalty values for each sector
        self.penalty_biodiv = (
            self.B * settings.GBF2_PENALTY
            if settings.GBF2_CONSTRAINT_TYPE == "soft"
            else 0
        )
        self.penalty_ghg = (
            self.E * self._input_data.economic_target_yr_carbon_price
            if settings.GHG_CONSTRAINT_TYPE == "soft"
            else 0
        )
        self.penalty_water = (
            self.W.sum() * settings.WATER_PENALTY
            if settings.WATER_CONSTRAINT_TYPE == "soft"
            else 0
        )
        self.penalty_demand = (
            # gp.quicksum(
            #     v * price
            #     for v, price in zip(self.V, self._input_data.economic_BASE_YR_prices)
            # )
            gp.quicksum(v for v in self.V)
            if settings.DEMAND_CONSTRAINT_TYPE == "soft"
            else 0
        )

        return self.penalty_demand + self.penalty_ghg + self.penalty_water + self.penalty_biodiv + gp.LinExpr(0)
        

    def _add_cell_usage_constraints(self, cells: Optional[np.array] = None):
        """
        Constraint that all of every cell is used for some land use.
        If `cells` is provided, only adds constraints for the given cells
        """
        print("  ...cell usage constraints...")

        if cells is None:
            cells = np.array(range(self._input_data.ncells))

        x_ag_dry_vars = self.X_ag_dry_vars_jr[:, cells]
        x_ag_irr_vars = self.X_ag_irr_vars_jr[:, cells]
        x_non_ag_vars = self.X_non_ag_vars_kr[:, cells]

        # Create an array indexed by cell that contains the sums of each cell's variables.
        # Then, loop through the array and add the constraint that each expression must equal 1.
        X_sum_r = (
            x_ag_dry_vars.sum(axis=0)
            + x_ag_irr_vars.sum(axis=0)
            + x_non_ag_vars.sum(axis=0)
        )
        for r, expr in zip(cells, X_sum_r):
            self.cell_usage_constraint_r[r] = self.gurobi_model.addConstr(expr == 1, name=f"const_cell_usage_{r}")

    def _add_agricultural_management_constraints(
        self, cells: Optional[np.array] = None
    ):
        """
        Constraint handling alternative agricultural management options:
        Ag. man. variables cannot exceed the value of the agricultural variable.
        """
        print("  ...agricultural management constraints...")

        for am, am_j_list in self._input_data.am2j.items():
            for j_idx, j in enumerate(am_j_list):
                if cells is not None:
                    lm_dry_r_vals = [
                        r for r in cells if self._input_data.ag_x_mrj[0, r, j]
                    ]
                    lm_irr_r_vals = [
                        r for r in cells if self._input_data.ag_x_mrj[1, r, j]
                    ]
                else:
                    lm_dry_r_vals = self._input_data.ag_lu2cells[0, j]
                    lm_irr_r_vals = self._input_data.ag_lu2cells[1, j]

                for r in lm_dry_r_vals:
                    constr = self.gurobi_model.addConstr(
                        self.X_ag_man_dry_vars_jr[am][j_idx, r]
                        <= self.X_ag_dry_vars_jr[j, r],
                        name=f"const_ag_mam_dry_usage_{am}_{j}_{r}",
                    )
                    self.ag_management_constraints_r[r].append(constr)
                for r in lm_irr_r_vals:
                    constr = self.gurobi_model.addConstr(
                        self.X_ag_man_irr_vars_jr[am][j_idx, r]
                        <= self.X_ag_irr_vars_jr[j, r],
                        name=f"const_ag_mam_irr_usage_{am}_{j}_{r}",
                    )
                    self.ag_management_constraints_r[r].append(constr)

    def _add_agricultural_management_adoption_limit_constraints(self):
        """
        Add adoption limits constraints for agricultural management options.
        """
        print("  ...agricultural management adoption constraints...")

        for am, am_j_list in self._input_data.am2j.items():
            for j_idx, j in enumerate(am_j_list):
                adoption_limit = self._input_data.ag_man_limits[am][j]

                # Sum of all usage of the AM option must be less than the limit
                ag_man_vars_sum = gp.quicksum(
                    self.X_ag_man_dry_vars_jr[am][j_idx, :]
                ) + gp.quicksum(self.X_ag_man_irr_vars_jr[am][j_idx, :])

                all_vars_sum = gp.quicksum(self.X_ag_dry_vars_jr[j, :]) + gp.quicksum(
                    self.X_ag_irr_vars_jr[j, :]
                )
                constr = self.gurobi_model.addConstr(
                    ag_man_vars_sum <= adoption_limit * all_vars_sum,
                    name=f"const_ag_mam_adoption_limit_{am}_{j}",
                )

                self.adoption_limit_constraints.append(constr)

    def _add_demand_penalty_constraints(self):
        """
        Constraints to penalise under and over production compared to demand.
        """
        print("  ...demand constraints...")

        # Quantities in PR/p representation by land-management (dry/irr).

        X_dry_pr = [
            self.X_ag_dry_vars_jr[j, :]
            for p in range(self._input_data.nprs)
            for j in range(self._input_data.n_ag_lus)
            if self._input_data.lu2pr_pj[p, j]
        ]
        X_irr_pr = [
            self.X_ag_irr_vars_jr[j, :]
            for p in range(self._input_data.nprs)
            for j in range(self._input_data.n_ag_lus)
            if self._input_data.lu2pr_pj[p, j]
        ]

        ag_q_dry_p = [
            gp.quicksum(self._input_data.ag_q_mrp[0, :, p] * X_dry_pr[p])
            for p in range(self._input_data.nprs)
        ]
        ag_q_irr_p = [
            gp.quicksum(self._input_data.ag_q_mrp[1, :, p] * X_irr_pr[p])
            for p in range(self._input_data.nprs)
        ]

        # Transform quantities to CM/c representation by land management (dry/irr).
        self.ag_q_dry_c = [
            gp.quicksum(
                ag_q_dry_p[p]
                for p in range(self._input_data.nprs)
                if self._input_data.pr2cm_cp[c, p]
            )
            for c in range(self.ncms)
        ]
        self.ag_q_irr_c = [
            gp.quicksum(
                ag_q_irr_p[p]
                for p in range(self._input_data.nprs)
                if self._input_data.pr2cm_cp[c, p]
            )
            for c in range(self.ncms)
        ]

        # Repeat to get contributions of alternative agr. management options
        # Convert variables to PR/p representation
        self.ag_man_q_dry_c = [gp.LinExpr(0) for _ in range(self.ncms)]
        self.ag_man_q_irr_c = [gp.LinExpr(0) for _ in range(self.ncms)]
        
        for am, am_j_list in self._input_data.am2j.items():
            X_ag_man_dry_pr = np.zeros(
                (self._input_data.nprs, self._input_data.ncells), dtype=object
            )
            X_ag_man_irr_pr = np.zeros(
                (self._input_data.nprs, self._input_data.ncells), dtype=object
            )

            for j_idx, j in enumerate(am_j_list):
                for p in self._input_data.j2p[j]:
                    if self._input_data.lu2pr_pj[p, j]:
                        X_ag_man_dry_pr[p, :] = self.X_ag_man_dry_vars_jr[am][j_idx, :]
                        X_ag_man_irr_pr[p, :] = self.X_ag_man_irr_vars_jr[am][j_idx, :]

            ag_man_q_dry_p = [
                gp.quicksum(
                    self._input_data.ag_man_q_mrp[am][0, :, p] * X_ag_man_dry_pr[p, :]
                )
                for p in range(self._input_data.nprs)
            ]
            ag_man_q_irr_p = [
                gp.quicksum(
                    self._input_data.ag_man_q_mrp[am][1, :, p] * X_ag_man_irr_pr[p, :]
                )
                for p in range(self._input_data.nprs)
            ]

            for c in range(self.ncms):
                self.ag_man_q_dry_c[c] += (
                    gp.quicksum(
                        ag_man_q_dry_p[p]
                        for p in range(self._input_data.nprs)
                        if self._input_data.pr2cm_cp[c, p]
                    )   
                )
                self.ag_man_q_irr_c[c] += (
                    gp.quicksum(
                        ag_man_q_irr_p[p]
                        for p in range(self._input_data.nprs)
                        if self._input_data.pr2cm_cp[c, p]
                    )
                )
                

        # Calculate non-agricultural commodity contributions
        self.non_ag_q_c = [
            gp.quicksum(
                gp.quicksum(
                    self._input_data.non_ag_q_crk[c, :, k] * self.X_non_ag_vars_kr[k, :]
                )
                for k in range(self._input_data.n_non_ag_lus)
            )
            for c in range(self.ncms)
        ]

        # Total quantities in CM/c representation.
        self.total_q_exprs_c = [
            self.ag_q_dry_c[c] + self.ag_q_irr_c[c] + self.ag_man_q_dry_c[c] + self.ag_man_q_irr_c[c] + self.non_ag_q_c[c] for c in range(self.ncms)
        ]

        if settings.DEMAND_CONSTRAINT_TYPE == "soft":
            upper_bound_constraints = self.gurobi_model.addConstrs(
                ((self.d_c[c] - self.total_q_exprs_c[c]) <= self.V[c] for c in range(self.ncms)),
                name="demand_soft_bound_upper")
            lower_bound_constraints = self.gurobi_model.addConstrs(
                ((self.total_q_exprs_c[c] - self.d_c[c]) <= self.V[c] for c in range(self.ncms)),
                name="demand_soft_bound_lower"
            )

            self.demand_penalty_constraints.extend(upper_bound_constraints.values())
            self.demand_penalty_constraints.extend(lower_bound_constraints.values())

        elif settings.DEMAND_CONSTRAINT_TYPE == "hard":
            quantity_meets_demand_constraints = self.gurobi_model.addConstrs(
                ((self.total_q_exprs_c[c] >= self.d_c[c]) for c in range(self.ncms)),
                name="demand_meets_demand"
            )
            self.demand_penalty_constraints.extend(
                quantity_meets_demand_constraints.values()
            )

        else:
            raise ValueError(
                'DEMAND_CONSTRAINT_TYPE not specified in settings, needs to be "hard" or "soft"'
            )

    def _get_water_net_yield_expr_for_region(
        self,
        ind: np.ndarray,
        region: int,
    ) -> gp.LinExpr:
        """
        Get the Gurobi linear expression for the net water yield of a given region.
        """
        ag_contr = gp.quicksum(
            gp.quicksum(
                self._input_data.ag_w_mrj[0, ind, j] * self.X_ag_dry_vars_jr[j, ind]
            )  # Dryland agriculture contribution
            + gp.quicksum(
                self._input_data.ag_w_mrj[1, ind, j] * self.X_ag_irr_vars_jr[j, ind]
            )  # Irrigated agriculture contribution
            for j in range(self._input_data.n_ag_lus)
        )

        ag_man_contr = gp.quicksum(
            gp.quicksum(
                self._input_data.ag_man_w_mrj[am][0, ind, j_idx]
                * self.X_ag_man_dry_vars_jr[am][j_idx, ind]
            )  # Dryland alt. ag. management contributions
            + gp.quicksum(
                self._input_data.ag_man_w_mrj[am][1, ind, j_idx]
                * self.X_ag_man_irr_vars_jr[am][j_idx, ind]
            )  # Irrigated alt. ag. management contributions
            for am, am_j_list in self._input_data.am2j.items()
            for j_idx in range(len(am_j_list))
        )

        non_ag_contr = gp.quicksum(
            gp.quicksum(
                self._input_data.non_ag_w_rk[ind, k] * self.X_non_ag_vars_kr[k, ind]
            )  # Non-agricultural contribution
            for k in range(self._input_data.n_non_ag_lus)
        )


        # Sum of all water yield contributions
        return ag_contr + ag_man_contr + non_ag_contr


    def _add_water_usage_limit_constraints(self) -> None:
        
        # Ensure water use remains below limit for each region
        for idx, (reg_name, hist_level, ind) in self._input_data.limits["water"].items():
            
            self.water_nyiled_exprs[idx] = self._get_water_net_yield_expr_for_region(ind, idx)      # Water net yield inside LUTO study area
            wny_outside_LUTO = self._input_data.water_yield_outside_study_area[idx]                 # Water net yield outside LUTO study area
            wrq_domestic_region = self._input_data.water_required_domestic_regions[idx]             # Water required for domestic use of this region

            # Under River Regions, we need to update the water constraint when the wny_hist_level < wny_BASE_YR_level
            if settings.WATER_REGION_DEF == "Drainage Division":
                water_yield_base_level = hist_level 
            elif settings.WATER_REGION_DEF == "River Region":
                wny_BASE_YR_level = self._input_data.water_yield_regions_BASE_YR[idx]
                water_yield_base_level = min(hist_level, wny_BASE_YR_level)
            else:
                raise ValueError(
                    f"Unknown choice for `WATER_REGION_DEF` setting: must be either 'River Region' or 'Drainage Division'"
                )
                
            water_yield_total = (
                self.water_nyiled_exprs[idx]        # Water yield from inside LUTO study area
                + wny_outside_LUTO                  # Water yield from outside LUTO study area
                - wrq_domestic_region               # Water consumption required for domestic regions
            )  

            # Add the constraint that the water yield in the region must be greater than the limit
            water_yield_constraint = water_yield_base_level * settings.WATER_STRESS
            
            if settings.WATER_CONSTRAINT_TYPE == "hard":
                constr = self.gurobi_model.addConstr(
                    water_yield_total >= water_yield_constraint, 
                    name=f"water_yield_limit_{idx}"
                )
            elif settings.WATER_CONSTRAINT_TYPE == "soft":
                constr = self.gurobi_model.addConstr(
                    water_yield_constraint - self.water_nyiled_exprs[idx] <= self.W[idx - 1], 
                    name=f"water_yield_limit_{idx}"     # region index starts from 1, minus 1 to get its position in the self.W array
                )
            else:
                raise ValueError(
                    "Unknown choice for `WATER_CONSTRAINT_TYPE` setting: must be either 'hard' or 'soft'"
                ) 
                
            self.water_limit_constraints.append(constr)
                        
            # Report on the water yield in the region
            if settings.VERBOSE == 1:
                print(
                    f"     |-- net water yield in {reg_name} >= {water_yield_constraint:.2f} ML"
                )
            if water_yield_base_level != hist_level:
                print(
                    f"        ... updating water constraint to BASE_YR level >= {(wny_BASE_YR_level * settings.WATER_STRESS):.2f} ML"
                )


    def _get_total_ghg_emissions_expr(self) -> gp.LinExpr:
        # Pre-calculate the coefficients for each variable,
        # both for regular culture and alternative agr. management options
        g_dry_coeff = (
            self._input_data.ag_g_mrj[0, :, :] + self._input_data.ag_ghg_t_mrj[0, :, :]
        )
        g_irr_coeff = (
            self._input_data.ag_g_mrj[1, :, :] + self._input_data.ag_ghg_t_mrj[1, :, :]
        )
        self.ghg_ag_contr = gp.quicksum(
            gp.quicksum(
                g_dry_coeff[:, j] * self.X_ag_dry_vars_jr[j, :]
            )  # Dryland agriculture contribution
            + gp.quicksum(
                g_irr_coeff[:, j] * self.X_ag_irr_vars_jr[j, :]
            )  # Irrigated agriculture contribution
            for j in range(self._input_data.n_ag_lus)
        )
        self.ghg_ag_man_contr = gp.quicksum(
            gp.quicksum(
                self._input_data.ag_man_g_mrj[am][0, :, j_idx]
                * self.X_ag_man_dry_vars_jr[am][j_idx, :]
            )  # Dryland alt. ag. management contributions
            + gp.quicksum(
                self._input_data.ag_man_g_mrj[am][1, :, j_idx]
                * self.X_ag_man_irr_vars_jr[am][j_idx, :]
            )  # Irrigated alt. ag. management contributions
            for am, am_j_list in self._input_data.am2j.items()
            for j_idx in range(len(am_j_list))
        )
        self.ghg_non_ag_contr = gp.quicksum(
            gp.quicksum(
                self._input_data.non_ag_g_rk[:, k] * self.X_non_ag_vars_kr[k, :]
            )  # Non-agricultural contribution
            for k in range(self._input_data.n_non_ag_lus)
        )
        return self.ghg_ag_contr + self.ghg_ag_man_contr + self.ghg_non_ag_contr + self._input_data.offland_ghg

    def _add_ghg_emissions_limit_constraints(self):
        """
        Add either hard or soft GHG constraints depending on settings.GHG_CONSTRAINT_TYPE
        """
        if settings.GHG_EMISSIONS_LIMITS == "off":
            print("...GHG emissions constraints TURNED OFF ...")
            return

        ghg_limit_ub = self._input_data.limits["ghg"]
        self.ghg_emissions_expr = self._get_total_ghg_emissions_expr()

        if settings.GHG_CONSTRAINT_TYPE == "hard":
            print(f"...GHG emissions reduction target")
            print(
                f"    ...GHG emissions reduction target UB: {ghg_limit_ub:,.0f} tCO2e"
            )
            self.ghg_emissions_limit_constraint_ub = self.gurobi_model.addConstr(
                self.ghg_emissions_expr <= ghg_limit_ub,
                name="ghg_emissions_limit_ub",
            )
        elif settings.GHG_CONSTRAINT_TYPE == "soft":
            print(f"  ...GHG emissions reduction target: {ghg_limit_ub:,.0f} tCO2e")
            self.ghg_emissions_reduction_soft_constraints.append(
                self.gurobi_model.addConstr(
                    self.ghg_emissions_expr - ghg_limit_ub <= self.E,
                    name="ghg_emissions_limit_soft_ub",
                )
            )
            self.ghg_emissions_reduction_soft_constraints.append(
                self.gurobi_model.addConstr(
                    ghg_limit_ub - self.ghg_emissions_expr <= self.E,
                    name="ghg_emissions_limit_soft_lb",
                )
            )
        else:
            raise ValueError(
                "Unknown choice for `GHG_CONSTRAINT_TYPE` setting: must be either 'hard' or 'soft'"
            )
            
            
    def _add_biodiversity_constraints(self) -> None:
        print("  ...biodiversity constraints...")
        self._add_GBF2_priority_degrade_areas_constraints()
        self._add_GBF3_major_vegetation_group_limit_constraints()
        self._add_GBF4_snes_constraints()
        self._add_GBF4_ecnes_constraints()
        self._add_GBF8_species_conservation_constraints()


    def _add_GBF2_priority_degrade_areas_constraints(self) -> None:
        
        if settings.BIODIVERSTIY_TARGET_GBF_2 == "off":
            print("    ...Biodiversity GBF 2 (conservation priority) constraints TURNED OFF ...")
            return

        print("    ...Biodiversity GBF 2 (conservation priority) constraints...")
        
        bio_ag_contr = gp.quicksum(
            gp.quicksum(
                self._input_data.GBF2_raw_priority_degraded_area_r[np.intersect1d(self._input_data.ag_lu2cells[0, j], self._input_data.priority_degraded_mask_idx)]
                * self._input_data.biodiv_contr_ag_j[j]
                * self.X_ag_dry_vars_jr[j, np.intersect1d(self._input_data.ag_lu2cells[0, j], self._input_data.priority_degraded_mask_idx)]
            )
            + gp.quicksum(
                self._input_data.GBF2_raw_priority_degraded_area_r[np.intersect1d(self._input_data.ag_lu2cells[1, j], self._input_data.priority_degraded_mask_idx)]
                * self._input_data.biodiv_contr_ag_j[j]
                * self.X_ag_irr_vars_jr[j, np.intersect1d(self._input_data.ag_lu2cells[1, j], self._input_data.priority_degraded_mask_idx)]
            )  
            for j in range(self._input_data.n_ag_lus)
        )
        bio_ag_man_contr = gp.quicksum(
            gp.quicksum(
                self._input_data.GBF2_raw_priority_degraded_area_r[np.intersect1d(self._input_data.ag_lu2cells[0, j_idx], self._input_data.priority_degraded_mask_idx)]
                * self._input_data.biodiv_contr_ag_man[am][j_idx][np.intersect1d(self._input_data.ag_lu2cells[0, j_idx], self._input_data.priority_degraded_mask_idx)]
                * self.X_ag_man_dry_vars_jr[am][j_idx, np.intersect1d(self._input_data.ag_lu2cells[0, j_idx], self._input_data.priority_degraded_mask_idx)]
            )  
            + gp.quicksum(
                self._input_data.GBF2_raw_priority_degraded_area_r[np.intersect1d(self._input_data.ag_lu2cells[1, j_idx], self._input_data.priority_degraded_mask_idx)]
                * self._input_data.biodiv_contr_ag_man[am][j_idx][np.intersect1d(self._input_data.ag_lu2cells[1, j_idx], self._input_data.priority_degraded_mask_idx)]
                * self.X_ag_man_irr_vars_jr[am][j_idx, np.intersect1d(self._input_data.ag_lu2cells[1, j_idx], self._input_data.priority_degraded_mask_idx)]
            )  
            for am, am_j_list in self._input_data.am2j.items()
            for j_idx in range(len(am_j_list))
        )
        bio_non_ag_contr = gp.quicksum(
            gp.quicksum(
                self._input_data.GBF2_raw_priority_degraded_area_r[np.intersect1d(self._input_data.non_ag_lu2cells[k], self._input_data.priority_degraded_mask_idx)]
                * self._input_data.biodiv_contr_non_ag_k[k]
                * self.X_non_ag_vars_kr[k, np.intersect1d(self._input_data.non_ag_lu2cells[k], self._input_data.priority_degraded_mask_idx)]
            )
            for k in range(self._input_data.n_non_ag_lus)
        )
        
        # Get the biodiversity contribution expression
        self.bio_GBF2_priority_degraded_area_expr = bio_ag_contr + bio_ag_man_contr + bio_non_ag_contr
        biodiversity_limits = self._input_data.limits["GBF2_priority_degrade_areas"]
        
        print(f"    ...Biodiversity GBF 2 (conservation priority): {biodiversity_limits:,.0f}")
        
        if settings.GBF2_CONSTRAINT_TYPE == "hard":
            constr = self.bio_GBF2_priority_degraded_area_expr >= biodiversity_limits
            self.bio_GBF2_priority_degraded_area_limit_constraint_hard = self.gurobi_model.addConstr(constr, name="bio_GBF2_priority_degraded_area_limit_hard")
        elif settings.GBF2_CONSTRAINT_TYPE == "soft":
            constr = self.gurobi_model.addConstr(biodiversity_limits - self.bio_GBF2_priority_degraded_area_expr <= self.B, name="bio_GBF2_priority_degraded_area_limit_soft")
            self.bio_GBF2_priority_degraded_area_limit_constraint_soft.append(constr)
        else:
            raise ValueError(
                f"Unknown value of GBF2_CONSTRAINT_TYPE. "
                f"Must be either 'hard' or 'soft'."
            )


    def _add_GBF3_major_vegetation_group_limit_constraints(self) -> None:
        if settings.BIODIVERSTIY_TARGET_GBF_3 == "off":
            print("    ...biodiversity GBF 3 (major vegetation group) constraints TURNED OFF ...")
            return

        v_limits, v_names, v_ind = self._input_data.limits["GBF3_major_vegetation_groups"]

        print(f"    ...Biodiversity GBF 3 (major vegetation groups) constraints...")

        for v, v_area_lb in enumerate(v_limits):
            
            if v_limits[v] == 0:
                print(f"       |-- vegetation class {v_names[v]} target area: {v_area_lb:,.0f} (skipped in the solver)")
                continue
            
            ind = v_ind[v]
            MVG_raw_area_r = self._input_data.GBF3_raw_MVG_area_vr[v, ind]

            ag_contr = gp.quicksum(
                gp.quicksum(
                    MVG_raw_area_r
                    * self._input_data.biodiv_contr_ag_j[j]
                    * self.X_ag_dry_vars_jr[j, ind]
                )  # Dryland agriculture contribution
                + gp.quicksum(
                    MVG_raw_area_r
                    * self._input_data.biodiv_contr_ag_j[j]
                    * self.X_ag_irr_vars_jr[j, ind]
                )  # Irrigated agriculture contribution
                for j in range(self._input_data.n_ag_lus)
            )

            ag_man_contr = gp.quicksum(
                gp.quicksum(
                    MVG_raw_area_r
                    * self._input_data.biodiv_contr_ag_man[am][j_idx][ind]
                    * self.X_ag_man_dry_vars_jr[am][j_idx, ind]
                )  # Dryland alt. ag. management contributions
                + gp.quicksum(
                    MVG_raw_area_r
                    * self._input_data.biodiv_contr_ag_man[am][j_idx][ind]
                    * self.X_ag_man_irr_vars_jr[am][j_idx, ind]
                )  # Irrigated alt. ag. management contributions
                for am, am_j_list in self._input_data.am2j.items()
                for j_idx in range(len(am_j_list))
            )

            non_ag_contr = gp.quicksum(
                gp.quicksum(
                    MVG_raw_area_r
                    * self._input_data.biodiv_contr_non_ag_k[k]
                    * self.X_non_ag_vars_kr[k, ind]
                )  # Non-agricultural contribution
                for k in range(self._input_data.n_non_ag_lus)
            )


            self.bio_GBF3_major_vegetation_exprs[v] = ag_contr + ag_man_contr + non_ag_contr 

            print(f"       |-- vegetation class {v_names[v]} target area: {v_area_lb:,.0f}")
            self.bio_GBF3_major_vegetation_limit_constraints[v] = self.gurobi_model.addConstr(
                self.bio_GBF3_major_vegetation_exprs[v] >= v_area_lb,
                name=f"bio_GBF3_major_vegetation_limit_{v}",
            )


    def _add_GBF4_snes_constraints(self) -> None:
        if settings.BIODIVERSTIY_TARGET_GBF_4_SNES != "on":
            print('    ...Biodiversity GBF 4 (Species of National Environmental Significance) constraints TURNED OFF ...')
            return
        
        x_limits, x_names = self._input_data.limits["GBF4_SNES"]

        print(f"    ...Biodiversity GBF 4 (Species of National Environmental Significance) constraints...")
        
        for x, x_area_lb in enumerate(x_limits):
            ind = np.where(self._input_data.GBF4_snes_xr[x] > 0)[0]

            if ind.size == 0:
                print(
                    f"        |-- WARNING: SNES species {x_names[x]} target was NOT added: no cells can contribute to species target area ")
                continue
            
            ag_contr = gp.quicksum(
                gp.quicksum(
                    self._input_data.GBF4_snes_xr[x, ind]
                    * self._input_data.biodiv_contr_ag_j[j]
                    * self.X_ag_dry_vars_jr[j, ind]
                )  # Dryland agriculture contribution
                + gp.quicksum(
                    self._input_data.GBF4_snes_xr[x, ind]
                    * self._input_data.biodiv_contr_ag_j[j]
                    * self.X_ag_irr_vars_jr[j, ind]
                )  # Irrigated agriculture contribution
                for j in range(self._input_data.n_ag_lus)
            )

            ag_man_contr = gp.quicksum(
                gp.quicksum(
                    self._input_data.GBF4_snes_xr[x, ind]
                    * self._input_data.biodiv_contr_ag_man[am][j_idx][ind]
                    * self.X_ag_man_dry_vars_jr[am][j_idx, ind]
                )  # Dryland alt. ag. management contributions
                + gp.quicksum(
                    self._input_data.GBF4_snes_xr[x, ind]
                    * self._input_data.biodiv_contr_ag_man[am][j_idx][ind]
                    * self.X_ag_man_irr_vars_jr[am][j_idx, ind]
                )  # Irrigated alt. ag. management contributions
                for am, am_j_list in self._input_data.am2j.items()
                for j_idx in range(len(am_j_list))
            )

            non_ag_contr = gp.quicksum(
                gp.quicksum(
                    self._input_data.GBF4_snes_xr[x, ind]
                    * self._input_data.biodiv_contr_non_ag_k[k]
                    * self.X_non_ag_vars_kr[k, ind]
                )  # Non-agricultural contribution
                for k in range(self._input_data.n_non_ag_lus)
            )

            self.bio_GBF4_SNES_exprs[x] = (ag_contr + ag_man_contr + non_ag_contr) / settings.BIODIVERSITY_BIG_CONSTR_DIV_FACTOR
            constr_lb = x_area_lb / (settings.BIODIVERSITY_BIG_CONSTR_DIV_FACTOR)

            print(f"       |-- SNES species {x_names[x]} target: {x_area_lb:,.0f}")
            self.bio_GBF4_SNES_constrs[x] = self.gurobi_model.addConstr(
                self.bio_GBF4_SNES_exprs[x] >= constr_lb,
                name=f"bio_GBF4_SNES_limit_{x}",
            )

    def _add_GBF4_ecnes_constraints(self) -> None:
        if settings.BIODIVERSTIY_TARGET_GBF_4_ECNES != "on":
            print('    ...Biodiversity GBF 4 (Ecological Communities of National Environmental Significance) constraints TURNED OFF ...')
            return
        
        x_limits, x_names = self._input_data.limits["GBF4_ECNES"]

        print(f"    ...Biodiversity GBF 4 (Ecological Communities of National Environmental Significance) constraints...")
        
        for x, x_area_lb in enumerate(x_limits):
            ind = np.where(self._input_data.GBF4_ecnes_xr[x] > 0)[0]

            if ind.size == 0:
                print(
                    f"       |-- WARNING: ECNES species {x_names[x]} target was NOT added: no cells can contribute to species target area.")
                continue
            
            ag_contr = gp.quicksum(
                gp.quicksum(
                    self._input_data.GBF4_ecnes_xr[x, ind]
                    * self._input_data.biodiv_contr_ag_j[j]
                    * self.X_ag_dry_vars_jr[j, ind]
                )  # Dryland agriculture contribution
                + gp.quicksum(
                    self._input_data.GBF4_ecnes_xr[x, ind]
                    * self._input_data.biodiv_contr_ag_j[j]
                    * self.X_ag_irr_vars_jr[j, ind]
                )  # Irrigated agriculture contribution
                for j in range(self._input_data.n_ag_lus)
            )

            ag_man_contr = gp.quicksum(
                gp.quicksum(
                    self._input_data.GBF4_ecnes_xr[x, ind]
                    * self._input_data.biodiv_contr_ag_man[am][j_idx][ind]
                    * self.X_ag_man_dry_vars_jr[am][j_idx, ind]
                )  # Dryland alt. ag. management contributions
                + gp.quicksum(
                    self._input_data.GBF4_ecnes_xr[x, ind]
                    * self._input_data.biodiv_contr_ag_man[am][j_idx][ind]
                    * self.X_ag_man_irr_vars_jr[am][j_idx, ind]
                )  # Irrigated alt. ag. management contributions
                for am, am_j_list in self._input_data.am2j.items()
                for j_idx in range(len(am_j_list))
            )

            non_ag_contr = gp.quicksum(
                gp.quicksum(
                    self._input_data.GBF4_ecnes_xr[x, ind]
                    * self._input_data.biodiv_contr_non_ag_k[k]
                    * self.X_non_ag_vars_kr[k, ind]
                )  # Non-agricultural contribution
                for k in range(self._input_data.n_non_ag_lus)
            )

            self.bio_GBF4_ECNES_exprs[x] = (ag_contr + ag_man_contr + non_ag_contr) / settings.BIODIVERSITY_BIG_CONSTR_DIV_FACTOR
            constr_lb = x_area_lb / (settings.BIODIVERSITY_BIG_CONSTR_DIV_FACTOR * 1000)

            print(f"       |-- ECNES community {x_names[x]} target: {x_area_lb:,.0f}")
            self.bio_GBF4_ECNES_constrs[x] = self.gurobi_model.addConstr(
                self.bio_GBF4_ECNES_exprs[x] >= constr_lb,
                name=f"bio_GBF4_ECNES_limit_{x}",
            )


    def _add_GBF8_species_conservation_constraints(self) -> None:
                
        if settings.BIODIVERSTIY_TARGET_GBF_8 != "on":
            print('    ...Biodiversity GBF 8 (climate change impact on species conservation) constraints TURNED OFF ...')
            return
        
        s_limits, s_names, s_ind = self._input_data.limits["GBF8_species_conservation"]

        print(f"    ...Biodiversity GBF 8 (climate change impact on species conservation) constraints...")
        
        for s, s_area_lb in enumerate(s_limits):
            
            ind = s_ind[s]
            GBF8_raw_area_r = self._input_data.GBF8_raw_species_area_sr[s, ind]
            
            ag_contr = gp.quicksum(
                gp.quicksum(
                    GBF8_raw_area_r
                    * self._input_data.biodiv_contr_ag_j[j]
                    * self.X_ag_dry_vars_jr[j, ind]
                )  # Dryland agriculture contribution
                + gp.quicksum(
                    GBF8_raw_area_r
                    * self._input_data.biodiv_contr_ag_j[j]
                    * self.X_ag_irr_vars_jr[j, ind]
                )  # Irrigated agriculture contribution
                for j in range(self._input_data.n_ag_lus)
            )

            ag_man_contr = gp.quicksum(
                gp.quicksum(
                    GBF8_raw_area_r
                    * self._input_data.biodiv_contr_ag_man[am][j_idx][ind]
                    * self.X_ag_man_dry_vars_jr[am][j_idx, ind]
                )  # Dryland alt. ag. management contributions
                + gp.quicksum(
                    GBF8_raw_area_r
                    * self._input_data.biodiv_contr_ag_man[am][j_idx][ind]
                    * self.X_ag_man_irr_vars_jr[am][j_idx, ind]
                )  # Irrigated alt. ag. management contributions
                for am, am_j_list in self._input_data.am2j.items()
                for j_idx in range(len(am_j_list))
            )

            non_ag_contr = gp.quicksum(
                gp.quicksum(
                    GBF8_raw_area_r
                    * self._input_data.biodiv_contr_non_ag_k[k]
                    * self.X_non_ag_vars_kr[k, ind]
                )  # Non-agricultural contribution
                for k in range(self._input_data.n_non_ag_lus)
            )

            # Divide by constant to reduce strain on the constraint matrix range
            self.bio_GBF8_species_conservation_exprs[s] = (ag_contr + ag_man_contr + non_ag_contr) / settings.BIODIVERSITY_BIG_CONSTR_DIV_FACTOR
            constr_area = s_area_lb / settings.BIODIVERSITY_BIG_CONSTR_DIV_FACTOR

            print(f"       |-- species {s_names[s]} conservation target area: {s_area_lb:,.0f}")
            self.bio_GBF8_species_conservation_constrs[s] = self.gurobi_model.addConstr(
                self.bio_GBF8_species_conservation_exprs[s] >= constr_area,
                name=f"bio_GBF8_species_conservation_limit_{s}",
            )

        


    def _add_regional_adoption_constraints(self) -> None:

        if settings.REGIONAL_ADOPTION_CONSTRAINTS != "on":
            print("  ... regional adoption constraints TURNED OFF...")
            return
        
        print("  ...regional adoption constraints...")
        
        # Add adoption constraints for agricultural land uses
        reg_adopt_limits = self._input_data.limits["ag_regional_adoption"]
        for reg_id, j, lu_name, reg_ind, reg_area_limit in reg_adopt_limits:
            print(f"     |-- adding adoption limit for {lu_name} in {settings.REGIONAL_ADOPTION_ZONE} region {reg_id} >= {reg_area_limit:,.0f} HA...")
            reg_expr = (
                  gp.quicksum(self._input_data.real_area[reg_ind] * self.X_ag_dry_vars_jr[j, reg_ind])
                + gp.quicksum(self._input_data.real_area[reg_ind] * self.X_ag_irr_vars_jr[j, reg_ind])
            )
            self.regional_adoption_constrs.append(self.gurobi_model.addConstr(reg_expr <= reg_area_limit, name=f"reg_adopt_limit_ag_{lu_name}_{reg_id}"))
        
        # Add adoption constraints for non-agricultural land uses
        reg_adopt_limits = self._input_data.limits["non_ag_regional_adoption"]
        for reg_id, k, lu_name, reg_ind, reg_area_limit in reg_adopt_limits:
            print(f"     |-- adding adoption limit for {lu_name} in {settings.REGIONAL_ADOPTION_ZONE} region {reg_id} >= {reg_area_limit:,.0f} HA...")
            reg_expr = gp.quicksum(self._input_data.real_area[reg_ind] * self.X_non_ag_vars_kr[k, reg_ind])
            self.regional_adoption_constrs.append(self.gurobi_model.addConstr(reg_expr <= reg_area_limit, name=f"reg_adopt_limit_non_ag_{lu_name}_{reg_id}"))




    def update_formulation(
        self,
        input_data: SolverInputData,
        d_c: np.array,
        old_ag_x_mrj: np.ndarray,
        old_ag_man_lb_mrj: dict,
        old_non_ag_x_rk: np.ndarray,
        old_non_ag_lb_rk: np.ndarray,
        old_lumap: np.array,
        current_lumap: np.array,
        old_lmmap: np.array,
        current_lmmap: np.array,
    ):
        """
        Dynamically updates the existing formulation based on new input data and demands.
        """
        self._input_data = input_data
        self.d_c = d_c

        print("Updating variables...", flush=True)
        updated_cells = self._update_variables(
            old_ag_x_mrj,
            old_ag_man_lb_mrj,
            old_non_ag_x_rk,
            old_non_ag_lb_rk,
            old_lumap,
            current_lumap,
            old_lmmap,
            current_lmmap,
        )
        print("Updating constraints...", flush=True)
        self._update_constraints(updated_cells)

        print("Updating objective function...", flush=True)
        self._setup_objective()

    def _update_variables(
        self,
        old_ag_x_mrj: np.ndarray,
        old_ag_man_lb_mrj: dict,
        old_non_ag_x_rk: np.ndarray,
        old_non_ag_lb_rk: np.ndarray,
        old_lumap: np.array,
        current_lumap: np.array,
        old_lmmap: np.array,
        current_lmmap: np.array,
    ):
        """
        Updates the variables only for cells that have changed land use or land management.
        Returns an array of cells that have been updated.
        """
        # metrics
        num_cells_skipped = 0
        updated_cells = []

        for r in range(self._input_data.ncells):
            old_j = old_lumap[r]
            new_j = current_lumap[r]
            old_m = old_lmmap[r]
            new_m = current_lmmap[r]

            if (
                old_j == new_j
                and old_m == new_m
                and (old_ag_x_mrj[:, r, :] == self._input_data.ag_x_mrj[:, r, :]).all()
                and (old_non_ag_x_rk[r, :] == self._input_data.non_ag_x_rk[r, :]).all()
                and all(
                    old_non_ag_lb_rk[r, k] == self._input_data.non_ag_lb_rk[r, k]
                    for k, non_ag_desc in enumerate(NON_AG_LAND_USES)
                    if not NON_AG_LAND_USES_REVERSIBLE[non_ag_desc]
                )
                and all(
                    (old_ag_man_lb_mrj.get(am)[:, r, :] == self._input_data.ag_man_lb_mrj.get(am)[:, r, :]).all()
                    for am in AG_MANAGEMENTS_TO_LAND_USES
                    if not AG_MANAGEMENTS_REVERSIBLE[am]
                )
            ):
                # cell has not changed between years. No need to update variables
                num_cells_skipped += 1
                continue

            # agricultural land usage
            self.gurobi_model.remove(
                list(self.X_ag_dry_vars_jr[:, r][np.where(self.X_ag_dry_vars_jr[:, r])])
            )
            self.gurobi_model.remove(
                list(self.X_ag_irr_vars_jr[:, r][np.where(self.X_ag_irr_vars_jr[:, r])])
            )
            self.X_ag_dry_vars_jr[:, r] = np.zeros(self._input_data.n_ag_lus)
            self.X_ag_irr_vars_jr[:, r] = np.zeros(self._input_data.n_ag_lus)
            for j in range(self._input_data.n_ag_lus):
                if self._input_data.ag_x_mrj[0, r, j]:
                    self.X_ag_dry_vars_jr[j, r] = self.gurobi_model.addVar(
                        ub=1, name=f"X_ag_dry_{j}_{r}"
                    )

                if self._input_data.ag_x_mrj[1, r, j]:
                    self.X_ag_irr_vars_jr[j, r] = self.gurobi_model.addVar(
                        ub=1, name=f"X_ag_irr_{j}_{r}"
                    )

            # non-agricultural land usage
            self.gurobi_model.remove(
                list(self.X_non_ag_vars_kr[:, r][np.where(self.X_non_ag_vars_kr[:, r])])
            )
            self.X_non_ag_vars_kr[:, r] = np.zeros(self._input_data.n_non_ag_lus)
            for k, non_ag_lu_desc in zip(
                range(self._input_data.n_non_ag_lus), NON_AG_LAND_USES
            ):
                if not NON_AG_LAND_USES[non_ag_lu_desc]:
                    continue

                if self._input_data.non_ag_x_rk[r, k]:
                    x_lb = (
                        0
                        if NON_AG_LAND_USES_REVERSIBLE[non_ag_lu_desc]
                        else self._input_data.non_ag_lb_rk[r, k]
                    )
                    self.X_non_ag_vars_kr[k, r] = self.gurobi_model.addVar(
                        lb=x_lb,
                        ub=self._input_data.non_ag_x_rk[r, k],
                        name=f"X_non_ag_{k}_{r}",
                    )

            # agricultural management
            for am, am_j_list in self._input_data.am2j.items():
                # remove old am variables
                self.gurobi_model.remove(
                    list(
                        self.X_ag_man_dry_vars_jr[am][:, r][
                            np.where(self.X_ag_man_dry_vars_jr[am][:, r])
                        ]
                    )
                )
                self.gurobi_model.remove(
                    list(
                        self.X_ag_man_irr_vars_jr[am][:, r][
                            np.where(self.X_ag_man_irr_vars_jr[am][:, r])
                        ]
                    )
                )
                self.X_ag_man_dry_vars_jr[am][:, r] = np.zeros(len(am_j_list))
                self.X_ag_man_irr_vars_jr[am][:, r] = np.zeros(len(am_j_list))

            for m, j in self._input_data.cells2ag_lu[r]:
                # replace am variables
                for am in self._input_data.j2am[j]:
                    if not AG_MANAGEMENTS[am]:
                        continue

                    # Get snake_case version of the AM name for the variable name
                    am_name = am.lower().replace(" ", "_")

                    x_lb = (
                        0
                        if AG_MANAGEMENTS_REVERSIBLE[am]
                        else self._input_data.ag_man_lb_mrj[am][m, r, j]
                    )
                    m_str = "dry" if m == 0 else "irr"
                    var_name = f"X_ag_man_{m_str}_{am_name}_{j}_{r}"

                    j_idx = self._input_data.am2j[am].index(j)
                    if m == 0:
                        self.X_ag_man_dry_vars_jr[am][j_idx, r] = (
                            self.gurobi_model.addVar(
                                lb=x_lb,
                                ub=1,
                                name=var_name,
                            )
                        )
                    else:
                        self.X_ag_man_irr_vars_jr[am][j_idx, r] = (
                            self.gurobi_model.addVar(
                                lb=x_lb,
                                ub=1,
                                name=var_name,
                            )
                        )

            updated_cells.append(r)

        updated_cells = np.array(updated_cells)
        print(f"    ...skipped {num_cells_skipped} cells, updated {len(updated_cells)} cells.\n")
        return updated_cells

    def _update_constraints(self, updated_cells: np.array):
        if len(updated_cells) == 0:
            print("No constraints need updating.")
            return

        print("  ...removing existing constraints...\n")
        for r in updated_cells:
            self.gurobi_model.remove(self.cell_usage_constraint_r.pop(r, []))
            self.gurobi_model.remove(self.ag_management_constraints_r.pop(r, []))

        self.gurobi_model.remove(self.adoption_limit_constraints)
        self.gurobi_model.remove(self.demand_penalty_constraints)
        if self.bio_GBF2_priority_degraded_area_limit_constraint_hard is not None:
            self.gurobi_model.remove(self.bio_GBF2_priority_degraded_area_limit_constraint_hard)
        if self.water_limit_constraints:
            self.gurobi_model.remove(self.water_limit_constraints)
        if self.bio_GBF3_major_vegetation_limit_constraints:
            for constr in self.bio_GBF3_major_vegetation_limit_constraints.values():
                self.gurobi_model.remove(constr)
        if self.bio_GBF4_SNES_constrs:
            for constr in self.bio_GBF4_SNES_constrs.values():
                self.gurobi_model.remove(constr)
        if self.bio_GBF4_ECNES_constrs:
            for constr in self.bio_GBF4_ECNES_constrs.values():
                self.gurobi_model.remove(constr)
        if self.bio_GBF8_species_conservation_constrs:
            for constr in self.bio_GBF8_species_conservation_constrs.values():
                self.gurobi_model.remove(constr)
        

        self.adoption_limit_constraints = []
        self.demand_penalty_constraints = []
        self.water_limit_constraints = []
        self.bio_GBF3_major_vegetation_exprs = {}
        self.bio_GBF3_major_vegetation_limit_constraints = {}
        self.bio_GBF8_species_conservation_exprs = {}
        self.bio_GBF8_species_conservation_constrs = {}
        self.bio_GBF4_SNES_exprs = {}
        self.bio_GBF4_SNES_constrs = {}
        self.bio_GBF4_ECNES_exprs = {}
        self.bio_GBF4_ECNES_constrs = {}

        if self.ghg_emissions_limit_constraint_ub is not None:
            self.gurobi_model.remove(self.ghg_emissions_limit_constraint_ub)
            self.ghg_emissions_limit_constraint_ub = None

        if self.ghg_emissions_limit_constraint_lb is not None:
            self.gurobi_model.remove(self.ghg_emissions_limit_constraint_lb)
            self.ghg_emissions_limit_constraint_lb = None

        if len(self.ghg_emissions_reduction_soft_constraints) > 0:
            for constr in self.ghg_emissions_reduction_soft_constraints:
                self.gurobi_model.remove(constr)
            self.ghg_emissions_reduction_soft_constraints = []

        if len(self.bio_GBF2_priority_degraded_area_limit_constraint_soft) > 0:
            for constr in self.bio_GBF2_priority_degraded_area_limit_constraint_soft:
                self.gurobi_model.remove(constr)
            self.bio_GBF2_priority_degraded_area_limit_constraint_soft = []

        if self.regional_adoption_constrs:
            self.gurobi_model.remove(self.regional_adoption_constrs)

        self.regional_adoption_constrs = []

        self._add_cell_usage_constraints(updated_cells)
        self._add_agricultural_management_constraints(updated_cells)
        self._add_agricultural_management_adoption_limit_constraints()
        self._add_demand_penalty_constraints()
        (
            self._add_water_usage_limit_constraints()
            if settings.WATER_LIMITS == "on"
            else print("  ...TURNING OFF water constraints...")
        )
        self._add_ghg_emissions_limit_constraints()
        self._add_biodiversity_constraints()
        self._add_regional_adoption_constraints()

    def solve(self) -> SolverSolution:
        print("Starting solve...\n")

        # Magic.
        self.gurobi_model.optimize()

        print("Completed solve, collecting results...\n", flush=True)

        prod_data = {}  # Dictionary that stores information about production and GHG emissions for the write module

        # Collect optimised decision variables in one X_mrj Numpy array.
        X_dry_sol_rj = np.zeros(
            (self._input_data.ncells, self._input_data.n_ag_lus)
        ).astype(np.float32)
        X_irr_sol_rj = np.zeros(
            (self._input_data.ncells, self._input_data.n_ag_lus)
        ).astype(np.float32)
        non_ag_X_sol_rk = np.zeros(
            (self._input_data.ncells, self._input_data.n_non_ag_lus)
        ).astype(np.float32)
        am_X_dry_sol_rj = {
            am: np.zeros((self._input_data.ncells, self._input_data.n_ag_lus)).astype(
                np.float32
            )
            for am in self._input_data.am2j
        }
        am_X_irr_sol_rj = {
            am: np.zeros((self._input_data.ncells, self._input_data.n_ag_lus)).astype(
                np.float32
            )
            for am in self._input_data.am2j
        }

        # Get agricultural results
        for j in range(self._input_data.n_ag_lus):
            for r in self._input_data.ag_lu2cells[0, j]:
                X_dry_sol_rj[r, j] = self.X_ag_dry_vars_jr[j, r].X
            for r in self._input_data.ag_lu2cells[1, j]:
                X_irr_sol_rj[r, j] = self.X_ag_irr_vars_jr[j, r].X

        # Get non-agricultural results
        for k, lu in zip(
            range(self._input_data.n_non_ag_lus), settings.NON_AG_LAND_USES
        ):
            if not settings.NON_AG_LAND_USES[lu]:
                non_ag_X_sol_rk[:, k] = np.zeros(self._input_data.ncells)
                continue

            for r in self._input_data.non_ag_lu2cells[k]:
                non_ag_X_sol_rk[r, k] = self.X_non_ag_vars_kr[k, r].X

        # Get agricultural management results
        for am, am_j_list in self._input_data.am2j.items():
            for j_idx, j in enumerate(am_j_list):
                eligible_dry_cells = self._input_data.ag_lu2cells[0, j]
                eligible_irr_cells = self._input_data.ag_lu2cells[1, j]

                if am == "Savanna Burning":
                    eligible_dry_cells = np.intersect1d(
                        eligible_dry_cells, self._input_data.savanna_eligible_r
                    )
                    eligible_irr_cells = np.intersect1d(
                        eligible_irr_cells, self._input_data.savanna_eligible_r
                    )

                elif am == "HIR - Beef" or am == "HIR - Sheep":
                    eligible_dry_cells = np.intersect1d(
                        eligible_dry_cells, self._input_data.hir_eligible_r
                    )
                    eligible_irr_cells = np.intersect1d(
                        eligible_irr_cells, self._input_data.hir_eligible_r
                    )

                for r in eligible_dry_cells:
                    am_X_dry_sol_rj[am][r, j] = self.X_ag_man_dry_vars_jr[am][
                        j_idx, r
                    ].X
                for r in eligible_irr_cells:
                    am_X_irr_sol_rj[am][r, j] = self.X_ag_man_irr_vars_jr[am][
                        j_idx, r
                    ].X

        """Note that output decision variables are mostly 0 or 1 but in some cases they are somewhere in between which creates issues
            when converting to maps etc. as individual cells can have non-zero values for multiple land-uses and land management type.
            This code creates a boolean X_mrj output matrix and ensure that each cell has one and only one land-use and land management"""

        # Process agricultural land usage information
        # Stack dryland and irrigated decision variables
        ag_X_mrj = np.stack((X_dry_sol_rj, X_irr_sol_rj))  # Float32
        ag_X_mrj_processed = ag_X_mrj

        ## Note - uncomment the following block of code to revert the processed agricultural variables to be binary.

        # ag_X_mrj_shape = ag_X_mrj.shape

        # # Reshape so that cells are along the first axis and land management and use are flattened along second axis i.e. (XXXXXXX,  56)
        # ag_X_mrj_processed = np.moveaxis(ag_X_mrj, 1, 0)
        # ag_X_mrj_processed = ag_X_mrj_processed.reshape(ag_X_mrj_processed.shape[0], -1)

        # # Boolean matrix where the maximum value for each cell across all land management types and land uses is True
        # ag_X_mrj_processed = ag_X_mrj_processed.argmax(axis=1)[:, np.newaxis] == range(
        #     ag_X_mrj_processed.shape[1]
        # )

        # # Reshape to mrj structure
        # ag_X_mrj_processed = ag_X_mrj_processed.reshape(
        #     (ag_X_mrj_shape[1], ag_X_mrj_shape[0], ag_X_mrj_shape[2])
        # )
        # ag_X_mrj_processed = np.moveaxis(ag_X_mrj_processed, 0, 1)

        # Process non-agricultural land usage information
        # Boolean matrix where the maximum value for each cell across all non-ag LUs is True
        non_ag_X_rk_processed = non_ag_X_sol_rk.argmax(axis=1)[:, np.newaxis] == range(
            self._input_data.n_non_ag_lus
        )

        # Make land use and land management maps
        # Vector indexed by cell that denotes whether the cell is non-agricultural land (True) or agricultural land (False)
        non_ag_bools_r = non_ag_X_sol_rk.max(axis=1) > ag_X_mrj.max(axis=(0, 2))

        # Update processed variables accordingly
        ag_X_mrj_processed[:, non_ag_bools_r, :] = False
        non_ag_X_rk_processed[~non_ag_bools_r, :] = False

        # Process agricultural management variables
        # Repeat the steps for the regular agricultural management variables
        ag_man_X_mrj_processed = {}
        for am in self._input_data.am2j:
            ag_man_processed = np.stack((am_X_dry_sol_rj[am], am_X_irr_sol_rj[am]))

            ## Note - uncomment the following block of code to revert the processed AM variables to be binary.

            # ag_man_X_shape = ag_man_processed.shape

            # ag_man_processed = np.moveaxis(ag_man_processed, 1, 0)
            # ag_man_processed = ag_man_processed.reshape(ag_man_processed.shape[0], -1)

            # ag_man_processed = (
            #        ag_man_processed.argmax(axis = 1)[:, np.newaxis]
            #     == range(ag_man_processed.shape[1])
            # )
            # ag_man_processed = ag_man_processed.reshape(
            #     (ag_man_X_shape[1], ag_man_X_shape[0], ag_man_X_shape[2])
            # )
            # ag_man_processed = np.moveaxis(ag_man_processed, 0, 1)
            ag_man_X_mrj_processed[am] = ag_man_processed

        # Calculate 1D array (maps) of land-use and land management, considering only agricultural LUs
        lumap = ag_X_mrj_processed.sum(axis=0).argmax(axis=1).astype("int8")
        lmmap = ag_X_mrj_processed.sum(axis=2).argmax(axis=0).astype("int8")

        # Update lxmaps and processed variable matrices to consider non-agricultural LUs
        lumap[non_ag_bools_r] = (
            non_ag_X_sol_rk[non_ag_bools_r, :].argmax(axis=1)
            + settings.NON_AGRICULTURAL_LU_BASE_CODE
        )
        lmmap[non_ag_bools_r] = 0  # Assume that all non-agricultural land uses are dryland

        # Process agricultural management usage info

        # Make ammaps (agricultural management maps) using the lumap and lmmap. There is a
        # separate ammap for each agricultural management option, because they can be stacked.
        ammaps = {
            am: np.zeros(self._input_data.ncells, dtype=np.int8)
            for am in AG_MANAGEMENTS_TO_LAND_USES
        }
        for r in range(self._input_data.ncells):
            cell_j = lumap[r]
            cell_m = lmmap[r]

            if cell_j >= settings.NON_AGRICULTURAL_LU_BASE_CODE:
                # Non agricultural land use - no agricultural management option
                continue

            for am in self._input_data.j2am[cell_j]:
                if cell_m == 0:
                    am_var_val = am_X_dry_sol_rj[am][r, cell_j]
                else:
                    am_var_val = am_X_irr_sol_rj[am][r, cell_j]

                if am_var_val >= settings.AGRICULTURAL_MANAGEMENT_USE_THRESHOLD:
                    ammaps[am][r] = 1

        # Process production amount for each commodity
        prod_data["Production"] = [self.total_q_exprs_c[c].getValue() for c in range(self.ncms)]
        if self.ghg_emissions_expr:
            prod_data["GHG Emissions"] = self.ghg_emissions_expr.getValue()
        if self.bio_GBF2_priority_degraded_area_expr:
            prod_data["Biodiversity"] = self.bio_GBF2_priority_degraded_area_expr.getValue()
        if self.bio_GBF3_major_vegetation_exprs:
            prod_data["Major Vegetation Groups"] = {
                v: expr.getValue() for v, expr in self.bio_GBF3_major_vegetation_exprs.items()
            }
        if self.bio_GBF8_species_conservation_exprs:
            prod_data["Species Conservation"] = {
                s: expr.getValue() for s, expr in self.bio_GBF8_species_conservation_exprs.items()
            }
        if self.bio_GBF4_SNES_exprs:
            prod_data["GBF4_SNES"] = {
                z: expr.getValue() for z, expr in self.bio_GBF4_SNES_exprs.items()
            }
        if self.bio_GBF4_ECNES_exprs:
            prod_data["GBF4_ECNES"] = {
                z: expr.getValue() for z, expr in self.bio_GBF4_ECNES_exprs.items()
            }

        return SolverSolution(
            lumap=lumap,
            lmmap=lmmap,
            ammaps=ammaps,
            ag_X_mrj=ag_X_mrj_processed,
            non_ag_X_rk=non_ag_X_sol_rk,
            ag_man_X_mrj=ag_man_X_mrj_processed,
            prod_data=prod_data,
            obj_val={
                "ObjVal": self.gurobi_model.ObjVal,
                
                "Economy Total Value (AUD)": self.obj_economy.getValue(),
                'Economy Ag Value (AUD)': self.economy_ag_contr.getValue(),
                'Economy Non-Ag Value (AUD)': self.economy_non_ag_contr.getValue(),
                'Economy Ag-Man Value (AUD)': self.economy_ag_man_contr.getValue(),
                "Economy Total Objective": self.obj_economy.getValue() * settings.SOLVE_WEIGHT_ALPHA,
                
                "Biodiversity Total Priority Score (score)": self.obj_biodiv.getValue(),
                "Biodiversity Ag Priority Score (score)": self.bio_ag_contr.getValue(),
                "Biodiversity Non-Ag Priority Score (score)": self.bio_non_ag_contr.getValue(),
                "Biodiversity Ag-Man Priority Score (score)": self.bio_ag_man_contr.getValue(),
                "Biodiversity Total Objective": self.obj_biodiv.getValue() * settings.SOLVE_WEIGHT_BETA,
                
                "Penalties Value (AUD)": self.obj_penalties.getValue(),
                "Penalties Objective": self.obj_penalties.getValue() * (1 - settings.SOLVE_WEIGHT_ALPHA),
                
                "Production Ag Value (t)":          {c:(self.ag_q_dry_c[c] + self.ag_q_irr_c[c]).getValue() for c in range(self.ncms)},
                "Production Non-Ag Value (t)":      {c:self.non_ag_q_c[c].getValue() for c in range(self.ncms)},
                "Production Ag-Mam Value (t)":      {c:(self.ag_man_q_dry_c[c] + self.ag_man_q_irr_c[c]).getValue() for c in range(self.ncms)},
                "Production Deviation (t)":         (self.V.X if settings.DEMAND_CONSTRAINT_TYPE == "soft" else 0),
                "Production Penalty":               (self.penalty_demand.getValue() * (1 - settings.SOLVE_WEIGHT_ALPHA)              if settings.DEMAND_CONSTRAINT_TYPE == "soft" else 0),
                            
                "Water value (ML)":                 ({k: v.getValue() for k,v in self.water_nyiled_exprs.items()}                    if settings.WATER_LIMITS == "on" else 0),
                "Water Deviation (ML)":             (self.W.X                                                                        if settings.WATER_CONSTRAINT_TYPE == "soft" else 0),
                "Water Penalty":                    (self.penalty_water.getValue() * (1 - settings.SOLVE_WEIGHT_ALPHA)               if settings.WATER_CONSTRAINT_TYPE == "soft" else 0),
                            
                "GHG Ag Value (tCO2e)":             (self.ghg_ag_contr.getValue()                                                    if settings.GHG_EMISSIONS_LIMITS != "off" else 0),
                "GHG Non-Ag Value (tCO2e)":         (self.ghg_non_ag_contr.getValue()                                                if settings.GHG_EMISSIONS_LIMITS != "off" else 0),
                "GHG Ag-Mam Value t(CO2e)":         (self.ghg_ag_man_contr.getValue()                                                if settings.GHG_EMISSIONS_LIMITS != "off" else 0),    
                "GHG Deviation (tCO2e)":            (self.E.X                                                                        if settings.GHG_CONSTRAINT_TYPE == "soft" else 0),
                "GHG Penalty":                      (self.penalty_ghg.getValue() * (1 - settings.SOLVE_WEIGHT_ALPHA)                 if settings.GHG_CONSTRAINT_TYPE == "soft" else 0),
            
                "BIO (GBF2) value (ha)":            (0                                                                               if settings.BIODIVERSTIY_TARGET_GBF_2 == "off" else self.bio_GBF2_priority_degraded_area_expr.getValue()),
                "BIO (GBF2) Deviation (ha)":        (self.B.X                                                                        if settings.GBF2_CONSTRAINT_TYPE == "soft" else 0),
                "BIO (GBF2) Penalty":               (self.penalty_biodiv.getValue() * (1 - settings.SOLVE_WEIGHT_ALPHA)              if settings.GBF2_CONSTRAINT_TYPE == "soft" else 0),
                "BIO (GBF3) value (ha)":            (0                                                                               if settings.BIODIVERSTIY_TARGET_GBF_3 == "off" else {k: v.getValue() for k,v in self.bio_GBF3_major_vegetation_exprs.items()}),
                "BIO (GBF4) SNES value (ha)":       ({k: v.getValue() for k,v in self.bio_GBF4_SNES_exprs.items()}                   if settings.BIODIVERSTIY_TARGET_GBF_4_SNES == "on" else 0),
                "BIO (GBF4) ECNES value (ha)":      ({k: v.getValue() for k,v in self.bio_GBF4_ECNES_exprs.items()}                  if settings.BIODIVERSTIY_TARGET_GBF_4_ECNES == "on" else 0),
                "BIO (GBF8) value (ha)":            ({k: v.getValue() for k,v in self.bio_GBF8_species_conservation_exprs.items()}   if settings.BIODIVERSTIY_TARGET_GBF_8 == "on" else 0),
            },
        )

>>>>>>> 43d2d2f6
<|MERGE_RESOLUTION|>--- conflicted
+++ resolved
@@ -1,4 +1,3 @@
-<<<<<<< HEAD
 # Copyright 2025 Bryan, B.A., Williams, N., Archibald, C.L., de Haan, F., Wang, J.,
 # van Schoten, N., Hadjikakou, M., Sanson, J.,  Zyngier, R., Marcos-Martinez, R.,
 # Navarro, J.,  Gao, L., Aghighi, H., Armstrong, T., Bohl, H., Jaffe, P., Khan, M.S.,
@@ -453,7 +452,7 @@
             + x_non_ag_vars.sum(axis=0)
         )
         for r, expr in zip(cells, X_sum_r):
-            self.cell_usage_constraint_r[r] = self.gurobi_model.addConstr(expr == 1)
+            self.cell_usage_constraint_r[r] = self.gurobi_model.addConstr(expr == 1, name=f"const_cell_usage_{r}")
 
     def _add_agricultural_management_constraints(
         self, cells: Optional[np.array] = None
@@ -480,13 +479,15 @@
                 for r in lm_dry_r_vals:
                     constr = self.gurobi_model.addConstr(
                         self.X_ag_man_dry_vars_jr[am][j_idx, r]
-                        <= self.X_ag_dry_vars_jr[j, r]
+                        <= self.X_ag_dry_vars_jr[j, r],
+                        name=f"const_ag_mam_dry_usage_{am}_{j}_{r}",
                     )
                     self.ag_management_constraints_r[r].append(constr)
                 for r in lm_irr_r_vals:
                     constr = self.gurobi_model.addConstr(
                         self.X_ag_man_irr_vars_jr[am][j_idx, r]
-                        <= self.X_ag_irr_vars_jr[j, r]
+                        <= self.X_ag_irr_vars_jr[j, r],
+                        name=f"const_ag_mam_irr_usage_{am}_{j}_{r}",
                     )
                     self.ag_management_constraints_r[r].append(constr)
 
@@ -509,7 +510,8 @@
                     self.X_ag_irr_vars_jr[j, :]
                 )
                 constr = self.gurobi_model.addConstr(
-                    ag_man_vars_sum <= adoption_limit * all_vars_sum
+                    ag_man_vars_sum <= adoption_limit * all_vars_sum,
+                    name=f"const_ag_mam_adoption_limit_{am}_{j}",
                 )
 
                 self.adoption_limit_constraints.append(constr)
@@ -629,12 +631,11 @@
 
         if settings.DEMAND_CONSTRAINT_TYPE == "soft":
             upper_bound_constraints = self.gurobi_model.addConstrs(
-                (self.d_c[c] - self.total_q_exprs_c[c]) <= self.V[c]
-                for c in range(self.ncms)
-            )
+                ((self.d_c[c] - self.total_q_exprs_c[c]) <= self.V[c] for c in range(self.ncms)),
+                name="demand_soft_bound_upper")
             lower_bound_constraints = self.gurobi_model.addConstrs(
-                (self.total_q_exprs_c[c] - self.d_c[c]) <= self.V[c]
-                for c in range(self.ncms)
+                ((self.total_q_exprs_c[c] - self.d_c[c]) <= self.V[c] for c in range(self.ncms)),
+                name="demand_soft_bound_lower"
             )
 
             self.demand_penalty_constraints.extend(upper_bound_constraints.values())
@@ -642,7 +643,8 @@
 
         elif settings.DEMAND_CONSTRAINT_TYPE == "hard":
             quantity_meets_demand_constraints = self.gurobi_model.addConstrs(
-                (self.total_q_exprs_c[c] >= self.d_c[c]) for c in range(self.ncms)
+                ((self.total_q_exprs_c[c] >= self.d_c[c]) for c in range(self.ncms)),
+                name="demand_meets_demand"
             )
             self.demand_penalty_constraints.extend(
                 quantity_meets_demand_constraints.values()
@@ -697,1705 +699,6 @@
 
 
     def _add_water_usage_limit_constraints(self) -> None:
-
-        # Ensure water use remains below limit for each region
-        for idx, (reg_name, hist_level, ind) in self._input_data.limits["water"].items():
-
-            self.water_nyiled_exprs[idx] = self._get_water_net_yield_expr_for_region(ind, idx)      # Water net yield inside LUTO study area
-            wny_outside_LUTO = self._input_data.water_yield_outside_study_area[idx]                 # Water net yield outside LUTO study area
-            wrq_domestic_region = self._input_data.water_required_domestic_regions[idx]             # Water required for domestic use of this region
-
-            # Under River Regions, we need to update the water constraint when the wny_hist_level < wny_BASE_YR_level
-            if settings.WATER_REGION_DEF == "Drainage Division":
-                water_yield_base_level = hist_level
-            elif settings.WATER_REGION_DEF == "River Region":
-                wny_BASE_YR_level = self._input_data.water_yield_regions_BASE_YR[idx]
-                water_yield_base_level = min(hist_level, wny_BASE_YR_level)
-            else:
-                raise ValueError(
-                    f"Unknown choice for `WATER_REGION_DEF` setting: must be either 'River Region' or 'Drainage Division'"
-                )
-
-            water_yield_total = (
-                self.water_nyiled_exprs[idx]        # Water yield from inside LUTO study area
-                + wny_outside_LUTO                  # Water yield from outside LUTO study area
-                - wrq_domestic_region               # Water consumption required for domestic regions
-            )
-
-            # Add the constraint that the water yield in the region must be greater than the limit
-            water_yield_constraint = water_yield_base_level * settings.WATER_STRESS
-            constr = (
-                self.gurobi_model.addConstr(water_yield_total >= water_yield_constraint)
-                if settings.WATER_CONSTRAINT_TYPE == "hard" else
-                self.gurobi_model.addConstr(water_yield_constraint - self.water_nyiled_exprs[idx] <= self.W[idx - 1])   # region index starts from 1, minus 1 to get its position in the self.W array
-            )
-            self.water_limit_constraints.append(constr)
-
-            # Report on the water yield in the region
-            if settings.VERBOSE == 1:
-                print(
-                    f"     |-- net water yield in {reg_name} >= {water_yield_constraint:.2f} ML"
-                )
-            if water_yield_base_level != hist_level:
-                print(
-                    f"        ... updating water constraint to BASE_YR level >= {(wny_BASE_YR_level * settings.WATER_STRESS):.2f} ML"
-                )
-
-
-    def _get_total_ghg_emissions_expr(self) -> gp.LinExpr:
-        # Pre-calculate the coefficients for each variable,
-        # both for regular culture and alternative agr. management options
-        g_dry_coeff = (
-            self._input_data.ag_g_mrj[0, :, :] + self._input_data.ag_ghg_t_mrj[0, :, :]
-        )
-        g_irr_coeff = (
-            self._input_data.ag_g_mrj[1, :, :] + self._input_data.ag_ghg_t_mrj[1, :, :]
-        )
-        self.ghg_ag_contr = gp.quicksum(
-            gp.quicksum(
-                g_dry_coeff[:, j] * self.X_ag_dry_vars_jr[j, :]
-            )  # Dryland agriculture contribution
-            + gp.quicksum(
-                g_irr_coeff[:, j] * self.X_ag_irr_vars_jr[j, :]
-            )  # Irrigated agriculture contribution
-            for j in range(self._input_data.n_ag_lus)
-        )
-        self.ghg_ag_man_contr = gp.quicksum(
-            gp.quicksum(
-                self._input_data.ag_man_g_mrj[am][0, :, j_idx]
-                * self.X_ag_man_dry_vars_jr[am][j_idx, :]
-            )  # Dryland alt. ag. management contributions
-            + gp.quicksum(
-                self._input_data.ag_man_g_mrj[am][1, :, j_idx]
-                * self.X_ag_man_irr_vars_jr[am][j_idx, :]
-            )  # Irrigated alt. ag. management contributions
-            for am, am_j_list in self._input_data.am2j.items()
-            for j_idx in range(len(am_j_list))
-        )
-        self.ghg_non_ag_contr = gp.quicksum(
-            gp.quicksum(
-                self._input_data.non_ag_g_rk[:, k] * self.X_non_ag_vars_kr[k, :]
-            )  # Non-agricultural contribution
-            for k in range(self._input_data.n_non_ag_lus)
-        )
-        return self.ghg_ag_contr + self.ghg_ag_man_contr + self.ghg_non_ag_contr + self._input_data.offland_ghg
-
-    def _add_ghg_emissions_limit_constraints(self):
-        """
-        Add either hard or soft GHG constraints depending on settings.GHG_CONSTRAINT_TYPE
-        """
-        if settings.GHG_EMISSIONS_LIMITS != "on":
-            print("...GHG emissions constraints TURNED OFF ...")
-            return
-
-        ghg_limit_ub = self._input_data.limits["ghg_ub"]
-        self.ghg_emissions_expr = self._get_total_ghg_emissions_expr()
-
-        if settings.GHG_CONSTRAINT_TYPE == "hard":
-            print(f"...GHG emissions reduction target")
-            print(
-                f"    ...GHG emissions reduction target UB: {ghg_limit_ub:,.0f} tCO2e"
-            )
-            self.ghg_emissions_limit_constraint_ub = self.gurobi_model.addConstr(
-                self.ghg_emissions_expr <= ghg_limit_ub
-            )
-        elif settings.GHG_CONSTRAINT_TYPE == "soft":
-            print(f"  ...GHG emissions reduction target: {ghg_limit_ub:,.0f} tCO2e")
-            self.ghg_emissions_reduction_soft_constraints.append(
-                self.gurobi_model.addConstr(
-                    self.ghg_emissions_expr - ghg_limit_ub <= self.E
-                )
-            )
-            self.ghg_emissions_reduction_soft_constraints.append(
-                self.gurobi_model.addConstr(
-                    ghg_limit_ub - self.ghg_emissions_expr <= self.E
-                )
-            )
-        else:
-            raise ValueError(
-                "Unknown choice for `GHG_CONSTRAINT_TYPE` setting: must be either 'hard' or 'soft'"
-            )
-            
-            
-    def _add_biodiversity_constraints(self) -> None:
-        print("  ...biodiversity constraints...")
-        self._add_GBF2_priority_degrade_areas_constraints()
-        self._add_GBF3_major_vegetation_group_limit_constraints()
-        self._add_GBF4_snes_constraints()
-        self._add_GBF4_ecnes_constraints()
-        self._add_GBF8_species_conservation_constraints()
-
-
-    def _add_GBF2_priority_degrade_areas_constraints(self) -> None:
-        
-        if settings.BIODIVERSTIY_TARGET_GBF_2 == "off":
-            print("    ...Biodiversity GBF 2 (conservation priority) constraints TURNED OFF ...")
-            return
-
-        print("    ...Biodiversity GBF 2 (conservation priority) constraints...")
-        
-        bio_ag_contr = gp.quicksum(
-            gp.quicksum(
-                self._input_data.GBF2_raw_priority_degraded_area_r[np.intersect1d(self._input_data.ag_lu2cells[0, j], self._input_data.priority_degraded_mask_idx)]
-                * self._input_data.biodiv_contr_ag_j[j]
-                * self.X_ag_dry_vars_jr[j, np.intersect1d(self._input_data.ag_lu2cells[0, j], self._input_data.priority_degraded_mask_idx)]
-            )
-            + gp.quicksum(
-                self._input_data.GBF2_raw_priority_degraded_area_r[np.intersect1d(self._input_data.ag_lu2cells[1, j], self._input_data.priority_degraded_mask_idx)]
-                * self._input_data.biodiv_contr_ag_j[j]
-                * self.X_ag_irr_vars_jr[j, np.intersect1d(self._input_data.ag_lu2cells[1, j], self._input_data.priority_degraded_mask_idx)]
-            )  
-            for j in range(self._input_data.n_ag_lus)
-        )
-        bio_ag_man_contr = gp.quicksum(
-            gp.quicksum(
-                self._input_data.GBF2_raw_priority_degraded_area_r[np.intersect1d(self._input_data.ag_lu2cells[0, j_idx], self._input_data.priority_degraded_mask_idx)]
-                * self._input_data.biodiv_contr_ag_man[am][j_idx][np.intersect1d(self._input_data.ag_lu2cells[0, j_idx], self._input_data.priority_degraded_mask_idx)]
-                * self.X_ag_man_dry_vars_jr[am][j_idx, np.intersect1d(self._input_data.ag_lu2cells[0, j_idx], self._input_data.priority_degraded_mask_idx)]
-            )  
-            + gp.quicksum(
-                self._input_data.GBF2_raw_priority_degraded_area_r[np.intersect1d(self._input_data.ag_lu2cells[1, j_idx], self._input_data.priority_degraded_mask_idx)]
-                * self._input_data.biodiv_contr_ag_man[am][j_idx][np.intersect1d(self._input_data.ag_lu2cells[1, j_idx], self._input_data.priority_degraded_mask_idx)]
-                * self.X_ag_man_irr_vars_jr[am][j_idx, np.intersect1d(self._input_data.ag_lu2cells[1, j_idx], self._input_data.priority_degraded_mask_idx)]
-            )  
-            for am, am_j_list in self._input_data.am2j.items()
-            for j_idx in range(len(am_j_list))
-        )
-        bio_non_ag_contr = gp.quicksum(
-            gp.quicksum(
-                self._input_data.GBF2_raw_priority_degraded_area_r[np.intersect1d(self._input_data.non_ag_lu2cells[k], self._input_data.priority_degraded_mask_idx)]
-                * self._input_data.biodiv_contr_non_ag_k[k]
-                * self.X_non_ag_vars_kr[k, np.intersect1d(self._input_data.non_ag_lu2cells[k], self._input_data.priority_degraded_mask_idx)]
-            )
-            for k in range(self._input_data.n_non_ag_lus)
-        )
-        
-        # Get the biodiversity contribution expression
-        self.bio_GBF2_priority_degraded_area_expr = bio_ag_contr + bio_ag_man_contr + bio_non_ag_contr
-        biodiversity_limits = self._input_data.limits["GBF2_priority_degrade_areas"]
-        
-        print(f"    ...Biodiversity GBF 2 (conservation priority): {biodiversity_limits:,.0f}")
-        
-        if settings.GBF2_CONSTRAINT_TYPE == "hard":
-            constr = self.bio_GBF2_priority_degraded_area_expr >= biodiversity_limits
-            self.bio_GBF2_priority_degraded_area_limit_constraint_hard = self.gurobi_model.addConstr(constr)
-        elif settings.GBF2_CONSTRAINT_TYPE == "soft":
-            constr = self.gurobi_model.addConstr(biodiversity_limits - self.bio_GBF2_priority_degraded_area_expr <= self.B)
-            self.bio_GBF2_priority_degraded_area_limit_constraint_soft.append(constr)
-        else:
-            raise ValueError(
-                f"Unknown value of GBF2_CONSTRAINT_TYPE. "
-                f"Must be either 'hard' or 'soft'."
-            )
-
-
-    def _add_GBF3_major_vegetation_group_limit_constraints(self) -> None:
-        if settings.BIODIVERSTIY_TARGET_GBF_3 == "off":
-            print("    ...biodiversity GBF 3 (major vegetation group) constraints TURNED OFF ...")
-            return
-
-        v_limits, v_names, v_ind = self._input_data.limits["GBF_3_major_vegetation_groups"]
-
-        print(f"    ...Biodiversity GBF 3 (major vegetation groups) constraints...")
-
-        for v, v_area_lb in enumerate(v_limits):
-            
-            if v_limits[v] == 0:
-                print(f"       |-- vegetation class {v_names[v]} target area: {v_area_lb:,.0f} (skipped in the solver)")
-                continue
-            
-            ind = v_ind[v]
-            MVG_raw_area_r = self._input_data.GBF3_raw_MVG_area_vr[v, ind]
-
-            ag_contr = gp.quicksum(
-                gp.quicksum(
-                    MVG_raw_area_r
-                    * self._input_data.biodiv_contr_ag_j[j]
-                    * self.X_ag_dry_vars_jr[j, ind]
-                )  # Dryland agriculture contribution
-                + gp.quicksum(
-                    MVG_raw_area_r
-                    * self._input_data.biodiv_contr_ag_j[j]
-                    * self.X_ag_irr_vars_jr[j, ind]
-                )  # Irrigated agriculture contribution
-                for j in range(self._input_data.n_ag_lus)
-            )
-
-            ag_man_contr = gp.quicksum(
-                gp.quicksum(
-                    MVG_raw_area_r
-                    * self._input_data.biodiv_contr_ag_man[am][j_idx][ind]
-                    * self.X_ag_man_dry_vars_jr[am][j_idx, ind]
-                )  # Dryland alt. ag. management contributions
-                + gp.quicksum(
-                    MVG_raw_area_r
-                    * self._input_data.biodiv_contr_ag_man[am][j_idx][ind]
-                    * self.X_ag_man_irr_vars_jr[am][j_idx, ind]
-                )  # Irrigated alt. ag. management contributions
-                for am, am_j_list in self._input_data.am2j.items()
-                for j_idx in range(len(am_j_list))
-            )
-
-            non_ag_contr = gp.quicksum(
-                gp.quicksum(
-                    MVG_raw_area_r
-                    * self._input_data.biodiv_contr_non_ag_k[k]
-                    * self.X_non_ag_vars_kr[k, ind]
-                )  # Non-agricultural contribution
-                for k in range(self._input_data.n_non_ag_lus)
-            )
-
-
-            self.bio_GBF3_major_vegetation_exprs[v] = ag_contr + ag_man_contr + non_ag_contr 
-
-            print(f"       |-- vegetation class {v_names[v]} target area: {v_area_lb:,.0f}")
-            self.bio_GBF3_major_vegetation_limit_constraints[v] = self.gurobi_model.addConstr(
-                self.bio_GBF3_major_vegetation_exprs[v] >= v_area_lb
-            )
-
-
-    def _add_GBF4_snes_constraints(self) -> None:
-        if settings.BIODIVERSTIY_TARGET_GBF_4_SNES != "on":
-            print('    ...Biodiversity GBF 4 (Species of National Environmental Significance) constraints TURNED OFF ...')
-            return
-        
-        x_limits, x_names = self._input_data.limits["GBF4_SNES"]
-
-        print(f"    ...Biodiversity GBF 4 (Species of National Environmental Significance) constraints...")
-        
-        for x, x_area_lb in enumerate(x_limits):
-            ind = np.where(self._input_data.GBF4_snes_xr[x] > 0)[0]
-
-            if ind.size == 0:
-                print(
-                    f"        |-- WARNING: SNES species {x_names[x]} target was NOT added: no cells can contribute to species target area ")
-                continue
-            
-            ag_contr = gp.quicksum(
-                gp.quicksum(
-                    self._input_data.GBF4_snes_xr[x, ind]
-                    * self._input_data.biodiv_contr_ag_j[j]
-                    * self.X_ag_dry_vars_jr[j, ind]
-                )  # Dryland agriculture contribution
-                + gp.quicksum(
-                    self._input_data.GBF4_snes_xr[x, ind]
-                    * self._input_data.biodiv_contr_ag_j[j]
-                    * self.X_ag_irr_vars_jr[j, ind]
-                )  # Irrigated agriculture contribution
-                for j in range(self._input_data.n_ag_lus)
-            )
-
-            ag_man_contr = gp.quicksum(
-                gp.quicksum(
-                    self._input_data.GBF4_snes_xr[x, ind]
-                    * self._input_data.biodiv_contr_ag_man[am][j_idx][ind]
-                    * self.X_ag_man_dry_vars_jr[am][j_idx, ind]
-                )  # Dryland alt. ag. management contributions
-                + gp.quicksum(
-                    self._input_data.GBF4_snes_xr[x, ind]
-                    * self._input_data.biodiv_contr_ag_man[am][j_idx][ind]
-                    * self.X_ag_man_irr_vars_jr[am][j_idx, ind]
-                )  # Irrigated alt. ag. management contributions
-                for am, am_j_list in self._input_data.am2j.items()
-                for j_idx in range(len(am_j_list))
-            )
-
-            non_ag_contr = gp.quicksum(
-                gp.quicksum(
-                    self._input_data.GBF4_snes_xr[x, ind]
-                    * self._input_data.biodiv_contr_non_ag_k[k]
-                    * self.X_non_ag_vars_kr[k, ind]
-                )  # Non-agricultural contribution
-                for k in range(self._input_data.n_non_ag_lus)
-            )
-
-            self.bio_GBF4_SNES_exprs[x] = (ag_contr + ag_man_contr + non_ag_contr) / settings.BIODIVERSITY_BIG_CONSTR_DIV_FACTOR
-            constr_lb = x_area_lb / (settings.BIODIVERSITY_BIG_CONSTR_DIV_FACTOR)
-
-            print(f"       |-- SNES species {x_names[x]} target: {x_area_lb:,.0f}")
-            self.bio_GBF4_SNES_constrs[x] = self.gurobi_model.addConstr(
-                self.bio_GBF4_SNES_exprs[x] >= constr_lb
-            )
-
-    def _add_GBF4_ecnes_constraints(self) -> None:
-        if settings.BIODIVERSTIY_TARGET_GBF_4_ECNES != "on":
-            print('    ...Biodiversity GBF 4 (Ecological Communities of National Environmental Significance) constraints TURNED OFF ...')
-            return
-        
-        x_limits, x_names = self._input_data.limits["GBF4_ECNES"]
-
-        print(f"    ...Biodiversity GBF 4 (Ecological Communities of National Environmental Significance) constraints...")
-        
-        for x, x_area_lb in enumerate(x_limits):
-            ind = np.where(self._input_data.GBF4_ecnes_xr[x] > 0)[0]
-
-            if ind.size == 0:
-                print(
-                    f"       |-- WARNING: ECNES species {x_names[x]} target was NOT added: no cells can contribute to species target area.")
-                continue
-            
-            ag_contr = gp.quicksum(
-                gp.quicksum(
-                    self._input_data.GBF4_ecnes_xr[x, ind]
-                    * self._input_data.biodiv_contr_ag_j[j]
-                    * self.X_ag_dry_vars_jr[j, ind]
-                )  # Dryland agriculture contribution
-                + gp.quicksum(
-                    self._input_data.GBF4_ecnes_xr[x, ind]
-                    * self._input_data.biodiv_contr_ag_j[j]
-                    * self.X_ag_irr_vars_jr[j, ind]
-                )  # Irrigated agriculture contribution
-                for j in range(self._input_data.n_ag_lus)
-            )
-
-            ag_man_contr = gp.quicksum(
-                gp.quicksum(
-                    self._input_data.GBF4_ecnes_xr[x, ind]
-                    * self._input_data.biodiv_contr_ag_man[am][j_idx][ind]
-                    * self.X_ag_man_dry_vars_jr[am][j_idx, ind]
-                )  # Dryland alt. ag. management contributions
-                + gp.quicksum(
-                    self._input_data.GBF4_ecnes_xr[x, ind]
-                    * self._input_data.biodiv_contr_ag_man[am][j_idx][ind]
-                    * self.X_ag_man_irr_vars_jr[am][j_idx, ind]
-                )  # Irrigated alt. ag. management contributions
-                for am, am_j_list in self._input_data.am2j.items()
-                for j_idx in range(len(am_j_list))
-            )
-
-            non_ag_contr = gp.quicksum(
-                gp.quicksum(
-                    self._input_data.GBF4_ecnes_xr[x, ind]
-                    * self._input_data.biodiv_contr_non_ag_k[k]
-                    * self.X_non_ag_vars_kr[k, ind]
-                )  # Non-agricultural contribution
-                for k in range(self._input_data.n_non_ag_lus)
-            )
-
-            self.bio_GBF4_ECNES_exprs[x] = (ag_contr + ag_man_contr + non_ag_contr) / settings.BIODIVERSITY_BIG_CONSTR_DIV_FACTOR
-            constr_lb = x_area_lb / (settings.BIODIVERSITY_BIG_CONSTR_DIV_FACTOR * 1000)
-
-            print(f"       |-- ECNES community {x_names[x]} target: {x_area_lb:,.0f}")
-            self.bio_GBF4_ECNES_constrs[x] = self.gurobi_model.addConstr(
-                self.bio_GBF4_ECNES_exprs[x] >= constr_lb
-            )
-
-
-    def _add_GBF8_species_conservation_constraints(self) -> None:
-                
-        if settings.BIODIVERSTIY_TARGET_GBF_8 != "on":
-            print('    ...Biodiversity GBF 8 (climate change impact on species conservation) constraints TURNED OFF ...')
-            return
-        
-        s_limits, s_names, s_ind = self._input_data.limits["GBF8_species_conservation"]
-
-        print(f"    ...Biodiversity GBF 8 (climate change impact on species conservation) constraints...")
-        
-        for s, s_area_lb in enumerate(s_limits):
-            
-            ind = s_ind[s]
-            GBF8_raw_area_r = self._input_data.GBF8_raw_species_area_sr[s, ind]
-            
-            ag_contr = gp.quicksum(
-                gp.quicksum(
-                    GBF8_raw_area_r
-                    * self._input_data.biodiv_contr_ag_j[j]
-                    * self.X_ag_dry_vars_jr[j, ind]
-                )  # Dryland agriculture contribution
-                + gp.quicksum(
-                    GBF8_raw_area_r
-                    * self._input_data.biodiv_contr_ag_j[j]
-                    * self.X_ag_irr_vars_jr[j, ind]
-                )  # Irrigated agriculture contribution
-                for j in range(self._input_data.n_ag_lus)
-            )
-
-            ag_man_contr = gp.quicksum(
-                gp.quicksum(
-                    GBF8_raw_area_r
-                    * self._input_data.biodiv_contr_ag_man[am][j_idx][ind]
-                    * self.X_ag_man_dry_vars_jr[am][j_idx, ind]
-                )  # Dryland alt. ag. management contributions
-                + gp.quicksum(
-                    GBF8_raw_area_r
-                    * self._input_data.biodiv_contr_ag_man[am][j_idx][ind]
-                    * self.X_ag_man_irr_vars_jr[am][j_idx, ind]
-                )  # Irrigated alt. ag. management contributions
-                for am, am_j_list in self._input_data.am2j.items()
-                for j_idx in range(len(am_j_list))
-            )
-
-            non_ag_contr = gp.quicksum(
-                gp.quicksum(
-                    GBF8_raw_area_r
-                    * self._input_data.biodiv_contr_non_ag_k[k]
-                    * self.X_non_ag_vars_kr[k, ind]
-                )  # Non-agricultural contribution
-                for k in range(self._input_data.n_non_ag_lus)
-            )
-
-            # Divide by constant to reduce strain on the constraint matrix range
-            self.bio_GBF8_species_conservation_exprs[s] = (ag_contr + ag_man_contr + non_ag_contr) / settings.BIODIVERSITY_BIG_CONSTR_DIV_FACTOR
-            constr_area = s_area_lb / settings.BIODIVERSITY_BIG_CONSTR_DIV_FACTOR
-
-            print(f"       |-- species {s_names[s]} conservation target area: {s_area_lb:,.0f}")
-            self.bio_GBF8_species_conservation_constrs[s] = self.gurobi_model.addConstr(
-                self.bio_GBF8_species_conservation_exprs[s] >= constr_area
-            )
-
-        
-
-
-    def _add_regional_adoption_constraints(self) -> None:
-
-        if settings.REGIONAL_ADOPTION_CONSTRAINTS != "on":
-            print("  ... regional adoption constraints TURNED OFF...")
-            return
-        
-        print("  ...regional adoption constraints...")
-        
-        # Add adoption constraints for agricultural land uses
-        reg_adopt_limits = self._input_data.limits["ag_regional_adoption"]
-        for reg_id, j, lu_name, reg_ind, reg_area_limit in reg_adopt_limits:
-            print(f"     |-- adding adoption limit for {lu_name} in {settings.REGIONAL_ADOPTION_ZONE} region {reg_id} >= {reg_area_limit:,.0f} HA...")
-            reg_expr = (
-                  gp.quicksum(self._input_data.real_area[reg_ind] * self.X_ag_dry_vars_jr[j, reg_ind])
-                + gp.quicksum(self._input_data.real_area[reg_ind] * self.X_ag_irr_vars_jr[j, reg_ind])
-            )
-            self.regional_adoption_constrs.append(self.gurobi_model.addConstr(reg_expr <= reg_area_limit))
-        
-        # Add adoption constraints for non-agricultural land uses
-        reg_adopt_limits = self._input_data.limits["non_ag_regional_adoption"]
-        for reg_id, k, lu_name, reg_ind, reg_area_limit in reg_adopt_limits:
-            print(f"     |-- adding adoption limit for {lu_name} in {settings.REGIONAL_ADOPTION_ZONE} region {reg_id} >= {reg_area_limit:,.0f} HA...")
-            reg_expr = gp.quicksum(self._input_data.real_area[reg_ind] * self.X_non_ag_vars_kr[k, reg_ind])
-            self.regional_adoption_constrs.append(self.gurobi_model.addConstr(reg_expr <= reg_area_limit))
-
-
-
-
-    def update_formulation(
-        self,
-        input_data: SolverInputData,
-        d_c: np.array,
-        old_ag_x_mrj: np.ndarray,
-        old_ag_man_lb_mrj: dict,
-        old_non_ag_x_rk: np.ndarray,
-        old_non_ag_lb_rk: np.ndarray,
-        old_lumap: np.array,
-        current_lumap: np.array,
-        old_lmmap: np.array,
-        current_lmmap: np.array,
-    ):
-        """
-        Dynamically updates the existing formulation based on new input data and demands.
-        """
-        self._input_data = input_data
-        self.d_c = d_c
-
-        print("Updating variables...", flush=True)
-        updated_cells = self._update_variables(
-            old_ag_x_mrj,
-            old_ag_man_lb_mrj,
-            old_non_ag_x_rk,
-            old_non_ag_lb_rk,
-            old_lumap,
-            current_lumap,
-            old_lmmap,
-            current_lmmap,
-        )
-        print("Updating constraints...", flush=True)
-        self._update_constraints(updated_cells)
-
-        print("Updating objective function...", flush=True)
-        self._setup_objective()
-
-    def _update_variables(
-        self,
-        old_ag_x_mrj: np.ndarray,
-        old_ag_man_lb_mrj: dict,
-        old_non_ag_x_rk: np.ndarray,
-        old_non_ag_lb_rk: np.ndarray,
-        old_lumap: np.array,
-        current_lumap: np.array,
-        old_lmmap: np.array,
-        current_lmmap: np.array,
-    ):
-        """
-        Updates the variables only for cells that have changed land use or land management.
-        Returns an array of cells that have been updated.
-        """
-        # metrics
-        num_cells_skipped = 0
-        updated_cells = []
-
-        for r in range(self._input_data.ncells):
-            old_j = old_lumap[r]
-            new_j = current_lumap[r]
-            old_m = old_lmmap[r]
-            new_m = current_lmmap[r]
-
-            if (
-                old_j == new_j
-                and old_m == new_m
-                and (old_ag_x_mrj[:, r, :] == self._input_data.ag_x_mrj[:, r, :]).all()
-                and (old_non_ag_x_rk[r, :] == self._input_data.non_ag_x_rk[r, :]).all()
-                and all(
-                    old_non_ag_lb_rk[r, k] == self._input_data.non_ag_lb_rk[r, k]
-                    for k, non_ag_desc in enumerate(NON_AG_LAND_USES)
-                    if not NON_AG_LAND_USES_REVERSIBLE[non_ag_desc]
-                )
-                and all(
-                    (old_ag_man_lb_mrj.get(am)[:, r, :] == self._input_data.ag_man_lb_mrj.get(am)[:, r, :]).all()
-                    for am in AG_MANAGEMENTS_TO_LAND_USES
-                    if not AG_MANAGEMENTS_REVERSIBLE[am]
-                )
-            ):
-                # cell has not changed between years. No need to update variables
-                num_cells_skipped += 1
-                continue
-
-            # agricultural land usage
-            self.gurobi_model.remove(
-                list(self.X_ag_dry_vars_jr[:, r][np.where(self.X_ag_dry_vars_jr[:, r])])
-            )
-            self.gurobi_model.remove(
-                list(self.X_ag_irr_vars_jr[:, r][np.where(self.X_ag_irr_vars_jr[:, r])])
-            )
-            self.X_ag_dry_vars_jr[:, r] = np.zeros(self._input_data.n_ag_lus)
-            self.X_ag_irr_vars_jr[:, r] = np.zeros(self._input_data.n_ag_lus)
-            for j in range(self._input_data.n_ag_lus):
-                if self._input_data.ag_x_mrj[0, r, j]:
-                    self.X_ag_dry_vars_jr[j, r] = self.gurobi_model.addVar(
-                        ub=1, name=f"X_ag_dry_{j}_{r}"
-                    )
-
-                if self._input_data.ag_x_mrj[1, r, j]:
-                    self.X_ag_irr_vars_jr[j, r] = self.gurobi_model.addVar(
-                        ub=1, name=f"X_ag_irr_{j}_{r}"
-                    )
-
-            # non-agricultural land usage
-            self.gurobi_model.remove(
-                list(self.X_non_ag_vars_kr[:, r][np.where(self.X_non_ag_vars_kr[:, r])])
-            )
-            self.X_non_ag_vars_kr[:, r] = np.zeros(self._input_data.n_non_ag_lus)
-            for k, non_ag_lu_desc in zip(
-                range(self._input_data.n_non_ag_lus), NON_AG_LAND_USES
-            ):
-                if not NON_AG_LAND_USES[non_ag_lu_desc]:
-                    continue
-
-                if self._input_data.non_ag_x_rk[r, k]:
-                    x_lb = (
-                        0
-                        if NON_AG_LAND_USES_REVERSIBLE[non_ag_lu_desc]
-                        else self._input_data.non_ag_lb_rk[r, k]
-                    )
-                    self.X_non_ag_vars_kr[k, r] = self.gurobi_model.addVar(
-                        lb=x_lb,
-                        ub=self._input_data.non_ag_x_rk[r, k],
-                        name=f"X_non_ag_{k}_{r}",
-                    )
-
-            # agricultural management
-            for am, am_j_list in self._input_data.am2j.items():
-                # remove old am variables
-                self.gurobi_model.remove(
-                    list(
-                        self.X_ag_man_dry_vars_jr[am][:, r][
-                            np.where(self.X_ag_man_dry_vars_jr[am][:, r])
-                        ]
-                    )
-                )
-                self.gurobi_model.remove(
-                    list(
-                        self.X_ag_man_irr_vars_jr[am][:, r][
-                            np.where(self.X_ag_man_irr_vars_jr[am][:, r])
-                        ]
-                    )
-                )
-                self.X_ag_man_dry_vars_jr[am][:, r] = np.zeros(len(am_j_list))
-                self.X_ag_man_irr_vars_jr[am][:, r] = np.zeros(len(am_j_list))
-
-            for m, j in self._input_data.cells2ag_lu[r]:
-                # replace am variables
-                for am in self._input_data.j2am[j]:
-                    if not AG_MANAGEMENTS[am]:
-                        continue
-
-                    # Get snake_case version of the AM name for the variable name
-                    am_name = am.lower().replace(" ", "_")
-
-                    x_lb = (
-                        0
-                        if AG_MANAGEMENTS_REVERSIBLE[am]
-                        else self._input_data.ag_man_lb_mrj[am][m, r, j]
-                    )
-                    m_str = "dry" if m == 0 else "irr"
-                    var_name = f"X_ag_man_{m_str}_{am_name}_{j}_{r}"
-
-                    j_idx = self._input_data.am2j[am].index(j)
-                    if m == 0:
-                        self.X_ag_man_dry_vars_jr[am][j_idx, r] = (
-                            self.gurobi_model.addVar(
-                                lb=x_lb,
-                                ub=1,
-                                name=var_name,
-                            )
-                        )
-                    else:
-                        self.X_ag_man_irr_vars_jr[am][j_idx, r] = (
-                            self.gurobi_model.addVar(
-                                lb=x_lb,
-                                ub=1,
-                                name=var_name,
-                            )
-                        )
-
-            updated_cells.append(r)
-
-        updated_cells = np.array(updated_cells)
-        print(f"    ...skipped {num_cells_skipped} cells, updated {len(updated_cells)} cells.\n")
-        return updated_cells
-
-    def _update_constraints(self, updated_cells: np.array):
-        if len(updated_cells) == 0:
-            print("No constraints need updating.")
-            return
-
-        print("  ...removing existing constraints...\n")
-        for r in updated_cells:
-            self.gurobi_model.remove(self.cell_usage_constraint_r.pop(r, []))
-            self.gurobi_model.remove(self.ag_management_constraints_r.pop(r, []))
-
-        self.gurobi_model.remove(self.adoption_limit_constraints)
-        self.gurobi_model.remove(self.demand_penalty_constraints)
-        if self.bio_GBF2_priority_degraded_area_limit_constraint_hard is not None:
-            self.gurobi_model.remove(self.bio_GBF2_priority_degraded_area_limit_constraint_hard)
-        if self.water_limit_constraints:
-            self.gurobi_model.remove(self.water_limit_constraints)
-        if self.bio_GBF3_major_vegetation_limit_constraints:
-            for constr in self.bio_GBF3_major_vegetation_limit_constraints.values():
-                self.gurobi_model.remove(constr)
-        if self.bio_GBF4_SNES_constrs:
-            for constr in self.bio_GBF4_SNES_constrs.values():
-                self.gurobi_model.remove(constr)
-        if self.bio_GBF4_ECNES_constrs:
-            for constr in self.bio_GBF4_ECNES_constrs.values():
-                self.gurobi_model.remove(constr)
-        if self.bio_GBF8_species_conservation_constrs:
-            for constr in self.bio_GBF8_species_conservation_constrs.values():
-                self.gurobi_model.remove(constr)
-        
-
-        self.adoption_limit_constraints = []
-        self.demand_penalty_constraints = []
-        self.water_limit_constraints = []
-        self.bio_GBF3_major_vegetation_exprs = {}
-        self.bio_GBF3_major_vegetation_limit_constraints = {}
-        self.bio_GBF8_species_conservation_exprs = {}
-        self.bio_GBF8_species_conservation_constrs = {}
-        self.bio_GBF4_SNES_exprs = {}
-        self.bio_GBF4_SNES_constrs = {}
-        self.bio_GBF4_ECNES_exprs = {}
-        self.bio_GBF4_ECNES_constrs = {}
-
-        if self.ghg_emissions_limit_constraint_ub is not None:
-            self.gurobi_model.remove(self.ghg_emissions_limit_constraint_ub)
-            self.ghg_emissions_limit_constraint_ub = None
-
-        if self.ghg_emissions_limit_constraint_lb is not None:
-            self.gurobi_model.remove(self.ghg_emissions_limit_constraint_lb)
-            self.ghg_emissions_limit_constraint_lb = None
-
-        if len(self.ghg_emissions_reduction_soft_constraints) > 0:
-            for constr in self.ghg_emissions_reduction_soft_constraints:
-                self.gurobi_model.remove(constr)
-            self.ghg_emissions_reduction_soft_constraints = []
-
-        if len(self.bio_GBF2_priority_degraded_area_limit_constraint_soft) > 0:
-            for constr in self.bio_GBF2_priority_degraded_area_limit_constraint_soft:
-                self.gurobi_model.remove(constr)
-            self.bio_GBF2_priority_degraded_area_limit_constraint_soft = []
-
-        if self.regional_adoption_constrs:
-            self.gurobi_model.remove(self.regional_adoption_constrs)
-
-        self.regional_adoption_constrs = []
-
-        self._add_cell_usage_constraints(updated_cells)
-        self._add_agricultural_management_constraints(updated_cells)
-        self._add_agricultural_management_adoption_limit_constraints()
-        self._add_demand_penalty_constraints()
-        (
-            self._add_water_usage_limit_constraints()
-            if settings.WATER_LIMITS == "on"
-            else print("  ...TURNING OFF water constraints...")
-        )
-        self._add_ghg_emissions_limit_constraints()
-        self._add_biodiversity_constraints()
-        self._add_regional_adoption_constraints()
-
-    def solve(self) -> SolverSolution:
-        print("Starting solve...\n")
-
-        # Magic.
-        self.gurobi_model.optimize()
-
-        print("Completed solve, collecting results...\n", flush=True)
-
-        prod_data = {}  # Dictionary that stores information about production and GHG emissions for the write module
-
-        # Collect optimised decision variables in one X_mrj Numpy array.
-        X_dry_sol_rj = np.zeros(
-            (self._input_data.ncells, self._input_data.n_ag_lus)
-        ).astype(np.float32)
-        X_irr_sol_rj = np.zeros(
-            (self._input_data.ncells, self._input_data.n_ag_lus)
-        ).astype(np.float32)
-        non_ag_X_sol_rk = np.zeros(
-            (self._input_data.ncells, self._input_data.n_non_ag_lus)
-        ).astype(np.float32)
-        am_X_dry_sol_rj = {
-            am: np.zeros((self._input_data.ncells, self._input_data.n_ag_lus)).astype(
-                np.float32
-            )
-            for am in self._input_data.am2j
-        }
-        am_X_irr_sol_rj = {
-            am: np.zeros((self._input_data.ncells, self._input_data.n_ag_lus)).astype(
-                np.float32
-            )
-            for am in self._input_data.am2j
-        }
-
-        # Get agricultural results
-        for j in range(self._input_data.n_ag_lus):
-            for r in self._input_data.ag_lu2cells[0, j]:
-                X_dry_sol_rj[r, j] = self.X_ag_dry_vars_jr[j, r].X
-            for r in self._input_data.ag_lu2cells[1, j]:
-                X_irr_sol_rj[r, j] = self.X_ag_irr_vars_jr[j, r].X
-
-        # Get non-agricultural results
-        for k, lu in zip(
-            range(self._input_data.n_non_ag_lus), settings.NON_AG_LAND_USES
-        ):
-            if not settings.NON_AG_LAND_USES[lu]:
-                non_ag_X_sol_rk[:, k] = np.zeros(self._input_data.ncells)
-                continue
-
-            for r in self._input_data.non_ag_lu2cells[k]:
-                non_ag_X_sol_rk[r, k] = self.X_non_ag_vars_kr[k, r].X
-
-        # Get agricultural management results
-        for am, am_j_list in self._input_data.am2j.items():
-            for j_idx, j in enumerate(am_j_list):
-                eligible_dry_cells = self._input_data.ag_lu2cells[0, j]
-                eligible_irr_cells = self._input_data.ag_lu2cells[1, j]
-
-                if am == "Savanna Burning":
-                    eligible_dry_cells = np.intersect1d(
-                        eligible_dry_cells, self._input_data.savanna_eligible_r
-                    )
-                    eligible_irr_cells = np.intersect1d(
-                        eligible_irr_cells, self._input_data.savanna_eligible_r
-                    )
-
-                elif am == "HIR - Beef" or am == "HIR - Sheep":
-                    eligible_dry_cells = np.intersect1d(
-                        eligible_dry_cells, self._input_data.hir_eligible_r
-                    )
-                    eligible_irr_cells = np.intersect1d(
-                        eligible_irr_cells, self._input_data.hir_eligible_r
-                    )
-
-                for r in eligible_dry_cells:
-                    am_X_dry_sol_rj[am][r, j] = self.X_ag_man_dry_vars_jr[am][
-                        j_idx, r
-                    ].X
-                for r in eligible_irr_cells:
-                    am_X_irr_sol_rj[am][r, j] = self.X_ag_man_irr_vars_jr[am][
-                        j_idx, r
-                    ].X
-
-        """Note that output decision variables are mostly 0 or 1 but in some cases they are somewhere in between which creates issues
-            when converting to maps etc. as individual cells can have non-zero values for multiple land-uses and land management type.
-            This code creates a boolean X_mrj output matrix and ensure that each cell has one and only one land-use and land management"""
-
-        # Process agricultural land usage information
-        # Stack dryland and irrigated decision variables
-        ag_X_mrj = np.stack((X_dry_sol_rj, X_irr_sol_rj))  # Float32
-        ag_X_mrj_processed = ag_X_mrj
-
-        ## Note - uncomment the following block of code to revert the processed agricultural variables to be binary.
-
-        # ag_X_mrj_shape = ag_X_mrj.shape
-
-        # # Reshape so that cells are along the first axis and land management and use are flattened along second axis i.e. (XXXXXXX,  56)
-        # ag_X_mrj_processed = np.moveaxis(ag_X_mrj, 1, 0)
-        # ag_X_mrj_processed = ag_X_mrj_processed.reshape(ag_X_mrj_processed.shape[0], -1)
-
-        # # Boolean matrix where the maximum value for each cell across all land management types and land uses is True
-        # ag_X_mrj_processed = ag_X_mrj_processed.argmax(axis=1)[:, np.newaxis] == range(
-        #     ag_X_mrj_processed.shape[1]
-        # )
-
-        # # Reshape to mrj structure
-        # ag_X_mrj_processed = ag_X_mrj_processed.reshape(
-        #     (ag_X_mrj_shape[1], ag_X_mrj_shape[0], ag_X_mrj_shape[2])
-        # )
-        # ag_X_mrj_processed = np.moveaxis(ag_X_mrj_processed, 0, 1)
-
-        # Process non-agricultural land usage information
-        # Boolean matrix where the maximum value for each cell across all non-ag LUs is True
-        non_ag_X_rk_processed = non_ag_X_sol_rk.argmax(axis=1)[:, np.newaxis] == range(
-            self._input_data.n_non_ag_lus
-        )
-
-        # Make land use and land management maps
-        # Vector indexed by cell that denotes whether the cell is non-agricultural land (True) or agricultural land (False)
-        non_ag_bools_r = non_ag_X_sol_rk.max(axis=1) > ag_X_mrj.max(axis=(0, 2))
-
-        # Update processed variables accordingly
-        ag_X_mrj_processed[:, non_ag_bools_r, :] = False
-        non_ag_X_rk_processed[~non_ag_bools_r, :] = False
-
-        # Process agricultural management variables
-        # Repeat the steps for the regular agricultural management variables
-        ag_man_X_mrj_processed = {}
-        for am in self._input_data.am2j:
-            ag_man_processed = np.stack((am_X_dry_sol_rj[am], am_X_irr_sol_rj[am]))
-
-            ## Note - uncomment the following block of code to revert the processed AM variables to be binary.
-
-            # ag_man_X_shape = ag_man_processed.shape
-
-            # ag_man_processed = np.moveaxis(ag_man_processed, 1, 0)
-            # ag_man_processed = ag_man_processed.reshape(ag_man_processed.shape[0], -1)
-
-            # ag_man_processed = (
-            #        ag_man_processed.argmax(axis = 1)[:, np.newaxis]
-            #     == range(ag_man_processed.shape[1])
-            # )
-            # ag_man_processed = ag_man_processed.reshape(
-            #     (ag_man_X_shape[1], ag_man_X_shape[0], ag_man_X_shape[2])
-            # )
-            # ag_man_processed = np.moveaxis(ag_man_processed, 0, 1)
-            ag_man_X_mrj_processed[am] = ag_man_processed
-
-        # Calculate 1D array (maps) of land-use and land management, considering only agricultural LUs
-        lumap = ag_X_mrj_processed.sum(axis=0).argmax(axis=1).astype("int8")
-        lmmap = ag_X_mrj_processed.sum(axis=2).argmax(axis=0).astype("int8")
-
-        # Update lxmaps and processed variable matrices to consider non-agricultural LUs
-        lumap[non_ag_bools_r] = (
-            non_ag_X_sol_rk[non_ag_bools_r, :].argmax(axis=1)
-            + settings.NON_AGRICULTURAL_LU_BASE_CODE
-        )
-        lmmap[non_ag_bools_r] = 0  # Assume that all non-agricultural land uses are dryland
-
-        # Process agricultural management usage info
-
-        # Make ammaps (agricultural management maps) using the lumap and lmmap. There is a
-        # separate ammap for each agricultural management option, because they can be stacked.
-        ammaps = {
-            am: np.zeros(self._input_data.ncells, dtype=np.int8)
-            for am in AG_MANAGEMENTS_TO_LAND_USES
-        }
-        for r in range(self._input_data.ncells):
-            cell_j = lumap[r]
-            cell_m = lmmap[r]
-
-            if cell_j >= settings.NON_AGRICULTURAL_LU_BASE_CODE:
-                # Non agricultural land use - no agricultural management option
-                continue
-
-            for am in self._input_data.j2am[cell_j]:
-                if cell_m == 0:
-                    am_var_val = am_X_dry_sol_rj[am][r, cell_j]
-                else:
-                    am_var_val = am_X_irr_sol_rj[am][r, cell_j]
-
-                if am_var_val >= settings.AGRICULTURAL_MANAGEMENT_USE_THRESHOLD:
-                    ammaps[am][r] = 1
-
-        # Process production amount for each commodity
-        prod_data["Production"] = [self.total_q_exprs_c[c].getValue() for c in range(self.ncms)]
-        if self.ghg_emissions_expr:
-            prod_data["GHG Emissions"] = self.ghg_emissions_expr.getValue()
-        if self.bio_GBF2_priority_degraded_area_expr:
-            prod_data["Biodiversity"] = self.bio_GBF2_priority_degraded_area_expr.getValue()
-        if self.bio_GBF3_major_vegetation_exprs:
-            prod_data["Major Vegetation Groups"] = {
-                v: expr.getValue() for v, expr in self.bio_GBF3_major_vegetation_exprs.items()
-            }
-        if self.bio_GBF8_species_conservation_exprs:
-            prod_data["Species Conservation"] = {
-                s: expr.getValue() for s, expr in self.bio_GBF8_species_conservation_exprs.items()
-            }
-        if self.bio_GBF4_SNES_exprs:
-            prod_data["GBF4_SNES"] = {
-                z: expr.getValue() for z, expr in self.bio_GBF4_SNES_exprs.items()
-            }
-        if self.bio_GBF4_ECNES_exprs:
-            prod_data["GBF4_ECNES"] = {
-                z: expr.getValue() for z, expr in self.bio_GBF4_ECNES_exprs.items()
-            }
-
-        return SolverSolution(
-            lumap=lumap,
-            lmmap=lmmap,
-            ammaps=ammaps,
-            ag_X_mrj=ag_X_mrj_processed,
-            non_ag_X_rk=non_ag_X_sol_rk,
-            ag_man_X_mrj=ag_man_X_mrj_processed,
-            prod_data=prod_data,
-            obj_val={
-                "ObjVal": self.gurobi_model.ObjVal,
-                
-                "Economy Total Value (AUD)": self.obj_economy.getValue(),
-                'Economy Ag Value (AUD)': self.economy_ag_contr.getValue(),
-                'Economy Non-Ag Value (AUD)': self.economy_non_ag_contr.getValue(),
-                'Economy Ag-Man Value (AUD)': self.economy_ag_man_contr.getValue(),
-                "Economy Total Objective": self.obj_economy.getValue() * settings.SOLVE_WEIGHT_ALPHA,
-                
-                "Biodiversity Total Priority Score (score)": self.obj_biodiv.getValue(),
-                "Biodiversity Ag Priority Score (score)": self.bio_ag_contr.getValue(),
-                "Biodiversity Non-Ag Priority Score (score)": self.bio_non_ag_contr.getValue(),
-                "Biodiversity Ag-Man Priority Score (score)": self.bio_ag_man_contr.getValue(),
-                "Biodiversity Total Objective": self.obj_biodiv.getValue() * settings.SOLVE_WEIGHT_BETA,
-                
-                "Penalties Value (AUD)": self.obj_penalties.getValue(),
-                "Penalties Objective": self.obj_penalties.getValue() * (1 - settings.SOLVE_WEIGHT_ALPHA),
-                
-                "Production Ag Value (t)":          {c:(self.ag_q_dry_c[c] + self.ag_q_irr_c[c]).getValue() for c in range(self.ncms)},
-                "Production Non-Ag Value (t)":      {c:self.non_ag_q_c[c].getValue() for c in range(self.ncms)},
-                "Production Ag-Mam Value (t)":      {c:(self.ag_man_q_dry_c[c] + self.ag_man_q_irr_c[c]).getValue() for c in range(self.ncms)},
-                "Production Deviation (t)":         (self.V.X if settings.DEMAND_CONSTRAINT_TYPE == "soft" else 0),
-                "Production Penalty":               (self.penalty_demand.getValue() * (1 - settings.SOLVE_WEIGHT_ALPHA)              if settings.DEMAND_CONSTRAINT_TYPE == "soft" else 0),
-                            
-                "Water value (ML)":                 ({k: v.getValue() for k,v in self.water_nyiled_exprs.items()}                    if settings.WATER_LIMITS == "on" else 0),
-                "Water Deviation (ML)":             (self.W.X                                                                        if settings.WATER_CONSTRAINT_TYPE == "soft" else 0),
-                "Water Penalty":                    (self.penalty_water.getValue() * (1 - settings.SOLVE_WEIGHT_ALPHA)               if settings.WATER_CONSTRAINT_TYPE == "soft" else 0),
-                            
-                "GHG Ag Value (tCO2e)":             (self.ghg_ag_contr.getValue()                                                    if settings.GHG_EMISSIONS_LIMITS == "on" else 0),
-                "GHG Non-Ag Value (tCO2e)":         (self.ghg_non_ag_contr.getValue()                                                if settings.GHG_EMISSIONS_LIMITS == "on" else 0),
-                "GHG Ag-Mam Value t(CO2e)":         (self.ghg_ag_man_contr.getValue()                                                if settings.GHG_EMISSIONS_LIMITS == "on" else 0),    
-                "GHG Deviation (tCO2e)":            (self.E.X                                                                        if settings.GHG_CONSTRAINT_TYPE == "soft" else 0),
-                "GHG Penalty":                      (self.penalty_ghg.getValue() * (1 - settings.SOLVE_WEIGHT_ALPHA)                 if settings.GHG_CONSTRAINT_TYPE == "soft" else 0),
-            
-                "BIO (GBF2) value (ha)":            (0                                                                               if settings.BIODIVERSTIY_TARGET_GBF_2 == "off" else self.bio_GBF2_priority_degraded_area_expr.getValue()),
-                "BIO (GBF2) Deviation (ha)":        (self.B.X                                                                        if settings.GBF2_CONSTRAINT_TYPE == "soft" else 0),
-                "BIO (GBF2) Penalty":               (self.penalty_biodiv.getValue() * (1 - settings.SOLVE_WEIGHT_ALPHA)              if settings.GBF2_CONSTRAINT_TYPE == "soft" else 0),
-                "BIO (GBF3) value (ha)":            (0                                                                               if settings.BIODIVERSTIY_TARGET_GBF_3 == "off" else {k: v.getValue() for k,v in self.bio_GBF3_major_vegetation_exprs.items()}),
-                "BIO (GBF4) SNES value (ha)":       ({k: v.getValue() for k,v in self.bio_GBF4_SNES_exprs.items()}                   if settings.BIODIVERSTIY_TARGET_GBF_4_SNES == "on" else 0),
-                "BIO (GBF4) ECNES value (ha)":      ({k: v.getValue() for k,v in self.bio_GBF4_ECNES_exprs.items()}                  if settings.BIODIVERSTIY_TARGET_GBF_4_ECNES == "on" else 0),
-                "BIO (GBF8) value (ha)":            ({k: v.getValue() for k,v in self.bio_GBF8_species_conservation_exprs.items()}   if settings.BIODIVERSTIY_TARGET_GBF_8 == "on" else 0),
-            },
-        )
-=======
-# Copyright 2025 Bryan, B.A., Williams, N., Archibald, C.L., de Haan, F., Wang, J.,
-# van Schoten, N., Hadjikakou, M., Sanson, J.,  Zyngier, R., Marcos-Martinez, R.,
-# Navarro, J.,  Gao, L., Aghighi, H., Armstrong, T., Bohl, H., Jaffe, P., Khan, M.S.,
-# Moallemi, E.A., Nazari, A., Pan, X., Steyl, D., and Thiruvady, D.R.
-#
-# This file is part of LUTO2 - Version 2 of the Australian Land-Use Trade-Offs model
-#
-# LUTO2 is free software: you can redistribute it and/or modify it under the
-# terms of the GNU General Public License as published by the Free Software
-# Foundation, either version 3 of the License, or (at your option) any later
-# version.
-#
-# LUTO2 is distributed in the hope that it will be useful, but WITHOUT ANY
-# WARRANTY; without even the implied warranty of MERCHANTABILITY or FITNESS FOR
-# A PARTICULAR PURPOSE. See the GNU General Public License for more details.
-#
-# You should have received a copy of the GNU General Public License along with
-# LUTO2. If not, see <https://www.gnu.org/licenses/>.
-
-
-"""
-Provides minimalist Solver class and pure helper functions.
-"""
-
-import numpy as np
-import gurobipy as gp
-import luto.settings as settings
-
-from collections import defaultdict
-from dataclasses import dataclass
-from typing import Optional, Any
-from gurobipy import GRB
-
-from luto import tools
-from luto.solvers.input_data import SolverInputData
-from luto.settings import (
-    AG_MANAGEMENTS, 
-    AG_MANAGEMENTS_REVERSIBLE, 
-    AG_MANAGEMENTS_TO_LAND_USES,
-    NON_AG_LAND_USES, 
-    NON_AG_LAND_USES_REVERSIBLE
-)
-
-
-# Set Gurobi environment.
-gurenv = gp.Env(logfilename="gurobi.log", empty=True)  # (empty = True)
-gurenv.setParam("Method", settings.SOLVE_METHOD)
-gurenv.setParam("OutputFlag", settings.VERBOSE)
-gurenv.setParam("Presolve", settings.PRESOLVE)
-gurenv.setParam("Aggregate", settings.AGGREGATE)
-gurenv.setParam("OptimalityTol", settings.OPTIMALITY_TOLERANCE)
-gurenv.setParam("FeasibilityTol", settings.FEASIBILITY_TOLERANCE)
-gurenv.setParam("BarConvTol", settings.BARRIER_CONVERGENCE_TOLERANCE)
-gurenv.setParam("ScaleFlag", settings.SCALE_FLAG)
-gurenv.setParam("NumericFocus", settings.NUMERIC_FOCUS)
-gurenv.setParam("Threads", settings.THREADS)
-gurenv.setParam("BarHomogeneous", settings.BARHOMOGENOUS)
-gurenv.setParam("Crossover", settings.CROSSOVER)
-gurenv.start()
-
-
-@dataclass
-class SolverSolution:
-    lumap: np.ndarray
-    lmmap: np.ndarray
-    ammaps: dict[str, np.ndarray]
-    ag_X_mrj: np.ndarray
-    non_ag_X_rk: np.ndarray
-    ag_man_X_mrj: dict[str, np.ndarray]
-    prod_data: dict[str, Any]
-    obj_val: dict[str, float]
-
-
-class LutoSolver:
-    """
-    Class responsible for grouping the Gurobi model, relevant input data, and its variables.
-    """
-
-    def __init__(
-        self,
-        input_data: SolverInputData,
-    ):
-
-        self._input_data = input_data
-        self.d_c = input_data.demand_c
-        self.ncms = self.d_c.shape[0]
-        self.gurobi_model = gp.Model(f"LUTO {settings.VERSION}", env=gurenv)
-
-        # Initialise variable stores
-        self.X_ag_dry_vars_jr = None
-        self.X_ag_irr_vars_jr = None
-        self.X_non_ag_vars_kr = None
-        self.X_ag_man_dry_vars_jr = None
-        self.X_ag_man_irr_vars_jr = None
-        self.V = None
-        self.E = None
-        self.B = None
-        self.W = None
-
-        # Initialise constraint lookups
-        self.cell_usage_constraint_r = {}
-        self.ag_management_constraints_r = defaultdict(list)
-        self.adoption_limit_constraints = []
-        self.demand_penalty_constraints = []
-        self.water_limit_constraints = []
-        self.water_nyiled_exprs = {}
-        self.ghg_emissions_expr = None
-        self.ghg_emissions_limit_constraint_ub = None
-        self.ghg_emissions_limit_constraint_lb = None
-        self.ghg_emissions_reduction_soft_constraints = []
-        self.bio_GBF2_priority_degraded_area_expr = None
-        self.bio_GBF2_priority_degraded_area_limit_constraint_hard = None
-        self.bio_GBF2_priority_degraded_area_limit_constraint_soft = []
-        self.bio_GBF3_major_vegetation_exprs = {}
-        self.bio_GBF3_major_vegetation_limit_constraints = {}
-        self.bio_GBF4_SNES_exprs = {}
-        self.bio_GBF4_SNES_constrs = {}
-        self.bio_GBF4_ECNES_exprs = {}
-        self.bio_GBF4_ECNES_constrs = {}
-        self.bio_GBF8_species_conservation_exprs = {}
-        self.bio_GBF8_species_conservation_constrs = {}
-        self.regional_adoption_constrs = []
-
-
-    def formulate(self):
-        """
-        Performs the initial formulation of the model - setting up decision variables,
-        constraints, and the objective.
-        """
-        print("Setting up the model...")
-
-        print("Adding the decision variables...")
-        self._setup_vars()
-
-        print("Adding the constraints...")
-        self._setup_constraints()
-
-        print(f"Adding the objective function - {settings.OBJECTIVE}...", flush=True)
-        self._setup_objective()
-
-    def _setup_vars(self):
-        self._setup_x_vars()
-        self._setup_ag_management_variables()
-        self._setup_deviation_penalties()
-
-    def _setup_constraints(self):
-        self._add_cell_usage_constraints()
-        self._add_agricultural_management_constraints()
-        self._add_agricultural_management_adoption_limit_constraints()
-        self._add_demand_penalty_constraints()
-        self._add_ghg_emissions_limit_constraints()
-        self._add_biodiversity_constraints()
-        self._add_regional_adoption_constraints()
-        
-        (
-            self._add_water_usage_limit_constraints() 
-            if settings.WATER_LIMITS == "on" 
-            else print("  ...TURNING OFF water usage constraints ...")
-        )
-
-
-    def _setup_x_vars(self):
-        """
-        Sets up the 'x' variables, responsible for managing how cells are used.
-        """
-        self.X_ag_dry_vars_jr = np.zeros(
-            (self._input_data.n_ag_lus, self._input_data.ncells), dtype=object
-        )
-        self.X_ag_irr_vars_jr = np.zeros(
-            (self._input_data.n_ag_lus, self._input_data.ncells), dtype=object
-        )
-        self.X_non_ag_vars_kr = np.zeros(
-            (self._input_data.n_non_ag_lus, self._input_data.ncells), dtype=object
-        )
-
-        for j in range(self._input_data.n_ag_lus):
-            dry_lu_cells = self._input_data.ag_lu2cells[0, j]
-            for r in dry_lu_cells:
-                self.X_ag_dry_vars_jr[j, r] = self.gurobi_model.addVar(
-                    ub=1, name=f"X_ag_dry_{j}_{r}"
-                )
-
-            irr_lu_cells = self._input_data.ag_lu2cells[1, j]
-            for r in irr_lu_cells:
-                self.X_ag_irr_vars_jr[j, r] = self.gurobi_model.addVar(
-                    ub=1, name=f"X_ag_irr_{j}_{r}"
-                )
-
-        for k, non_ag_lu_desc in enumerate(NON_AG_LAND_USES):
-            if not NON_AG_LAND_USES[non_ag_lu_desc]:
-                continue
-
-            lu_cells = self._input_data.non_ag_lu2cells[k]
-            for r in lu_cells:
-                x_lb = (
-                    0
-                    if NON_AG_LAND_USES_REVERSIBLE[non_ag_lu_desc]
-                    else self._input_data.non_ag_lb_rk[r, k]
-                )
-                self.X_non_ag_vars_kr[k, r] = self.gurobi_model.addVar(
-                    lb=x_lb,
-                    ub=self._input_data.non_ag_x_rk[r, k],
-                    name=f"X_non_ag_{k}_{r}",
-                )
-
-    def _setup_ag_management_variables(self):
-        """
-        Create extra variables for alternative agricultural management options
-        (e.g. Asparagopsis taxiformis)
-        """
-        # Prepare the variable matrices as zeros
-        self.X_ag_man_dry_vars_jr = {
-            am: np.zeros((len(am_j_list), self._input_data.ncells), dtype=object)
-            for am, am_j_list in self._input_data.am2j.items()
-        }
-        self.X_ag_man_irr_vars_jr = {
-            am: np.zeros((len(am_j_list), self._input_data.ncells), dtype=object)
-            for am, am_j_list in self._input_data.am2j.items()
-        }
-
-        for am, am_j_list in self._input_data.am2j.items():
-            if not AG_MANAGEMENTS[am]:
-                continue
-
-            # Get snake_case version of the AM name for the variable name
-            am_name = tools.am_name_snake_case(am)
-
-            for j_idx, j in enumerate(am_j_list):
-                # Create variable for all eligible cells - all lower bounds are zero
-                dry_lu_cells = self._input_data.ag_lu2cells[0, j]
-                irr_lu_cells = self._input_data.ag_lu2cells[1, j]
-
-                # for savanna burning, remove extra ineligible cells
-                if am_name == "savanna_burning":
-                    dry_lu_cells = np.intersect1d(
-                        dry_lu_cells, self._input_data.savanna_eligible_r
-                    )
-
-                elif am_name == "hir_-_beef" or am_name == "hir_-_sheep":
-                    dry_lu_cells = np.intersect1d(
-                        dry_lu_cells, self._input_data.hir_eligible_r
-                    )
-                    irr_lu_cells = np.intersect1d(
-                        irr_lu_cells, self._input_data.hir_eligible_r
-                    )
-
-                for r in dry_lu_cells:
-                    dry_x_lb = (
-                        0
-                        if AG_MANAGEMENTS_REVERSIBLE[am]
-                        else self._input_data.ag_man_lb_mrj[am][0, r, j]
-                    )
-                    dry_var_name = f"X_ag_man_dry_{am_name}_{j}_{r}"
-
-                    self.X_ag_man_dry_vars_jr[am][j_idx, r] = self.gurobi_model.addVar(
-                        lb=dry_x_lb,
-                        ub=1,
-                        name=dry_var_name,
-                    )
-                
-                for r in irr_lu_cells:
-                    irr_x_lb = (
-                        0
-                        if AG_MANAGEMENTS_REVERSIBLE[am]
-                        else self._input_data.ag_man_lb_mrj[am][1, r, j]
-                    )
-                    irr_var_name = f"X_ag_man_irr_{am_name}_{j}_{r}"
-
-                    self.X_ag_man_irr_vars_jr[am][j_idx, r] = self.gurobi_model.addVar(
-                        lb=irr_x_lb,
-                        ub=1,
-                        name=irr_var_name,
-                    )
-
-    def _setup_deviation_penalties(self):
-        """
-        Decision variables, V, E and W, and B for soft constraints.
-        1) [V] Penalty vector for demand, each one corespondes a commodity, that minimises the deviations from demand.
-        2) [E] A single penalty scalar for GHG emissions, minimises its deviation from the target.
-        3) [W] Penalty vector for water usage, each one corespondes a region, that minimises the deviations from the target.
-        4) [B] A single penalty scalar for biodiversity, minimises its deviation from the target.
-        """
-        if settings.DEMAND_CONSTRAINT_TYPE == "soft":
-            self.V = self.gurobi_model.addMVar(self.ncms, name="V")
-
-        if settings.GHG_CONSTRAINT_TYPE == "soft":
-            self.E = self.gurobi_model.addVar(name="E")
-
-        if settings.WATER_CONSTRAINT_TYPE == "soft":
-            num_regions = len(self._input_data.limits["water"].keys())
-            self.W = self.gurobi_model.addMVar(num_regions, name="W")
-
-        if settings.GBF2_CONSTRAINT_TYPE == "soft":
-            self.B = self.gurobi_model.addVar(name="B", lb=0)   # lb=0 will force B to be positive, so that when using soft constraints, the objective function will be minimized
-
-
-    def _setup_objective(self):
-        """
-        Formulate the objective based on settings.OBJECTIVE
-        """
-        print(f"Setting objective function to {settings.OBJECTIVE}...", flush=True)
-
-        
-        # Get objectives 
-        self.obj_economy = self._setup_economy_objective() / self._input_data.base_yr_prod["BASE_YR Economy(AUD)"]              # Normalise to the base year economy value
-        self.obj_biodiv = self._setup_biodiversity_objective() / self._input_data.base_yr_prod["BASE_YR Biodiversity (score)"]  # Normalise to the base year biodiversity value
-        self.obj_penalties = (
-            (self._setup_penalty_objectives() + self._input_data.base_yr_prod["BASE_YR Production (t)"]) 
-            / self._input_data.base_yr_prod["BASE_YR Production (t)"]
-        )                                                                                                                       # Normalise to the base year production value
- 
-        # Set the objective function
-        if settings.OBJECTIVE == "mincost":
-            sense = GRB.MINIMIZE
-            obj_wrap = (
-                self.obj_economy  * settings.SOLVE_WEIGHT_ALPHA 
-                - self.obj_biodiv * ( 1 - settings.SOLVE_WEIGHT_ALPHA)
-            )
-            objective = (
-                obj_wrap * (1 - settings.SOLVE_WEIGHT_BETA) + 
-                self.obj_penalties * settings.SOLVE_WEIGHT_BETA
-            )
-        elif settings.OBJECTIVE == "maxprofit":
-            sense = GRB.MAXIMIZE
-            obj_wrap = (
-                self.obj_economy  * settings.SOLVE_WEIGHT_ALPHA 
-                + self.obj_biodiv * (1 - settings.SOLVE_WEIGHT_ALPHA)
-            )
-            objective = (
-                obj_wrap * (1 - settings.SOLVE_WEIGHT_BETA) 
-                - self.obj_penalties * settings.SOLVE_WEIGHT_BETA
-            )
-        else:
-            raise ValueError(f"Unknown objective function: {settings.OBJECTIVE}")
-
-        self.gurobi_model.setObjective(objective, sense)
-        
-    def _setup_economy_objective(self):
-        print("  ...setting up economy objective...")
-        
-        # Get economic contributions
-        ag_obj_mrj, non_ag_obj_rk, ag_man_objs = self._input_data.economic_contr_mrj
-        
-        self.economy_ag_contr = gp.quicksum(
-            ag_obj_mrj[0, self._input_data.ag_lu2cells[0, j], j]
-            @ self.X_ag_dry_vars_jr[j, self._input_data.ag_lu2cells[0, j]]
-            + ag_obj_mrj[1, self._input_data.ag_lu2cells[1, j], j]
-            @ self.X_ag_irr_vars_jr[j, self._input_data.ag_lu2cells[1, j]]
-            for j in range(self._input_data.n_ag_lus)
-        )
-        self.economy_ag_man_contr = gp.quicksum(
-            ag_man_objs[am][0, self._input_data.ag_lu2cells[0, j], j_idx]
-            @ self.X_ag_man_dry_vars_jr[am][j_idx, self._input_data.ag_lu2cells[0, j]]
-            + ag_man_objs[am][1, self._input_data.ag_lu2cells[1, j], j_idx]
-            @ self.X_ag_man_irr_vars_jr[am][j_idx, self._input_data.ag_lu2cells[1, j]]
-            for am, am_j_list in self._input_data.am2j.items()
-            for j_idx, j in enumerate(am_j_list)
-        )
-        self.economy_non_ag_contr = gp.quicksum(
-            non_ag_obj_rk[:, k][self._input_data.non_ag_lu2cells[k]]
-            @ self.X_non_ag_vars_kr[k, self._input_data.non_ag_lu2cells[k]]
-            for k in range(self._input_data.n_non_ag_lus)
-        )
-        
-        return self.economy_ag_contr + self.economy_ag_man_contr + self.economy_non_ag_contr
-    
-    def _setup_biodiversity_objective(self):
-        print("  ...setting up biodiversity objective...")
-        
-        # Get biodiversity contributions
-        self.bio_ag_contr = gp.quicksum(
-            gp.quicksum(
-                self._input_data.ag_b_mrj[0, :, j] * self.X_ag_dry_vars_jr[j, :]
-            )  # Dryland agriculture contribution
-            + gp.quicksum(
-                self._input_data.ag_b_mrj[1, :, j] * self.X_ag_irr_vars_jr[j, :]
-            )  # Irrigated agriculture contribution
-            for j in range(self._input_data.n_ag_lus)
-        )
-        self.bio_ag_man_contr = gp.quicksum(
-            gp.quicksum(
-                self._input_data.ag_man_b_mrj[am][0, :, j_idx]
-                * self.X_ag_man_dry_vars_jr[am][j_idx, :]
-            )  # Dryland alt. ag. management contributions
-            + gp.quicksum(
-                self._input_data.ag_man_b_mrj[am][1, :, j_idx]
-                * self.X_ag_man_irr_vars_jr[am][j_idx, :]
-            )  # Irrigated alt. ag. management contributions
-            for am, am_j_list in self._input_data.am2j.items()
-            for j_idx in range(len(am_j_list))
-        )
-        self.bio_non_ag_contr = gp.quicksum(
-            gp.quicksum(
-                self._input_data.non_ag_b_rk[:, k] * self.X_non_ag_vars_kr[k, :]
-            )  # Non-agricultural contribution
-            for k in range(self._input_data.n_non_ag_lus)
-        )
-        
-        return self.bio_ag_contr + self.bio_non_ag_contr + self.bio_ag_man_contr
-        
-    def _setup_penalty_objectives(self):
-        print("  ...setting up penalty objectives...")
-        
-        # Get the penalty values for each sector
-        self.penalty_biodiv = (
-            self.B * settings.GBF2_PENALTY
-            if settings.GBF2_CONSTRAINT_TYPE == "soft"
-            else 0
-        )
-        self.penalty_ghg = (
-            self.E * self._input_data.economic_target_yr_carbon_price
-            if settings.GHG_CONSTRAINT_TYPE == "soft"
-            else 0
-        )
-        self.penalty_water = (
-            self.W.sum() * settings.WATER_PENALTY
-            if settings.WATER_CONSTRAINT_TYPE == "soft"
-            else 0
-        )
-        self.penalty_demand = (
-            # gp.quicksum(
-            #     v * price
-            #     for v, price in zip(self.V, self._input_data.economic_BASE_YR_prices)
-            # )
-            gp.quicksum(v for v in self.V)
-            if settings.DEMAND_CONSTRAINT_TYPE == "soft"
-            else 0
-        )
-
-        return self.penalty_demand + self.penalty_ghg + self.penalty_water + self.penalty_biodiv + gp.LinExpr(0)
-        
-
-    def _add_cell_usage_constraints(self, cells: Optional[np.array] = None):
-        """
-        Constraint that all of every cell is used for some land use.
-        If `cells` is provided, only adds constraints for the given cells
-        """
-        print("  ...cell usage constraints...")
-
-        if cells is None:
-            cells = np.array(range(self._input_data.ncells))
-
-        x_ag_dry_vars = self.X_ag_dry_vars_jr[:, cells]
-        x_ag_irr_vars = self.X_ag_irr_vars_jr[:, cells]
-        x_non_ag_vars = self.X_non_ag_vars_kr[:, cells]
-
-        # Create an array indexed by cell that contains the sums of each cell's variables.
-        # Then, loop through the array and add the constraint that each expression must equal 1.
-        X_sum_r = (
-            x_ag_dry_vars.sum(axis=0)
-            + x_ag_irr_vars.sum(axis=0)
-            + x_non_ag_vars.sum(axis=0)
-        )
-        for r, expr in zip(cells, X_sum_r):
-            self.cell_usage_constraint_r[r] = self.gurobi_model.addConstr(expr == 1, name=f"const_cell_usage_{r}")
-
-    def _add_agricultural_management_constraints(
-        self, cells: Optional[np.array] = None
-    ):
-        """
-        Constraint handling alternative agricultural management options:
-        Ag. man. variables cannot exceed the value of the agricultural variable.
-        """
-        print("  ...agricultural management constraints...")
-
-        for am, am_j_list in self._input_data.am2j.items():
-            for j_idx, j in enumerate(am_j_list):
-                if cells is not None:
-                    lm_dry_r_vals = [
-                        r for r in cells if self._input_data.ag_x_mrj[0, r, j]
-                    ]
-                    lm_irr_r_vals = [
-                        r for r in cells if self._input_data.ag_x_mrj[1, r, j]
-                    ]
-                else:
-                    lm_dry_r_vals = self._input_data.ag_lu2cells[0, j]
-                    lm_irr_r_vals = self._input_data.ag_lu2cells[1, j]
-
-                for r in lm_dry_r_vals:
-                    constr = self.gurobi_model.addConstr(
-                        self.X_ag_man_dry_vars_jr[am][j_idx, r]
-                        <= self.X_ag_dry_vars_jr[j, r],
-                        name=f"const_ag_mam_dry_usage_{am}_{j}_{r}",
-                    )
-                    self.ag_management_constraints_r[r].append(constr)
-                for r in lm_irr_r_vals:
-                    constr = self.gurobi_model.addConstr(
-                        self.X_ag_man_irr_vars_jr[am][j_idx, r]
-                        <= self.X_ag_irr_vars_jr[j, r],
-                        name=f"const_ag_mam_irr_usage_{am}_{j}_{r}",
-                    )
-                    self.ag_management_constraints_r[r].append(constr)
-
-    def _add_agricultural_management_adoption_limit_constraints(self):
-        """
-        Add adoption limits constraints for agricultural management options.
-        """
-        print("  ...agricultural management adoption constraints...")
-
-        for am, am_j_list in self._input_data.am2j.items():
-            for j_idx, j in enumerate(am_j_list):
-                adoption_limit = self._input_data.ag_man_limits[am][j]
-
-                # Sum of all usage of the AM option must be less than the limit
-                ag_man_vars_sum = gp.quicksum(
-                    self.X_ag_man_dry_vars_jr[am][j_idx, :]
-                ) + gp.quicksum(self.X_ag_man_irr_vars_jr[am][j_idx, :])
-
-                all_vars_sum = gp.quicksum(self.X_ag_dry_vars_jr[j, :]) + gp.quicksum(
-                    self.X_ag_irr_vars_jr[j, :]
-                )
-                constr = self.gurobi_model.addConstr(
-                    ag_man_vars_sum <= adoption_limit * all_vars_sum,
-                    name=f"const_ag_mam_adoption_limit_{am}_{j}",
-                )
-
-                self.adoption_limit_constraints.append(constr)
-
-    def _add_demand_penalty_constraints(self):
-        """
-        Constraints to penalise under and over production compared to demand.
-        """
-        print("  ...demand constraints...")
-
-        # Quantities in PR/p representation by land-management (dry/irr).
-
-        X_dry_pr = [
-            self.X_ag_dry_vars_jr[j, :]
-            for p in range(self._input_data.nprs)
-            for j in range(self._input_data.n_ag_lus)
-            if self._input_data.lu2pr_pj[p, j]
-        ]
-        X_irr_pr = [
-            self.X_ag_irr_vars_jr[j, :]
-            for p in range(self._input_data.nprs)
-            for j in range(self._input_data.n_ag_lus)
-            if self._input_data.lu2pr_pj[p, j]
-        ]
-
-        ag_q_dry_p = [
-            gp.quicksum(self._input_data.ag_q_mrp[0, :, p] * X_dry_pr[p])
-            for p in range(self._input_data.nprs)
-        ]
-        ag_q_irr_p = [
-            gp.quicksum(self._input_data.ag_q_mrp[1, :, p] * X_irr_pr[p])
-            for p in range(self._input_data.nprs)
-        ]
-
-        # Transform quantities to CM/c representation by land management (dry/irr).
-        self.ag_q_dry_c = [
-            gp.quicksum(
-                ag_q_dry_p[p]
-                for p in range(self._input_data.nprs)
-                if self._input_data.pr2cm_cp[c, p]
-            )
-            for c in range(self.ncms)
-        ]
-        self.ag_q_irr_c = [
-            gp.quicksum(
-                ag_q_irr_p[p]
-                for p in range(self._input_data.nprs)
-                if self._input_data.pr2cm_cp[c, p]
-            )
-            for c in range(self.ncms)
-        ]
-
-        # Repeat to get contributions of alternative agr. management options
-        # Convert variables to PR/p representation
-        self.ag_man_q_dry_c = [gp.LinExpr(0) for _ in range(self.ncms)]
-        self.ag_man_q_irr_c = [gp.LinExpr(0) for _ in range(self.ncms)]
-        
-        for am, am_j_list in self._input_data.am2j.items():
-            X_ag_man_dry_pr = np.zeros(
-                (self._input_data.nprs, self._input_data.ncells), dtype=object
-            )
-            X_ag_man_irr_pr = np.zeros(
-                (self._input_data.nprs, self._input_data.ncells), dtype=object
-            )
-
-            for j_idx, j in enumerate(am_j_list):
-                for p in self._input_data.j2p[j]:
-                    if self._input_data.lu2pr_pj[p, j]:
-                        X_ag_man_dry_pr[p, :] = self.X_ag_man_dry_vars_jr[am][j_idx, :]
-                        X_ag_man_irr_pr[p, :] = self.X_ag_man_irr_vars_jr[am][j_idx, :]
-
-            ag_man_q_dry_p = [
-                gp.quicksum(
-                    self._input_data.ag_man_q_mrp[am][0, :, p] * X_ag_man_dry_pr[p, :]
-                )
-                for p in range(self._input_data.nprs)
-            ]
-            ag_man_q_irr_p = [
-                gp.quicksum(
-                    self._input_data.ag_man_q_mrp[am][1, :, p] * X_ag_man_irr_pr[p, :]
-                )
-                for p in range(self._input_data.nprs)
-            ]
-
-            for c in range(self.ncms):
-                self.ag_man_q_dry_c[c] += (
-                    gp.quicksum(
-                        ag_man_q_dry_p[p]
-                        for p in range(self._input_data.nprs)
-                        if self._input_data.pr2cm_cp[c, p]
-                    )   
-                )
-                self.ag_man_q_irr_c[c] += (
-                    gp.quicksum(
-                        ag_man_q_irr_p[p]
-                        for p in range(self._input_data.nprs)
-                        if self._input_data.pr2cm_cp[c, p]
-                    )
-                )
-                
-
-        # Calculate non-agricultural commodity contributions
-        self.non_ag_q_c = [
-            gp.quicksum(
-                gp.quicksum(
-                    self._input_data.non_ag_q_crk[c, :, k] * self.X_non_ag_vars_kr[k, :]
-                )
-                for k in range(self._input_data.n_non_ag_lus)
-            )
-            for c in range(self.ncms)
-        ]
-
-        # Total quantities in CM/c representation.
-        self.total_q_exprs_c = [
-            self.ag_q_dry_c[c] + self.ag_q_irr_c[c] + self.ag_man_q_dry_c[c] + self.ag_man_q_irr_c[c] + self.non_ag_q_c[c] for c in range(self.ncms)
-        ]
-
-        if settings.DEMAND_CONSTRAINT_TYPE == "soft":
-            upper_bound_constraints = self.gurobi_model.addConstrs(
-                ((self.d_c[c] - self.total_q_exprs_c[c]) <= self.V[c] for c in range(self.ncms)),
-                name="demand_soft_bound_upper")
-            lower_bound_constraints = self.gurobi_model.addConstrs(
-                ((self.total_q_exprs_c[c] - self.d_c[c]) <= self.V[c] for c in range(self.ncms)),
-                name="demand_soft_bound_lower"
-            )
-
-            self.demand_penalty_constraints.extend(upper_bound_constraints.values())
-            self.demand_penalty_constraints.extend(lower_bound_constraints.values())
-
-        elif settings.DEMAND_CONSTRAINT_TYPE == "hard":
-            quantity_meets_demand_constraints = self.gurobi_model.addConstrs(
-                ((self.total_q_exprs_c[c] >= self.d_c[c]) for c in range(self.ncms)),
-                name="demand_meets_demand"
-            )
-            self.demand_penalty_constraints.extend(
-                quantity_meets_demand_constraints.values()
-            )
-
-        else:
-            raise ValueError(
-                'DEMAND_CONSTRAINT_TYPE not specified in settings, needs to be "hard" or "soft"'
-            )
-
-    def _get_water_net_yield_expr_for_region(
-        self,
-        ind: np.ndarray,
-        region: int,
-    ) -> gp.LinExpr:
-        """
-        Get the Gurobi linear expression for the net water yield of a given region.
-        """
-        ag_contr = gp.quicksum(
-            gp.quicksum(
-                self._input_data.ag_w_mrj[0, ind, j] * self.X_ag_dry_vars_jr[j, ind]
-            )  # Dryland agriculture contribution
-            + gp.quicksum(
-                self._input_data.ag_w_mrj[1, ind, j] * self.X_ag_irr_vars_jr[j, ind]
-            )  # Irrigated agriculture contribution
-            for j in range(self._input_data.n_ag_lus)
-        )
-
-        ag_man_contr = gp.quicksum(
-            gp.quicksum(
-                self._input_data.ag_man_w_mrj[am][0, ind, j_idx]
-                * self.X_ag_man_dry_vars_jr[am][j_idx, ind]
-            )  # Dryland alt. ag. management contributions
-            + gp.quicksum(
-                self._input_data.ag_man_w_mrj[am][1, ind, j_idx]
-                * self.X_ag_man_irr_vars_jr[am][j_idx, ind]
-            )  # Irrigated alt. ag. management contributions
-            for am, am_j_list in self._input_data.am2j.items()
-            for j_idx in range(len(am_j_list))
-        )
-
-        non_ag_contr = gp.quicksum(
-            gp.quicksum(
-                self._input_data.non_ag_w_rk[ind, k] * self.X_non_ag_vars_kr[k, ind]
-            )  # Non-agricultural contribution
-            for k in range(self._input_data.n_non_ag_lus)
-        )
-
-
-        # Sum of all water yield contributions
-        return ag_contr + ag_man_contr + non_ag_contr
-
-
-    def _add_water_usage_limit_constraints(self) -> None:
         
         # Ensure water use remains below limit for each region
         for idx, (reg_name, hist_level, ind) in self._input_data.limits["water"].items():
@@ -2423,22 +726,22 @@
 
             # Add the constraint that the water yield in the region must be greater than the limit
             water_yield_constraint = water_yield_base_level * settings.WATER_STRESS
-            
+
             if settings.WATER_CONSTRAINT_TYPE == "hard":
                 constr = self.gurobi_model.addConstr(
-                    water_yield_total >= water_yield_constraint, 
+                    water_yield_total >= water_yield_constraint,
                     name=f"water_yield_limit_{idx}"
                 )
             elif settings.WATER_CONSTRAINT_TYPE == "soft":
                 constr = self.gurobi_model.addConstr(
-                    water_yield_constraint - self.water_nyiled_exprs[idx] <= self.W[idx - 1], 
+                    water_yield_constraint - self.water_nyiled_exprs[idx] <= self.W[idx - 1],
                     name=f"water_yield_limit_{idx}"     # region index starts from 1, minus 1 to get its position in the self.W array
                 )
             else:
                 raise ValueError(
                     "Unknown choice for `WATER_CONSTRAINT_TYPE` setting: must be either 'hard' or 'soft'"
-                ) 
-                
+                )
+
             self.water_limit_constraints.append(constr)
                         
             # Report on the water yield in the region
@@ -3398,7 +1701,7 @@
                             
                 "GHG Ag Value (tCO2e)":             (self.ghg_ag_contr.getValue()                                                    if settings.GHG_EMISSIONS_LIMITS != "off" else 0),
                 "GHG Non-Ag Value (tCO2e)":         (self.ghg_non_ag_contr.getValue()                                                if settings.GHG_EMISSIONS_LIMITS != "off" else 0),
-                "GHG Ag-Mam Value t(CO2e)":         (self.ghg_ag_man_contr.getValue()                                                if settings.GHG_EMISSIONS_LIMITS != "off" else 0),    
+                "GHG Ag-Mam Value t(CO2e)":         (self.ghg_ag_man_contr.getValue()                                                if settings.GHG_EMISSIONS_LIMITS != "off" else 0),
                 "GHG Deviation (tCO2e)":            (self.E.X                                                                        if settings.GHG_CONSTRAINT_TYPE == "soft" else 0),
                 "GHG Penalty":                      (self.penalty_ghg.getValue() * (1 - settings.SOLVE_WEIGHT_ALPHA)                 if settings.GHG_CONSTRAINT_TYPE == "soft" else 0),
             
@@ -3411,5 +1714,3 @@
                 "BIO (GBF8) value (ha)":            ({k: v.getValue() for k,v in self.bio_GBF8_species_conservation_exprs.items()}   if settings.BIODIVERSTIY_TARGET_GBF_8 == "on" else 0),
             },
         )
-
->>>>>>> 43d2d2f6
