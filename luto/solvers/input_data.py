# Copyright 2025 Bryan, B.A., Williams, N., Archibald, C.L., de Haan, F., Wang, J., 
# van Schoten, N., Hadjikakou, M., Sanson, J.,  Zyngier, R., Marcos-Martinez, R.,  
# Navarro, J.,  Gao, L., Aghighi, H., Armstrong, T., Bohl, H., Jaffe, P., Khan, M.S., 
# Moallemi, E.A., Nazari, A., Pan, X., Steyl, D., and Thiruvady, D.R.
#
# This file is part of LUTO2 - Version 2 of the Australian Land-Use Trade-Offs model
#
# LUTO2 is free software: you can redistribute it and/or modify it under the
# terms of the GNU General Public License as published by the Free Software
# Foundation, either version 3 of the License, or (at your option) any later
# version.
#
# LUTO2 is distributed in the hope that it will be useful, but WITHOUT ANY
# WARRANTY; without even the implied warranty of MERCHANTABILITY or FITNESS FOR
# A PARTICULAR PURPOSE. See the GNU General Public License for more details.
#
# You should have received a copy of the GNU General Public License along with
# LUTO2. If not, see <https://www.gnu.org/licenses/>.

from collections import defaultdict
from dataclasses import dataclass
from functools import cached_property
from typing import Any, Optional
import numpy as np
import pandas as pd

from luto import settings
from luto.economics import land_use_culling
from luto.settings import AG_MANAGEMENTS, AG_MANAGEMENTS_TO_LAND_USES
from luto.data import Data

import luto.economics.agricultural.cost as ag_cost
import luto.economics.agricultural.ghg as ag_ghg
import luto.economics.agricultural.quantity as ag_quantity
import luto.economics.agricultural.revenue as ag_revenue
import luto.economics.agricultural.transitions as ag_transition
import luto.economics.agricultural.water as ag_water
import luto.economics.agricultural.biodiversity as ag_biodiversity

import luto.economics.non_agricultural.water as non_ag_water
import luto.economics.non_agricultural.biodiversity as non_ag_biodiversity
import luto.economics.non_agricultural.cost as non_ag_cost
import luto.economics.non_agricultural.ghg as non_ag_ghg
import luto.economics.non_agricultural.quantity as non_ag_quantity
import luto.economics.non_agricultural.transitions as non_ag_transition
import luto.economics.non_agricultural.revenue as non_ag_revenue


@dataclass
class SolverInputData:
    """
    An object that collects and stores all relevant data for solver.py.
    """   
    base_year: int                                                      # The base year of this solving process
    target_year: int                                                    # The target year of this solving process
    demand_c: np.ndarray                                                # The commodity demand of the target year

    ag_g_mrj: np.ndarray                                                # Agricultural greenhouse gas emissions matrices.
    ag_w_mrj: np.ndarray                                                # Agricultural water yields matrices.
    ag_b_mrj: np.ndarray                                                # Agricultural biodiversity matrices.
    ag_x_mrj: np.ndarray                                                # Agricultural exclude matrices.
    ag_q_mrp: np.ndarray                                                # Agricultural yield matrices -- note the `p` (product) index instead of `j` (land-use).
    ag_ghg_t_mrj: np.ndarray                                            # GHG emissions released during transitions between agricultural land uses.

    non_ag_g_rk: np.ndarray                                             # Non-agricultural greenhouse gas emissions matrix.
    non_ag_w_rk: np.ndarray                                             # Non-agricultural water yields matrix.
    non_ag_b_rk: np.ndarray                                             # Non-agricultural biodiversity matrix.
    non_ag_x_rk: np.ndarray                                             # Non-agricultural exclude matrices.
    non_ag_q_crk: np.ndarray                                            # Non-agricultural yield matrix.
    non_ag_lb_rk: np.ndarray                                            # Non-agricultural lower bound matrices.

    ag_man_g_mrj: dict                                                  # Agricultural management options' GHG emission effects.
    ag_man_q_mrp: dict                                                  # Agricultural management options' quantity effects.
    ag_man_w_mrj: dict                                                  # Agricultural management options' water yield effects.
    ag_man_b_mrj: dict                                                  # Agricultural management options' biodiversity effects.
    ag_man_limits: dict                                                 # Agricultural management options' adoption limits.
    ag_man_lb_mrj: dict                                                 # Agricultural management options' lower bounds.

    water_yield_regions_BASE_YR: dict                                   # Water yield for the BASE_YR based on historical water yield layers .
    water_yield_outside_study_area: dict[int, float]                    # Water yield from outside LUTO study area -> dict. Key: region.
    water_required_domestic_regions: dict[int, float]                   # Water yield from domestic requirement region -> dict. Key: region.
      
    biodiv_contr_ag_j: np.ndarray                                       # Biodiversity contribution scale from agricultural land uses.
    biodiv_contr_non_ag_k: dict[int, float]                             # Biodiversity contribution scale from non-agricultural land uses.
    biodiv_contr_ag_man: dict[str, dict[int, np.ndarray]]               # Biodiversity contribution scale from agricultural management options.
    
    GBF2_raw_priority_degraded_area_r: np.ndarray                       # Raw areas (GBF2) from priority degrade areas - indexed by cell (r).
    GBF3_raw_MVG_area_vr: np.ndarray                                    # Raw areas (GBF3) from Major vegetation group - indexed by veg. group (v) and cell (r)
    GBF4_snes_xr: np.ndarray                                            # Raw areas (GBF4) Species NES contribution data - indexed by species/ecological community (x) and cell (r).
    GBF4_ecnes_xr: np.ndarray                                           # Raw areas (GBF4) Ecological community NES contribution data - indexed by species/ecological community (x) and cell (r).
    GBF8_raw_species_area_sr: np.ndarray                                # Raw areas (GBF8) Species data - indexed by species (s) and cell (r).

    savanna_eligible_r: np.ndarray                                      # Cells that are eligible for savanna burnining land use.
    hir_eligible_r: np.ndarray                                          # Cells that are eligible for the HIR agricultural management option. 
    priority_degraded_mask_idx: np.ndarray                                # Mask of priority degraded areas - indexed by cell (r).

    economic_contr_mrj: float                                           # base year economic contribution matrix.
    economic_BASE_YR_prices: np.ndarray                                 # base year commodity prices.
    economic_target_yr_carbon_price: float                              # target year carbon price.
    
    base_yr_prod: dict[str, float]                                      # Base year production of each commodity.

    offland_ghg: np.ndarray                                             # GHG emissions from off-land commodities.

    lu2pr_pj: np.ndarray                                                # Conversion matrix: land-use to product(s).
    pr2cm_cp: np.ndarray                                                # Conversion matrix: product(s) to commodity.
    limits: dict                                                        # Targets to use.
    desc2aglu: dict                                                     # Map of agricultural land use descriptions to codes.
    resmult: float                                                      # Resolution factor multiplier from data.RESMULT
    real_area: np.ndarray                                               # Area of each cell, indexed by cell (r)
                
    @property
    def n_ag_lms(self):
        # Number of agricultural landmans
        return self.ag_g_mrj.shape[0]

    @property
    def ncells(self):
        # Number of cells
        return self.ag_g_mrj.shape[1]

    @property
    def n_ag_lus(self):
        # Number of agricultural landuses
        return self.ag_g_mrj.shape[2]

    @property
    def n_non_ag_lus(self):
        # Number of non-agricultural landuses
        return self.non_ag_g_rk.shape[1]

    @property
    def nprs(self):
        # Number of products
        return self.ag_q_mrp.shape[2]

    @cached_property
    def am2j(self):
        # Map of agricultural management options to land use codes
        return {
            am: [self.desc2aglu[lu] for lu in am_lus]
            for am, am_lus in AG_MANAGEMENTS_TO_LAND_USES.items()
            if AG_MANAGEMENTS[am]
        }

    @cached_property
    def j2am(self):
        _j2am = defaultdict(list)
        for am, am_j_list in self.am2j.items():
            for j in am_j_list:
                _j2am[j].append(am)

        return _j2am

    @cached_property
    def j2p(self):
        return {
            j: [p for p in range(self.nprs) if self.lu2pr_pj[p, j]]
            for j in range(self.n_ag_lus)
        }

    @cached_property
    def ag_lu2cells(self):
        # Make an index of each cell permitted to transform to each land use / land management combination
        return {
            (m, j): np.where(self.ag_x_mrj[m, :, j])[0]
            for j in range(self.n_ag_lus)
            for m in range(self.n_ag_lms)
        }

    @cached_property
    def cells2ag_lu(self) -> dict[int, list[tuple[int, int]]]:
        ag_lu2cells = self.ag_lu2cells
        cells2ag_lu = defaultdict(list)
        for (m, j), j_cells in ag_lu2cells.items():
            for r in j_cells:
                cells2ag_lu[r].append((m,j))

        return dict(cells2ag_lu)

    @cached_property
    def non_ag_lu2cells(self) -> dict[int, np.ndarray]:
        return {k: np.where(self.non_ag_x_rk[:, k])[0] for k in range(self.n_non_ag_lus)}

    @cached_property
    def cells2non_ag_lu(self) -> dict[int, list[int]]:
        non_ag_lu2cells = self.non_ag_lu2cells
        cells2non_ag_lu = defaultdict(list)
        for k, k_cells in non_ag_lu2cells.items():
            for r in k_cells:
                cells2non_ag_lu[r].append(k)

        return dict(cells2non_ag_lu) 
    
def get_demand_c(data, target_year):
    return data.D_CY[target_year - data.YR_CAL_BASE]
    
def get_ag_c_mrj(data: Data, target_index):
    print('Getting agricultural cost matrices...', flush = True)
    output = ag_cost.get_cost_matrices(data, target_index)
    return output.astype(np.float32)


def get_non_ag_c_rk(data: Data, ag_c_mrj: np.ndarray, lumap: np.ndarray, target_year):
    print('Getting non-agricultural cost matrices...', flush = True)
    output = non_ag_cost.get_cost_matrix(data, ag_c_mrj, lumap, target_year)
    return output.astype(np.float32)


def get_ag_r_mrj(data: Data, target_index):
    print('Getting agricultural revenue matrices...', flush = True)
    output = ag_revenue.get_rev_matrices(data, target_index)
    return output.astype(np.float32)


def get_non_ag_r_rk(data: Data, ag_r_mrj: np.ndarray, base_year: int, target_year: int):
    print('Getting non-agricultural revenue matrices...', flush = True)
    output = non_ag_revenue.get_rev_matrix(data, target_year, ag_r_mrj, data.lumaps[base_year])
    return output.astype(np.float32)


def get_ag_g_mrj(data: Data, target_index):
    print('Getting agricultural GHG emissions matrices...', flush = True)
    output = ag_ghg.get_ghg_matrices(data, target_index)
    return output.astype(np.float32)


def get_non_ag_g_rk(data: Data, ag_g_mrj, base_year):
    print('Getting non-agricultural GHG emissions matrices...', flush = True)
    output = non_ag_ghg.get_ghg_matrix(data, ag_g_mrj, data.lumaps[base_year])
    return output.astype(np.float32)


def get_ag_w_mrj(data: Data, target_index, water_dr_yield: Optional[np.ndarray] = None, water_sr_yield: Optional[np.ndarray] = None):
    print('Getting agricultural water net yield matrices based on historical water yield layers ...', flush = True)
    output = ag_water.get_water_net_yield_matrices(data, target_index, water_dr_yield, water_sr_yield)
    return output.astype(np.float32)


def get_w_outside_luto(data: Data, yr_cal: int):
    print('Getting water yield from outside LUTO study area...', flush = True)
    return ag_water.get_water_outside_luto_study_area_from_hist_level(data)

def get_w_domestic_req_region(data: Data):
    print('Getting water yield from domestic requirement region...', flush = True)
    return ag_water.get_wreq_domestic_regions(data)

def get_w_BASE_YR(data: Data):
    print('Getting water yield for the BASE_YR based on historical water yield layers...', flush = True)
    return ag_water.calc_water_net_yield_BASE_YR(data)


def get_ag_b_mrj(data: Data):
    print('Getting agricultural biodiversity requirement matrices...', flush = True)
    output = ag_biodiversity.get_bio_overall_priority_score_matrices_mrj(data)
    return output.astype(np.float32)


def get_ag_biodiv_contr_j(data: Data) -> dict[int, float]:
    print('Getting biodiversity degredation data for agricultural land uses...', flush = True)
    return ag_biodiversity.get_ag_biodiversity_contribution(data)


def get_non_ag_biodiv_impact_k(data: Data) -> dict[int, float]:
    print('Getting biodiversity benefits data for non-agricultural land uses...', flush = True)
    return non_ag_biodiversity.get_non_ag_lu_biodiv_contribution(data)


def get_ag_man_biodiv_impacts(data: Data, target_year: int) -> dict[str, dict[str, float]]:
    print('Getting biodiversity benefits data for agricultural management options...', flush = True)
    return ag_biodiversity.get_ag_management_biodiversity_contribution(data, target_year)

def get_GBF2_priority_degrade_area_r(data: Data) -> np.ndarray:
    if settings.BIODIVERSTIY_TARGET_GBF_2 == "off":
        return np.empty(0)
    print('Getting priority degrade area matrices...', flush = True)
    output = ag_biodiversity.get_GBF2_bio_priority_degraded_areas_r(data)
    return output

def get_GBF3_MVG_area_vr(data: Data):
    if settings.BIODIVERSTIY_TARGET_GBF_3 == "off":
        return np.empty(0)
    print('Getting agricultural major vegetation groups matrices...', flush = True)
    output = ag_biodiversity.get_GBF3_major_vegetation_matrices_vr(data)
    return output


def get_GBF4_snes_xr(data: Data) -> np.ndarray:
    if settings.BIODIVERSTIY_TARGET_GBF_4_SNES != "on":
        return np.empty(0)
    return ag_biodiversity.get_GBF4_SNES_matrix_sr(data)


def get_GBF4_ecnes_xr(data: Data) -> np.ndarray:
    if settings.BIODIVERSTIY_TARGET_GBF_4_ECNES != "on":
        return np.empty(0)
    return ag_biodiversity.get_GBF4_ECNES_matrix_sr(data)

def get_GBF8_species_area_sr(data: Data, target_year: int) -> np.ndarray:
    if settings.BIODIVERSTIY_TARGET_GBF_8 != "on":
        return np.empty(0)
    print('Getting species conservation cell data...', flush = True)
    return ag_biodiversity.get_GBF8_species_conservation_matrix_sr(data, target_year)


def get_non_ag_w_rk(
    data: Data, 
    ag_w_mrj: np.ndarray, 
    base_year, 
    target_year, 
    water_dr_yield: Optional[np.ndarray] = None, 
    water_sr_yield: Optional[np.ndarray] = None
    ):
    print('Getting non-agricultural water yield matrices...', flush = True)
    yr_idx = target_year - data.YR_CAL_BASE
    output = non_ag_water.get_w_net_yield_matrix(data, ag_w_mrj, data.lumaps[base_year], yr_idx, water_dr_yield, water_sr_yield)
    return output.astype(np.float32)


def get_non_ag_b_rk(data: Data, ag_b_mrj: np.ndarray, base_year):
    print('Getting non-agricultural biodiversity requirement matrices...', flush = True)
    output = non_ag_biodiversity.get_breq_matrix(data, ag_b_mrj, data.lumaps[base_year])
    return output.astype(np.float32)


def get_ag_q_mrp(data: Data, target_index):
    print('Getting agricultural production quantity matrices...', flush = True)
    output = ag_quantity.get_quantity_matrices(data, target_index)
    return output.astype(np.float32)


def get_non_ag_q_crk(data: Data, ag_q_mrp: np.ndarray, base_year: int):
    print('Getting non-agricultural production quantity matrices...', flush = True)
    output = non_ag_quantity.get_quantity_matrix(data, ag_q_mrp, data.lumaps[base_year])
    return output.astype(np.float32)


def get_ag_ghg_t_mrj(data: Data, base_year):
    print('Getting agricultural transitions GHG emissions...', flush = True)
    output = ag_ghg.get_ghg_transition_emissions(data, data.lumaps[base_year])
    return output.astype(np.float32)


def get_ag_t_mrj(data: Data, target_index, base_year):
    print('Getting agricultural transition cost matrices...', flush = True)
    
    ag_t_mrj = ag_transition.get_transition_matrices_from_base_year(
        data, 
        target_index, 
        base_year
    ).astype(np.float32)
    # Transition costs occures if the base year is not the target year
    return ag_t_mrj if (base_year - data.YR_CAL_BASE != target_index) else np.zeros_like(ag_t_mrj).astype(np.float32)


def get_ag_to_non_ag_t_rk(data: Data, target_index, base_year, ag_t_mrj):
    print('Getting agricultural to non-agricultural transition cost matrices...', flush = True)
    non_ag_t_mrj = non_ag_transition.get_from_ag_transition_matrix( 
        data, 
        target_index, 
        base_year, 
        data.lumaps[base_year], 
        data.lmmaps[base_year],
        ag_t_mrj).astype(np.float32)
    # Transition costs occures if the base year is not the target year
    return non_ag_t_mrj if (base_year - data.YR_CAL_BASE != target_index) else np.zeros_like(non_ag_t_mrj).astype(np.float32)


def get_non_ag_to_ag_t_mrj(data: Data, base_year:int, target_index: int):
    print('Getting non-agricultural to agricultural transition cost matrices...', flush = True)
    
    non_ag_to_ag_mrj = non_ag_transition.get_to_ag_transition_matrix(
        data, 
        target_index, 
        data.lumaps[base_year], 
        data.lmmaps[base_year],
    ).astype(np.float32)
    # Transition costs occures if the base year is not the target year
    return non_ag_to_ag_mrj if (base_year - data.YR_CAL_BASE != target_index) else np.zeros_like(non_ag_to_ag_mrj).astype(np.float32)


def get_non_ag_t_rk(data: Data, base_year):
    print('Getting non-agricultural transition cost matrices...', flush = True)
    output = non_ag_transition.get_non_ag_transition_matrix(data)
    return output.astype(np.float32)


def get_ag_x_mrj(data: Data, base_year):
    print('Getting agricultural exclude matrices...', flush = True)
    output = ag_transition.get_to_ag_exclude_matrices(data, data.lumaps[base_year])
    return output


def get_non_ag_x_rk(data: Data, base_year):
    print('Getting non-agricultural exclude matrices...', flush = True)
    output = non_ag_transition.get_to_non_ag_exclude_matrices(data, data.lumaps[base_year])
    return output


def get_ag_man_lb_mrj(data: Data, base_year):
    print('Getting agricultural lower bound matrices...', flush = True)
    output = ag_transition.get_lower_bound_agricultural_management_matrices(data, base_year)
    return output


def get_non_ag_lb_rk(data: Data, base_year):
    print('Getting non-agricultural lower bound matrices...', flush = True)
    output = non_ag_transition.get_lower_bound_non_agricultural_matrices(data, base_year)
    return output


def get_ag_man_c_mrj(data: Data, target_index, ag_c_mrj: np.ndarray):
    print('Getting agricultural management options\' cost effects...', flush = True)
    output = ag_cost.get_agricultural_management_cost_matrices(data, ag_c_mrj, target_index)
    return output


def get_ag_man_g_mrj(data: Data, target_index):
    print('Getting agricultural management options\' GHG emission effects...', flush = True)
    output = ag_ghg.get_agricultural_management_ghg_matrices(data, target_index)
    return output


def get_ag_man_q_mrj(data: Data, target_index, ag_q_mrp: np.ndarray):
    print('Getting agricultural management options\' quantity effects...', flush = True)
    output = ag_quantity.get_agricultural_management_quantity_matrices(data, ag_q_mrp, target_index)
    return output


def get_ag_man_r_mrj(data: Data, target_index, ag_r_mrj: np.ndarray):
    print('Getting agricultural management options\' revenue effects...', flush = True)
    output = ag_revenue.get_agricultural_management_revenue_matrices(data, ag_r_mrj, target_index)
    return output


def get_ag_man_t_mrj(data: Data, target_index, ag_t_mrj: np.ndarray):
    print('Getting agricultural management options\' transition cost effects...', flush = True)
    output = ag_transition.get_agricultural_management_transition_matrices(data, ag_t_mrj, target_index)
    return output


def get_ag_man_w_mrj(data: Data, target_index):
    print('Getting agricultural management options\' water yield effects...', flush = True)
    output = ag_water.get_agricultural_management_water_matrices(data, target_index)
    return output


def get_ag_man_b_mrj(data: Data, target_index, ag_b_mrj: np.ndarray):
    print('Getting agricultural management options\' biodiversity effects...', flush = True)
    output = ag_biodiversity.get_agricultural_management_biodiversity_matrices(data, ag_b_mrj, target_index)
    return output


def get_ag_man_limits(data: Data, target_index):
    print('Getting agricultural management options\' adoption limits...', flush = True)
    output = ag_transition.get_agricultural_management_adoption_limits(data, target_index)
    return output


def get_economic_mrj(
    ag_c_mrj: np.ndarray,
    ag_r_mrj: np.ndarray,
    ag_t_mrj: np.ndarray,
    ag_to_non_ag_t_rk: np.ndarray,
    non_ag_c_rk: np.ndarray,
    non_ag_r_rk: np.ndarray,
    non_ag_t_rk: np.ndarray,
    non_ag_to_ag_t_mrj: np.ndarray,
    ag_man_c_mrj: dict[str, np.ndarray],
    ag_man_r_mrj: dict[str, np.ndarray],
    ag_man_t_mrj: dict[str, np.ndarray],
    ) -> dict[str, np.ndarray|dict[str, np.ndarray]]:
    
    print('Getting base year economic matrix...', flush = True)
    
    if settings.OBJECTIVE == "maxprofit":
        # Pre-calculate profit (revenue minus cost) for each land use
        ag_obj_mrj = ag_r_mrj - (ag_c_mrj + ag_t_mrj + non_ag_to_ag_t_mrj)
        non_ag_obj_rk = non_ag_r_rk - (non_ag_c_rk + non_ag_t_rk + ag_to_non_ag_t_rk)

        # Get effects of alternative agr. management options (stored in a dict)
        ag_man_objs = {
            am: ag_man_r_mrj[am] - (ag_man_c_mrj[am] + ag_man_t_mrj[am]) 
            for am in AG_MANAGEMENTS_TO_LAND_USES
        }

    elif settings.OBJECTIVE == "mincost":
        # Pre-calculate sum of production and transition costs
        ag_obj_mrj = ag_c_mrj + ag_t_mrj + non_ag_to_ag_t_mrj
        non_ag_obj_rk = non_ag_c_rk + non_ag_t_rk + ag_to_non_ag_t_rk

        # Store calculations for each agricultural management option in a dict
        ag_man_objs = {
            am: (ag_man_c_mrj[am] + ag_man_t_mrj[am])      
            for am in AG_MANAGEMENTS_TO_LAND_USES
        }

    else:
        raise ValueError("Unknown objective!")

    ag_obj_mrj = np.nan_to_num(ag_obj_mrj)
    non_ag_obj_rk = np.nan_to_num(non_ag_obj_rk)
    ag_man_objs = {am: np.nan_to_num(arr) for am, arr in ag_man_objs.items()}

    return [ag_obj_mrj, non_ag_obj_rk, ag_man_objs]



def get_commodity_prices(data: Data) -> np.ndarray:
    '''
    Get the prices of commodities in the base year. These prices will be used as multiplier
    to weight deviatios of commodity production from the target.
    '''
    
    commodity_lookup = {
        ('P1','BEEF'): 'beef meat',
        ('P3','BEEF'): 'beef lexp',
        ('P1','SHEEP'): 'sheep meat',
        ('P2','SHEEP'): 'sheep wool',
        ('P3','SHEEP'): 'sheep lexp',
        ('P1','DAIRY'): 'dairy',
    }

    commodity_prices = {}

    # Get the median price of each commodity
    for names, commodity in commodity_lookup.items():
        prices = np.nanpercentile(data.AGEC_LVSTK[names[0], names[1]], 50)
        prices = prices * 1000 if commodity == 'dairy' else prices # convert to per tonne for dairy
        commodity_prices[commodity] = prices

    # Get the median price of each crop; here need to use 'irr' because dry-Rice does exist in the data
    for name, col in data.AGEC_CROPS['P1','irr'].items():
        commodity_prices[name.lower()] = np.nanpercentile(col, 50)

    return np.array([commodity_prices[k] for k in data.COMMODITIES])
    
    
def get_target_yr_carbon_price(data: Data, target_year: int) -> float:
    return data.CARBON_PRICES[target_year]


def get_BASE_YR_economic_value(data: Data):
    """
    Calculate the economic value of the agricultural sector.
    """
    # Get the revenue and cost matrices
    r_mrj = ag_revenue.get_rev_matrices(data, 0)
    c_mrj = ag_cost.get_cost_matrices(data, 0)
    # Calculate the economic value
    if settings.OBJECTIVE == 'maxprofit':
        e_mrj = (r_mrj - c_mrj)
    elif settings.OBJECTIVE == 'mincost':
        e_mrj = c_mrj
    else:
        raise ValueError("Invalid `settings.OBJECTIVE`. Use 'maxprofit' or 'maxcost'.")
    return np.einsum('mrj,mrj->', e_mrj, data.AG_L_MRJ)
    
    
def get_BASE_YR_biodiv_value(data: Data):
    """
    Calculate the economic value of the agricultural sector.
    """
    # Get the revenue and cost matrices
    ag_b_mrj = ag_biodiversity.get_bio_overall_priority_score_matrices_mrj(data)
    return np.einsum('mrj,mrj->', ag_b_mrj, data.AG_L_MRJ)
    
def get_BASE_YR_production_t(data: Data):
    """
    Calculate the production of each commodity in the base year.
    """
    # Get the revenue and cost matrices
    return data.get_production(data.YR_CAL_BASE, data.LUMAP, data.LMMAP).sum()


def get_savanna_eligible_r(data: Data) -> np.ndarray:
    return np.where(data.SAVBURN_ELIGIBLE == 1)[0]

def get_hir_eligible_r(data: Data) -> np.ndarray:
    return np.where(data.HIR_MASK == 1)[0]

def get_priority_degraded_mask_idx(data: Data) -> np.ndarray:
    return np.where(data.BIO_PRIORITY_DEGRADED_AREAS_MASK)[0]


def get_limits(
    data: Data, 
    yr_cal: int,
) -> dict[str, Any]:
    """
    Gets the following limits for the solve:
    - Water net yield limits
    - GHG limits
    - Biodiversity limits
    - Regional adoption limits
    """
    print('Getting environmental limits...', flush = True)
    
    limits = {
        'water': None,
        'ghg': None,
        'GBF2_priority_degrade_areas': None,
        'GBF3_major_vegetation_groups': None,
        'GBF4_SNES': None,
        'GBF4_ECNES': None,
        'GBF8_species_conservation': None,
        'ag_regional_adoption': None,
        'non_ag_regional_adoption': None,
    }
    
    if settings.WATER_LIMITS == 'on':
        limits['water'] = ag_water.get_water_net_yield_hist_level(data)

    if settings.GHG_EMISSIONS_LIMITS != 'off':
        limits['ghg'] = ag_ghg.get_ghg_limits(data, yr_cal)

    if settings.BIODIVERSTIY_TARGET_GBF_2 != 'off':
        limits["GBF2_priority_degrade_areas"] = ag_biodiversity.get_GBF2_biodiversity_limits(data, yr_cal)

    if settings.BIODIVERSTIY_TARGET_GBF_3 != 'off':
        limits["GBF3_major_vegetation_groups"] = ag_biodiversity.get_GBF3_major_vegetation_group_limits(data, yr_cal)
        
    if settings.BIODIVERSTIY_TARGET_GBF_4_SNES == "on":
        limits["GBF4_SNES"] = ag_biodiversity.get_GBF4_SNES_limits(data, yr_cal)
        
    if settings.BIODIVERSTIY_TARGET_GBF_4_ECNES == "on":
        limits["GBF4_ECNES"] = ag_biodiversity.get_GBF4_ECNES_limits(data, yr_cal)
        
    if settings.BIODIVERSTIY_TARGET_GBF_8 == "on":
        limits["GBF8_species_conservation"] = ag_biodiversity.get_GBF8_species_conservation_limits(data, yr_cal)

    if settings.REGIONAL_ADOPTION_CONSTRAINTS == 'on':
        ag_reg_adoption, non_ag_reg_adoption = ag_transition.get_regional_adoption_limits(data, yr_cal)
        limits["ag_regional_adoption"] = ag_reg_adoption
        limits["non_ag_regional_adoption"] = non_ag_reg_adoption

<<<<<<< HEAD
    limits["GBF4_SNES"] = (
        ag_biodiversity.get_GBF4_SNES_limits(data, yr_cal)
        if settings.BIODIVERSTIY_TARGET_GBF_4_SNES == 'on'
        else 0
    )

    limits["GBF4_ECNES"] = (
        ag_biodiversity.get_GBF4_ECNES_limits(data, yr_cal)
        if settings.BIODIVERSTIY_TARGET_GBF_4_ECNES == 'on'
        else 0
    )

    limits["GBF8_species_conservation"] = (
        ag_biodiversity.get_GBF8_species_conservation_limits(data, yr_cal)
        if settings.BIODIVERSTIY_TARGET_GBF_8 == 'on'
        else 0
    )
=======
    return limits
>>>>>>> 8d3046b8


def set_limits(data: Data, yr_cal) -> None:
    """
    Set the limits in the data object.
    """
    limit_water = pd.DataFrame()
    limit_GHG = pd.DataFrame()
    limit_GBF_2 = pd.DataFrame()
    limit_GBF_3 = pd.DataFrame()
    limit_GBF_4_SNES = pd.DataFrame()
    limit_GBF_4_ECNES = pd.DataFrame()
    limit_GBF_8 = pd.DataFrame()
    limit_ag_adop = pd.DataFrame()
    limit_non_ag_adop = pd.DataFrame()

    if settings.WATER_LIMITS == 'on':
        limit_water = pd.DataFrame([{
            'Type': 'Water', 'code': k, 'target': v[1]} 
            for k, v in ag_water.get_water_net_yield_hist_level(data).items()])

    if settings.GHG_EMISSIONS_LIMITS != 'off':
        limit_GHG = pd.DataFrame([{'Type': 'GHG', 'target': ag_ghg.get_ghg_limits(data, yr_cal)}])
        
    if settings.BIODIVERSTIY_TARGET_GBF_2 == 'on':
        limit_GBF_2= pd.DataFrame([{'Type': 'GBF-2',  'target': ag_biodiversity.get_GBF2_biodiversity_limits(data, yr_cal)}])

    if settings.BIODIVERSTIY_TARGET_GBF_3 == 'off':
        limit_GBF_3 = pd.DataFrame([{
            'Type': 'GBF-3', 
            'code': ag_biodiversity.get_GBF3_major_vegetation_group_limits(data, yr_cal)[1], 
            'target': ag_biodiversity.get_GBF3_major_vegetation_group_limits(data, yr_cal)[0]}])

    if settings.BIODIVERSTIY_TARGET_GBF_4_SNES == "on":
        val, codes = ag_biodiversity.get_GBF4_SNES_limits(data, yr_cal)
        limit_GBF_4_SNES = pd.DataFrame({
            'Type': 'GBF-4-SNES',
            'code': codes.keys(),
            'target': val})

    if settings.BIODIVERSTIY_TARGET_GBF_4_ECNES == "on":
        val, codes = ag_biodiversity.get_GBF4_ECNES_limits(data, yr_cal)
        limit_GBF_4_ECNES = pd.DataFrame({
            'Type': 'GBF-4-ECNES',
            'code': codes.keys(),
            'target': val})

    if settings.BIODIVERSTIY_TARGET_GBF_8 == "on":
        val, codes = ag_biodiversity.get_GBF8_species_conservation_limits(data, yr_cal)
        limit_GBF_8 = pd.DataFrame({
            'Type': 'GBF-8',
            'code': codes.keys(),
            'target': val})

    if settings.REGIONAL_ADOPTION_CONSTRAINTS == 'on':
        ag_reg_adoption, non_ag_reg_adoption = ag_transition.get_regional_adoption_limits(data, yr_cal)
        limit_ag_adop = pd.DataFrame([{
            'Type': 'AG_Adoption', 
            'code': f'{ag_reg_adoption[0]}-{ag_reg_adoption[1]}', 
            'target': ag_reg_adoption[1]}])
        limit_non_ag_adop = pd.DataFrame([{
            'Type': 'AG_Adoption', 
            'code': f'{non_ag_reg_adoption[0]}-{non_ag_reg_adoption[1]}', 
            'target': non_ag_reg_adoption[1]}])
        
    # Combine all limits into a single dataframe
    limits = pd.concat([
        limit_water,
        limit_GHG,
        limit_GBF_2,
        limit_GBF_3,
        limit_GBF_4_SNES,
        limit_GBF_4_ECNES,
        limit_GBF_8,
        limit_ag_adop,
        limit_non_ag_adop
    ], ignore_index=True)


def get_input_data(data: Data, base_year: int, target_year: int) -> SolverInputData:
    """
    Using the given Data object, prepare a SolverInputData object for the solver.
    """

    target_index = target_year - data.YR_CAL_BASE
    
    ag_c_mrj = get_ag_c_mrj(data, target_index)
    ag_r_mrj = get_ag_r_mrj(data, target_index)
    ag_t_mrj = get_ag_t_mrj(data, target_index, base_year)
    ag_to_non_ag_t_rk = get_ag_to_non_ag_t_rk(data, target_index, base_year, ag_t_mrj)
    
    non_ag_c_rk = get_non_ag_c_rk(data, ag_c_mrj, data.lumaps[base_year], target_year)
    non_ag_r_rk = get_non_ag_r_rk(data, ag_r_mrj, base_year, target_year)
    non_ag_t_rk = get_non_ag_t_rk(data, base_year)
    non_ag_to_ag_t_mrj = get_non_ag_to_ag_t_mrj(data, base_year, target_index)
    
    ag_man_c_mrj = get_ag_man_c_mrj(data, target_index, ag_c_mrj)
    ag_man_r_mrj = get_ag_man_r_mrj(data, target_index, ag_r_mrj)
    ag_man_t_mrj = get_ag_man_t_mrj(data, target_index, ag_t_mrj)
    
    ag_obj_mrj, non_ag_obj_rk,  ag_man_objs=get_economic_mrj(
        ag_c_mrj,
        ag_r_mrj,
        ag_t_mrj,
        ag_to_non_ag_t_rk,
        non_ag_c_rk,
        non_ag_r_rk,
        non_ag_t_rk,
        non_ag_to_ag_t_mrj,
        ag_man_c_mrj,
        ag_man_r_mrj,
        ag_man_t_mrj
    )
    
    ag_g_mrj = get_ag_g_mrj(data, target_index)
    ag_q_mrp = get_ag_q_mrp(data, target_index)
    ag_w_mrj = get_ag_w_mrj(data, target_index, data.WATER_YIELD_HIST_DR, data.WATER_YIELD_HIST_SR)     # Calculate water net yield matrices based on historical water yield layers
    ag_b_mrj = get_ag_b_mrj(data)
    ag_x_mrj = get_ag_x_mrj(data, base_year)

    land_use_culling.apply_agricultural_land_use_culling(
        ag_x_mrj, ag_c_mrj, ag_t_mrj, ag_r_mrj
    )

    return SolverInputData(
        base_year=base_year,
        target_year=target_year,
        demand_c=get_demand_c(data, target_year),
        
        ag_g_mrj=ag_g_mrj,
        ag_w_mrj=ag_w_mrj,
        ag_b_mrj=ag_b_mrj,
        ag_x_mrj=ag_x_mrj,
        ag_q_mrp=ag_q_mrp,
        ag_ghg_t_mrj=get_ag_ghg_t_mrj(data, base_year),

        non_ag_g_rk=get_non_ag_g_rk(data, ag_g_mrj, base_year),
        non_ag_w_rk=get_non_ag_w_rk(data, ag_w_mrj, base_year, target_year, data.WATER_YIELD_HIST_DR, data.WATER_YIELD_HIST_SR),  # Calculate non-ag water yield matrices based on historical water yield layers
        non_ag_b_rk=get_non_ag_b_rk(data, ag_b_mrj, base_year),
        non_ag_x_rk=get_non_ag_x_rk(data, base_year),
        non_ag_q_crk=get_non_ag_q_crk(data, ag_q_mrp, base_year),
        non_ag_lb_rk=get_non_ag_lb_rk(data, base_year),
        
        ag_man_g_mrj=get_ag_man_g_mrj(data, target_index),
        ag_man_q_mrp=get_ag_man_q_mrj(data, target_index, ag_q_mrp),
        ag_man_w_mrj=get_ag_man_w_mrj(data, target_index),
        ag_man_b_mrj=get_ag_man_b_mrj(data, target_index, ag_b_mrj),
        ag_man_limits=get_ag_man_limits(data, target_index),                            
        ag_man_lb_mrj=get_ag_man_lb_mrj(data, base_year),
        
        water_yield_regions_BASE_YR=get_w_BASE_YR(data),                                # Water net yield for the BASE_YR (2010) based on historical water yield layers
        water_yield_outside_study_area=get_w_outside_luto(data, data.YR_CAL_BASE),      # Water net yield outside LUTO study area for the YR_CAL_BASE year
        water_required_domestic_regions=get_w_domestic_req_region(data),                # Water required for domestic use for each region
        
        biodiv_contr_ag_j=get_ag_biodiv_contr_j(data),
        biodiv_contr_non_ag_k=get_non_ag_biodiv_impact_k(data),
        biodiv_contr_ag_man=get_ag_man_biodiv_impacts(data, target_year),

        GBF2_raw_priority_degraded_area_r = get_GBF2_priority_degrade_area_r(data),
        GBF3_raw_MVG_area_vr=get_GBF3_MVG_area_vr(data),
        GBF4_snes_xr=get_GBF4_snes_xr(data),
        GBF4_ecnes_xr=get_GBF4_ecnes_xr(data),
        GBF8_raw_species_area_sr=get_GBF8_species_area_sr(data, target_year),

        savanna_eligible_r=get_savanna_eligible_r(data),
        hir_eligible_r=get_hir_eligible_r(data),
        priority_degraded_mask_idx=get_priority_degraded_mask_idx(data),

        economic_contr_mrj=(ag_obj_mrj, non_ag_obj_rk,  ag_man_objs),
        economic_BASE_YR_prices=get_commodity_prices(data),
        economic_target_yr_carbon_price=get_target_yr_carbon_price(data, target_year), 
        
        base_yr_prod = {
            "BASE_YR Economy(AUD)": get_BASE_YR_economic_value(data),
            "BASE_YR Biodiversity (score)": get_BASE_YR_biodiv_value(data),
            "BASE_YR Production (t)": get_BASE_YR_production_t(data),
        },
        
        offland_ghg=data.OFF_LAND_GHG_EMISSION_C[target_index],

        lu2pr_pj=data.LU2PR,
        pr2cm_cp=data.PR2CM,
        limits=get_limits(data, target_year),
        desc2aglu=data.DESC2AGLU,
        resmult=data.RESMULT,
        real_area=data.REAL_AREA,
    )<|MERGE_RESOLUTION|>--- conflicted
+++ resolved
@@ -584,7 +584,7 @@
 
 
 def get_limits(
-    data: Data, 
+    data: Data,
     yr_cal: int,
 ) -> dict[str, Any]:
     """
@@ -595,7 +595,7 @@
     - Regional adoption limits
     """
     print('Getting environmental limits...', flush = True)
-    
+
     limits = {
         'water': None,
         'ghg': None,
@@ -607,7 +607,7 @@
         'ag_regional_adoption': None,
         'non_ag_regional_adoption': None,
     }
-    
+
     if settings.WATER_LIMITS == 'on':
         limits['water'] = ag_water.get_water_net_yield_hist_level(data)
 
@@ -619,13 +619,13 @@
 
     if settings.BIODIVERSTIY_TARGET_GBF_3 != 'off':
         limits["GBF3_major_vegetation_groups"] = ag_biodiversity.get_GBF3_major_vegetation_group_limits(data, yr_cal)
-        
+
     if settings.BIODIVERSTIY_TARGET_GBF_4_SNES == "on":
         limits["GBF4_SNES"] = ag_biodiversity.get_GBF4_SNES_limits(data, yr_cal)
-        
+
     if settings.BIODIVERSTIY_TARGET_GBF_4_ECNES == "on":
         limits["GBF4_ECNES"] = ag_biodiversity.get_GBF4_ECNES_limits(data, yr_cal)
-        
+
     if settings.BIODIVERSTIY_TARGET_GBF_8 == "on":
         limits["GBF8_species_conservation"] = ag_biodiversity.get_GBF8_species_conservation_limits(data, yr_cal)
 
@@ -634,27 +634,7 @@
         limits["ag_regional_adoption"] = ag_reg_adoption
         limits["non_ag_regional_adoption"] = non_ag_reg_adoption
 
-<<<<<<< HEAD
-    limits["GBF4_SNES"] = (
-        ag_biodiversity.get_GBF4_SNES_limits(data, yr_cal)
-        if settings.BIODIVERSTIY_TARGET_GBF_4_SNES == 'on'
-        else 0
-    )
-
-    limits["GBF4_ECNES"] = (
-        ag_biodiversity.get_GBF4_ECNES_limits(data, yr_cal)
-        if settings.BIODIVERSTIY_TARGET_GBF_4_ECNES == 'on'
-        else 0
-    )
-
-    limits["GBF8_species_conservation"] = (
-        ag_biodiversity.get_GBF8_species_conservation_limits(data, yr_cal)
-        if settings.BIODIVERSTIY_TARGET_GBF_8 == 'on'
-        else 0
-    )
-=======
     return limits
->>>>>>> 8d3046b8
 
 
 def set_limits(data: Data, yr_cal) -> None:
@@ -673,19 +653,19 @@
 
     if settings.WATER_LIMITS == 'on':
         limit_water = pd.DataFrame([{
-            'Type': 'Water', 'code': k, 'target': v[1]} 
+            'Type': 'Water', 'code': k, 'target': v[1]}
             for k, v in ag_water.get_water_net_yield_hist_level(data).items()])
 
     if settings.GHG_EMISSIONS_LIMITS != 'off':
         limit_GHG = pd.DataFrame([{'Type': 'GHG', 'target': ag_ghg.get_ghg_limits(data, yr_cal)}])
-        
+
     if settings.BIODIVERSTIY_TARGET_GBF_2 == 'on':
         limit_GBF_2= pd.DataFrame([{'Type': 'GBF-2',  'target': ag_biodiversity.get_GBF2_biodiversity_limits(data, yr_cal)}])
 
     if settings.BIODIVERSTIY_TARGET_GBF_3 == 'off':
         limit_GBF_3 = pd.DataFrame([{
-            'Type': 'GBF-3', 
-            'code': ag_biodiversity.get_GBF3_major_vegetation_group_limits(data, yr_cal)[1], 
+            'Type': 'GBF-3',
+            'code': ag_biodiversity.get_GBF3_major_vegetation_group_limits(data, yr_cal)[1],
             'target': ag_biodiversity.get_GBF3_major_vegetation_group_limits(data, yr_cal)[0]}])
 
     if settings.BIODIVERSTIY_TARGET_GBF_4_SNES == "on":
@@ -712,14 +692,14 @@
     if settings.REGIONAL_ADOPTION_CONSTRAINTS == 'on':
         ag_reg_adoption, non_ag_reg_adoption = ag_transition.get_regional_adoption_limits(data, yr_cal)
         limit_ag_adop = pd.DataFrame([{
-            'Type': 'AG_Adoption', 
-            'code': f'{ag_reg_adoption[0]}-{ag_reg_adoption[1]}', 
+            'Type': 'AG_Adoption',
+            'code': f'{ag_reg_adoption[0]}-{ag_reg_adoption[1]}',
             'target': ag_reg_adoption[1]}])
         limit_non_ag_adop = pd.DataFrame([{
-            'Type': 'AG_Adoption', 
-            'code': f'{non_ag_reg_adoption[0]}-{non_ag_reg_adoption[1]}', 
+            'Type': 'AG_Adoption',
+            'code': f'{non_ag_reg_adoption[0]}-{non_ag_reg_adoption[1]}',
             'target': non_ag_reg_adoption[1]}])
-        
+
     # Combine all limits into a single dataframe
     limits = pd.concat([
         limit_water,
