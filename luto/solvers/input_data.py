# Copyright 2025 Bryan, B.A., Williams, N., Archibald, C.L., de Haan, F., Wang, J., 
# van Schoten, N., Hadjikakou, M., Sanson, J.,  Zyngier, R., Marcos-Martinez, R.,  
# Navarro, J.,  Gao, L., Aghighi, H., Armstrong, T., Bohl, H., Jaffe, P., Khan, M.S., 
# Moallemi, E.A., Nazari, A., Pan, X., Steyl, D., and Thiruvady, D.R.
#
# This file is part of LUTO2 - Version 2 of the Australian Land-Use Trade-Offs model
#
# LUTO2 is free software: you can redistribute it and/or modify it under the
# terms of the GNU General Public License as published by the Free Software
# Foundation, either version 3 of the License, or (at your option) any later
# version.
#
# LUTO2 is distributed in the hope that it will be useful, but WITHOUT ANY
# WARRANTY; without even the implied warranty of MERCHANTABILITY or FITNESS FOR
# A PARTICULAR PURPOSE. See the GNU General Public License for more details.
#
# You should have received a copy of the GNU General Public License along with
# LUTO2. If not, see <https://www.gnu.org/licenses/>.

from collections import defaultdict
from dataclasses import dataclass
from functools import cached_property
from typing import Any, Optional
import numpy as np

from luto import settings
from luto.economics import land_use_culling
from luto.settings import AG_MANAGEMENTS, AG_MANAGEMENTS_TO_LAND_USES
from luto.data import Data

import luto.economics.agricultural.cost as ag_cost
import luto.economics.agricultural.ghg as ag_ghg
import luto.economics.agricultural.quantity as ag_quantity
import luto.economics.agricultural.revenue as ag_revenue
import luto.economics.agricultural.transitions as ag_transition
import luto.economics.agricultural.water as ag_water
import luto.economics.agricultural.biodiversity as ag_biodiversity

import luto.economics.non_agricultural.water as non_ag_water
import luto.economics.non_agricultural.biodiversity as non_ag_biodiversity
import luto.economics.non_agricultural.cost as non_ag_cost
import luto.economics.non_agricultural.ghg as non_ag_ghg
import luto.economics.non_agricultural.quantity as non_ag_quantity
import luto.economics.non_agricultural.transitions as non_ag_transition
import luto.economics.non_agricultural.revenue as non_ag_revenue


@dataclass
class SolverInputData:
    """
    An object that collects and stores all relevant data for solver.py.
    """   
    base_year: int                                                      # The base year of this solving process
    target_year: int                                                    # The target year of this solving process

    ag_g_mrj: np.ndarray                                                # Agricultural greenhouse gas emissions matrices.
    ag_w_mrj: np.ndarray                                                # Agricultural water yields matrices.
    ag_b_mrj: np.ndarray                                                # Agricultural biodiversity matrices.
    ag_x_mrj: np.ndarray                                                # Agricultural exclude matrices.
    ag_q_mrp: np.ndarray                                                # Agricultural yield matrices -- note the `p` (product) index instead of `j` (land-use).
    ag_ghg_t_mrj: np.ndarray                                            # GHG emissions released during transitions between agricultural land uses.

    non_ag_g_rk: np.ndarray                                             # Non-agricultural greenhouse gas emissions matrix.
    non_ag_w_rk: np.ndarray                                             # Non-agricultural water yields matrix.
    non_ag_b_rk: np.ndarray                                             # Non-agricultural biodiversity matrix.
    non_ag_x_rk: np.ndarray                                             # Non-agricultural exclude matrices.
    non_ag_q_crk: np.ndarray                                            # Non-agricultural yield matrix.
    non_ag_lb_rk: np.ndarray                                            # Non-agricultural lower bound matrices.

    ag_man_g_mrj: dict                                                  # Agricultural management options' GHG emission effects.
    ag_man_q_mrp: dict                                                  # Agricultural management options' quantity effects.
    ag_man_w_mrj: dict                                                  # Agricultural management options' water yield effects.
    ag_man_b_mrj: dict                                                  # Agricultural management options' biodiversity effects.
    ag_man_limits: dict                                                 # Agricultural management options' adoption limits.
    ag_man_lb_mrj: dict                                                 # Agricultural management options' lower bounds.

    water_yield_RR_BASE_YR: dict                                        # Water yield for the BASE_YR based on historical water yield layers .
    water_yield_outside_study_area: dict[int, float]                    # Water yield from outside LUTO study area -> dict. Key: region.
    
        
    biodiv_contr_ag_j: np.ndarray                                      # Biodiversity contribution scale from agricultural land uses.
    biodiv_contr_non_ag_k: dict[int, float]                             # Biodiversity contribution scale from non-agricultural land uses.
    biodiv_contr_ag_man: dict[str, dict[int, np.ndarray]]               # Biodiversity contribution scale from agricultural management options.
    
    GBF2_raw_priority_degraded_area_r: np.ndarray                       # Raw areas (GBF2) from priority degrade areas - indexed by cell (r).
    GBF3_raw_MVG_area_vr: np.ndarray                                    # Raw areas (GBF3) from Major vegetation group - indexed by veg. group (v) and cell (r)
    GBF4_snes_xr: np.ndarray                                            # Raw areas (GBF4) Species NES contribution data - indexed by species/ecological community (x) and cell (r).
    GBF4_ecnes_xr: np.ndarray                                           # Raw areas (GBF4) Ecological community NES contribution data - indexed by species/ecological community (x) and cell (r).
    GBF8_raw_species_area_sr: np.ndarray                                # Raw areas (GBF8) Species data - indexed by species (s) and cell (r).

    savanna_eligible_r: np.ndarray                                      # Cells that are eligible for savanna burnining land use.
    priority_degraded_mask_idx: np.ndarray                                # Mask of priority degraded areas - indexed by cell (r).

    economic_contr_mrj: float                                           # base year economic contribution matrix.
    economic_BASE_YR_prices: np.ndarray                                 # base year commodity prices.
    economic_target_yr_carbon_price: float                              # target year carbon price.

    offland_ghg: np.ndarray                                             # GHG emissions from off-land commodities.

    lu2pr_pj: np.ndarray                                                # Conversion matrix: land-use to product(s).
    pr2cm_cp: np.ndarray                                                # Conversion matrix: product(s) to commodity.
    limits: dict                                                        # Targets to use.
    desc2aglu: dict                                                     # Map of agricultural land use descriptions to codes.
    resmult: float                                                      # Resolution factor multiplier from data.RESMULT
    real_area: np.ndarray                                               # Area of each cell, indexed by cell (r)
                
    @property
    def n_ag_lms(self):
        # Number of agricultural landmans
        return self.ag_g_mrj.shape[0]

    @property
    def ncells(self):
        # Number of cells
        return self.ag_g_mrj.shape[1]

    @property
    def n_ag_lus(self):
        # Number of agricultural landuses
        return self.ag_g_mrj.shape[2]

    @property
    def n_non_ag_lus(self):
        # Number of non-agricultural landuses
        return self.non_ag_g_rk.shape[1]

    @property
    def nprs(self):
        # Number of products
        return self.ag_q_mrp.shape[2]

    @cached_property
    def am2j(self):
        # Map of agricultural management options to land use codes
        return {
            am: [self.desc2aglu[lu] for lu in am_lus]
            for am, am_lus in AG_MANAGEMENTS_TO_LAND_USES.items()
            if AG_MANAGEMENTS[am]
        }

    @cached_property
    def j2am(self):
        _j2am = defaultdict(list)
        for am, am_j_list in self.am2j.items():
            for j in am_j_list:
                _j2am[j].append(am)

        return _j2am

    @cached_property
    def j2p(self):
        return {
            j: [p for p in range(self.nprs) if self.lu2pr_pj[p, j]]
            for j in range(self.n_ag_lus)
        }

    @cached_property
    def ag_lu2cells(self):
        # Make an index of each cell permitted to transform to each land use / land management combination
        return {
            (m, j): np.where(self.ag_x_mrj[m, :, j])[0]
            for j in range(self.n_ag_lus)
            for m in range(self.n_ag_lms)
        }

    @cached_property
    def cells2ag_lu(self) -> dict[int, list[tuple[int, int]]]:
        ag_lu2cells = self.ag_lu2cells
        cells2ag_lu = defaultdict(list)
        for (m, j), j_cells in ag_lu2cells.items():
            for r in j_cells:
                cells2ag_lu[r].append((m,j))

        return dict(cells2ag_lu)

    @cached_property
    def non_ag_lu2cells(self) -> dict[int, np.ndarray]:
        return {k: np.where(self.non_ag_x_rk[:, k])[0] for k in range(self.n_non_ag_lus)}

    @cached_property
    def cells2non_ag_lu(self) -> dict[int, list[int]]:
        non_ag_lu2cells = self.non_ag_lu2cells
        cells2non_ag_lu = defaultdict(list)
        for k, k_cells in non_ag_lu2cells.items():
            for r in k_cells:
                cells2non_ag_lu[r].append(k)

        return dict(cells2non_ag_lu) 
    
def get_ag_c_mrj(data: Data, target_index):
    print('Getting agricultural cost matrices...', flush = True)
    output = ag_cost.get_cost_matrices(data, target_index)
    return output.astype(np.float32)


def get_non_ag_c_rk(data: Data, ag_c_mrj: np.ndarray, lumap: np.ndarray, target_year):
    print('Getting non-agricultural cost matrices...', flush = True)
    output = non_ag_cost.get_cost_matrix(data, ag_c_mrj, lumap, target_year)
    return output.astype(np.float32)


def get_ag_r_mrj(data: Data, target_index):
    print('Getting agricultural revenue matrices...', flush = True)
    output = ag_revenue.get_rev_matrices(data, target_index)
    return output.astype(np.float32)


def get_non_ag_r_rk(data: Data, ag_r_mrj: np.ndarray, base_year: int, target_year: int):
    print('Getting non-agricultural revenue matrices...', flush = True)
    output = non_ag_revenue.get_rev_matrix(data, target_year, ag_r_mrj, data.lumaps[base_year])
    return output.astype(np.float32)


def get_ag_g_mrj(data: Data, target_index):
    print('Getting agricultural GHG emissions matrices...', flush = True)
    output = ag_ghg.get_ghg_matrices(data, target_index)
    return output.astype(np.float32)


def get_non_ag_g_rk(data: Data, ag_g_mrj, base_year):
    print('Getting non-agricultural GHG emissions matrices...', flush = True)
    output = non_ag_ghg.get_ghg_matrix(data, ag_g_mrj, data.lumaps[base_year])
    return output.astype(np.float32)


def get_ag_w_mrj(data: Data, target_index, water_dr_yield: Optional[np.ndarray] = None, water_sr_yield: Optional[np.ndarray] = None):
    print('Getting agricultural water net yield matrices based on historical water yield layers ...', flush = True)
    output = ag_water.get_water_net_yield_matrices(data, target_index, water_dr_yield, water_sr_yield)
    return output.astype(np.float32)


def get_w_outside_luto(data: Data, yr_cal: int):
    print('Getting water yield from outside LUTO study area...', flush = True)
    return ag_water.get_water_outside_luto_study_area_from_hist_level(data)

def get_w_BASE_YR(data: Data):
    print('Getting water yield for the BASE_YR based on historical water yield layers...', flush = True)
    return ag_water.calc_water_net_yield_BASE_YR(data)


def get_ag_b_mrj(data: Data):
    print('Getting agricultural biodiversity requirement matrices...', flush = True)
    output = ag_biodiversity.get_bio_overall_priority_score_matrices_mrj(data)
    return output.astype(np.float32)


def get_ag_biodiv_contr_j(data: Data) -> dict[int, float]:
    print('Getting biodiversity degredation data for agricultural land uses...', flush = True)
    return ag_biodiversity.get_ag_biodiversity_contribution(data)


def get_non_ag_biodiv_impact_k(data: Data) -> dict[int, float]:
    print('Getting biodiversity benefits data for non-agricultural land uses...', flush = True)
    return non_ag_biodiversity.get_non_ag_lu_biodiv_contribution(data)


def get_ag_man_biodiv_impacts(data: Data, target_year: int) -> dict[str, dict[str, float]]:
    print('Getting biodiversity benefits data for agricultural management options...', flush = True)
    return ag_biodiversity.get_ag_management_biodiversity_contribution(data, target_year)

def get_GBF2_priority_degrade_area_r(data: Data) -> np.ndarray:
    if settings.BIODIVERSTIY_TARGET_GBF_2 != "on":
        return np.empty(0)
    print('Getting priority degrade area matrices...', flush = True)
    output = ag_biodiversity.get_GBF2_bio_priority_degraded_areas_r(data)
    return output

def get_GBF3_MVG_area_vr(data: Data):
    if settings.BIODIVERSTIY_TARGET_GBF_3 != "on":
        return np.empty(0)
    print('Getting agricultural major vegetation groups matrices...', flush = True)
    output = ag_biodiversity.get_GBF3_major_vegetation_matrices_vr(data)
    return output


def get_GBF4_snes_xr(data: Data) -> np.ndarray:
    if settings.BIODIVERSTIY_TARGET_GBF_4_SNES != "on":
        return np.empty(0)
    return ag_biodiversity.get_GBF4_SNES_matrix_sr(data)


def get_GBF4_ecnes_xr(data: Data) -> np.ndarray:
    if settings.BIODIVERSTIY_TARGET_GBF_4_ECNES != "on":
        return np.empty(0)
    return ag_biodiversity.get_GBF4_ECNES_matrix_sr(data)

def get_GBF8_species_area_sr(data: Data, target_year: int) -> np.ndarray:
    if settings.BIODIVERSTIY_TARGET_GBF_8 != "on":
        return np.empty(0)
    print('Getting species conservation cell data...', flush = True)
    return ag_biodiversity.get_GBF8_species_conservation_matrix_sr(data, target_year)


def get_non_ag_w_rk(
    data: Data, 
    ag_w_mrj: np.ndarray, 
    base_year, 
    target_year, 
    water_dr_yield: Optional[np.ndarray] = None, 
    water_sr_yield: Optional[np.ndarray] = None
    ):
    print('Getting non-agricultural water yield matrices...', flush = True)
    yr_idx = target_year - data.YR_CAL_BASE
    output = non_ag_water.get_w_net_yield_matrix(data, ag_w_mrj, data.lumaps[base_year], yr_idx, water_dr_yield, water_sr_yield)
    return output.astype(np.float32)


def get_non_ag_b_rk(data: Data, ag_b_mrj: np.ndarray, base_year):
    print('Getting non-agricultural biodiversity requirement matrices...', flush = True)
    output = non_ag_biodiversity.get_breq_matrix(data, ag_b_mrj, data.lumaps[base_year])
    return output.astype(np.float32)


def get_ag_q_mrp(data: Data, target_index):
    print('Getting agricultural production quantity matrices...', flush = True)
    output = ag_quantity.get_quantity_matrices(data, target_index)
    return output.astype(np.float32)


def get_non_ag_q_crk(data: Data, ag_q_mrp: np.ndarray, base_year: int):
    print('Getting non-agricultural production quantity matrices...', flush = True)
    output = non_ag_quantity.get_quantity_matrix(data, ag_q_mrp, data.lumaps[base_year])
    return output.astype(np.float32)


def get_ag_ghg_t_mrj(data: Data, base_year):
    print('Getting agricultural transitions GHG emissions...', flush = True)
    output = ag_ghg.get_ghg_transition_penalties(data, data.lumaps[base_year])
    return output.astype(np.float32)


def get_ag_t_mrj(data: Data, target_index, base_year):
    print('Getting agricultural transition cost matrices...', flush = True)
    
    ag_t_mrj = ag_transition.get_transition_matrices(
        data, 
        target_index, 
        base_year
    ).astype(np.float32)
    # Transition costs occures if the base year is not the target year
    return ag_t_mrj if (base_year - data.YR_CAL_BASE != target_index) else np.zeros_like(ag_t_mrj).astype(np.float32)


def get_ag_to_non_ag_t_rk(data: Data, target_index, base_year):
    print('Getting agricultural to non-agricultural transition cost matrices...', flush = True)
    non_ag_t_mrj = non_ag_transition.get_from_ag_transition_matrix( 
        data, 
        target_index, 
        base_year, 
        data.lumaps[base_year], 
        data.lmmaps[base_year]).astype(np.float32)
    # Transition costs occures if the base year is not the target year
    return non_ag_t_mrj if (base_year - data.YR_CAL_BASE != target_index) else np.zeros_like(non_ag_t_mrj).astype(np.float32)


def get_non_ag_to_ag_t_mrj(data: Data, base_year:int, target_index: int):
    print('Getting non-agricultural to agricultural transition cost matrices...', flush = True)
    
    non_ag_to_ag_mrj = non_ag_transition.get_to_ag_transition_matrix(
        data, 
        target_index, 
        data.lumaps[base_year], 
        data.lmmaps[base_year]).astype(np.float32)
    # Transition costs occures if the base year is not the target year
    return non_ag_to_ag_mrj if (base_year - data.YR_CAL_BASE != target_index) else np.zeros_like(non_ag_to_ag_mrj).astype(np.float32)


def get_non_ag_t_rk(data: Data, base_year):
    print('Getting non-agricultural transition cost matrices...', flush = True)
    output = non_ag_transition.get_non_ag_transition_matrix(data)
    return output.astype(np.float32)


def get_ag_x_mrj(data: Data, base_year):
    print('Getting agricultural exclude matrices...', flush = True)
    output = ag_transition.get_exclude_matrices(data, data.lumaps[base_year])
    return output


def get_non_ag_x_rk(data: Data, ag_x_mrj, base_year):
    print('Getting non-agricultural exclude matrices...', flush = True)
    output = non_ag_transition.get_exclude_matrices(data, ag_x_mrj, data.lumaps[base_year])
    return output


def get_ag_man_lb_mrj(data: Data, base_year):
    print('Getting agricultural lower bound matrices...', flush = True)
    output = ag_transition.get_lower_bound_agricultural_management_matrices(data, base_year)
    return output


def get_non_ag_lb_rk(data: Data, base_year):
    print('Getting non-agricultural lower bound matrices...', flush = True)
    output = non_ag_transition.get_lower_bound_non_agricultural_matrices(data, base_year)
    return output


def get_ag_man_c_mrj(data: Data, target_index, ag_c_mrj: np.ndarray):
    print('Getting agricultural management options\' cost effects...', flush = True)
    output = ag_cost.get_agricultural_management_cost_matrices(data, ag_c_mrj, target_index)
    return output


def get_ag_man_g_mrj(data: Data, target_index, ag_g_mrj: np.ndarray):
    print('Getting agricultural management options\' GHG emission effects...', flush = True)
    output = ag_ghg.get_agricultural_management_ghg_matrices(data, ag_g_mrj, target_index)
    return output


def get_ag_man_q_mrj(data: Data, target_index, ag_q_mrp: np.ndarray):
    print('Getting agricultural management options\' quantity effects...', flush = True)
    output = ag_quantity.get_agricultural_management_quantity_matrices(data, ag_q_mrp, target_index)
    return output


def get_ag_man_r_mrj(data: Data, target_index, ag_r_mrj: np.ndarray):
    print('Getting agricultural management options\' revenue effects...', flush = True)
    output = ag_revenue.get_agricultural_management_revenue_matrices(data, ag_r_mrj, target_index)
    return output


def get_ag_man_t_mrj(data: Data, target_index, ag_t_mrj: np.ndarray):
    print('Getting agricultural management options\' transition cost effects...', flush = True)
    output = ag_transition.get_agricultural_management_transition_matrices(data, ag_t_mrj, target_index)
    return output


def get_ag_man_w_mrj(data: Data, target_index):
    print('Getting agricultural management options\' water yield effects...', flush = True)
    output = ag_water.get_agricultural_management_water_matrices(data, target_index)
    return output


def get_ag_man_b_mrj(data: Data, target_index, ag_b_mrj: np.ndarray):
    print('Getting agricultural management options\' biodiversity effects...', flush = True)
    output = ag_biodiversity.get_agricultural_management_biodiversity_matrices(data, ag_b_mrj, target_index)
    return output


def get_ag_man_limits(data: Data, target_index):
    print('Getting agricultural management options\' adoption limits...', flush = True)
    output = ag_transition.get_agricultural_management_adoption_limits(data, target_index)
    return output


def get_economic_mrj(
    ag_c_mrj: np.ndarray,
    ag_r_mrj: np.ndarray,
    ag_t_mrj: np.ndarray,
    ag_to_non_ag_t_rk: np.ndarray,
    non_ag_c_rk: np.ndarray,
    non_ag_r_rk: np.ndarray,
    non_ag_t_rk: np.ndarray,
    non_ag_to_ag_t_mrj: np.ndarray,
    ag_man_c_mrj: dict[str, np.ndarray],
    ag_man_r_mrj: dict[str, np.ndarray],
    ag_man_t_mrj: dict[str, np.ndarray],
    ) -> dict[str, np.ndarray|dict[str, np.ndarray]]:
    
    print('Getting base year economic matrix...', flush = True)
    
    if settings.OBJECTIVE == "maxprofit":
        # Pre-calculate profit (revenue minus cost) for each land use
        ag_obj_mrj = ag_r_mrj - (ag_c_mrj + ag_t_mrj + non_ag_to_ag_t_mrj)
        non_ag_obj_rk = non_ag_r_rk - (non_ag_c_rk + non_ag_t_rk + ag_to_non_ag_t_rk)

        # Get effects of alternative agr. management options (stored in a dict)
        ag_man_objs = {
            am: ag_man_r_mrj[am] - (ag_man_c_mrj[am] + ag_man_t_mrj[am]) 
            for am in AG_MANAGEMENTS_TO_LAND_USES
        }

    elif settings.OBJECTIVE == "mincost":
        # Pre-calculate sum of production and transition costs
        ag_obj_mrj = ag_c_mrj + ag_t_mrj + non_ag_to_ag_t_mrj
        non_ag_obj_rk = non_ag_c_rk + non_ag_t_rk + ag_to_non_ag_t_rk

        # Store calculations for each agricultural management option in a dict
        ag_man_objs = {
            am: (ag_man_c_mrj[am] + ag_man_t_mrj[am])      
            for am in AG_MANAGEMENTS_TO_LAND_USES
        }

    else:
        raise ValueError("Unknown objective!")

    ag_obj_mrj = np.nan_to_num(ag_obj_mrj)
    non_ag_obj_rk = np.nan_to_num(non_ag_obj_rk)
    ag_man_objs = {am: np.nan_to_num(arr) for am, arr in ag_man_objs.items()}

    return [ag_obj_mrj, non_ag_obj_rk, ag_man_objs]



def get_commodity_prices(data: Data) -> np.ndarray:
    '''
    Get the prices of commodities in the base year. These prices will be used as multiplier
    to weight deviatios of commodity production from the target.
    '''
    
    commodity_lookup = {
        ('P1','BEEF'): 'beef meat',
        ('P3','BEEF'): 'beef lexp',
        ('P1','SHEEP'): 'sheep meat',
        ('P2','SHEEP'): 'sheep wool',
        ('P3','SHEEP'): 'sheep lexp',
        ('P1','DAIRY'): 'dairy',
    }

    commodity_prices = {}

    # Get the median price of each commodity
    for names, commodity in commodity_lookup.items():
        prices = np.nanpercentile(data.AGEC_LVSTK[names[0], names[1]], 50)
        prices = prices * 1000 if commodity == 'dairy' else prices # convert to per tonne for dairy
        commodity_prices[commodity] = prices

    # Get the median price of each crop; here need to use 'irr' because dry-Rice does exist in the data
    for name, col in data.AGEC_CROPS['P1','irr'].items():
        commodity_prices[name.lower()] = np.nanpercentile(col, 50)

    return np.array([commodity_prices[k] for k in data.COMMODITIES])
    
    
def get_target_yr_carbon_price(data: Data, target_year: int) -> float:
    return data.CARBON_PRICES[target_year]


def get_savanna_eligible_r(data: Data) -> np.ndarray:
    return np.where(data.SAVBURN_ELIGIBLE == 1)[0]

def get_priority_degraded_mask_idx(data: Data) -> np.ndarray:
    return np.where(data.BIO_PRIORITY_DEGRADED_AREAS_MASK)[0]


def get_limits(
    data: Data, yr_cal: int,
) -> dict[str, Any]:
    """
    Gets the following limits for the solve:
    - Water net yield limits
    - GHG limits
    - Biodiversity limits
    - Regional adoption limits
    """
    print('Getting environmental limits...', flush = True)
    # Limits is a dictionary with heterogeneous value sets.
    limits = {}

    limits['water'] = ag_water.get_water_net_yield_limit_values(data)

    if settings.GHG_EMISSIONS_LIMITS == 'on':
        limits['ghg_ub'] = ag_ghg.get_ghg_limits(data, yr_cal)

    # If biodiversity limits are not turned on, set the limit to 0.
    limits["GBF2_priority_degrade_areas"] = (
        ag_biodiversity.get_GBF2_biodiversity_limits(data, yr_cal)
        if settings.BIODIVERSTIY_TARGET_GBF_2 == 'on'
        else 0
    )

    limits["GBF_3_major_vegetation_groups"] = (
        ag_biodiversity.get_GBF3_major_vegetation_group_limits(data, yr_cal)
        if settings.BIODIVERSTIY_TARGET_GBF_3 == 'on'
        else 0
    )

    limits["GBF4_SNES"] = (
        ag_biodiversity.get_GBF4_SNES_limits(data, yr_cal)
        if settings.BIODIVERSTIY_TARGET_GBF_4_SNES == 'on'
        else 0
    )

    limits["GBF4_ECNES"] = (
        ag_biodiversity.get_GBF4_ECNES_limits(data, yr_cal)
        if settings.BIODIVERSTIY_TARGET_GBF_4_ECNES == 'on'
        else 0
    )

    limits["GBF8_species_conservation"] = (
        ag_biodiversity.get_GBF8_species_conservation_limits(data, yr_cal)
        if settings.BIODIVERSTIY_TARGET_GBF_8 == 'on'
        else 0
    )

    ag_reg_adoption, non_ag_reg_adoption = ag_transition.get_regional_adoption_limits(data, yr_cal)
    limits["ag_regional_adoption"] = ag_reg_adoption
    limits["non_ag_regional_adoption"] = non_ag_reg_adoption

    return limits


def get_input_data(data: Data, base_year: int, target_year: int) -> SolverInputData:
    """
    Using the given Data object, prepare a SolverInputData object for the solver.
    """

    target_index = target_year - data.YR_CAL_BASE
    
    ag_c_mrj = get_ag_c_mrj(data, target_index)
    ag_r_mrj = get_ag_r_mrj(data, target_index)
    ag_t_mrj = get_ag_t_mrj(data, target_index, base_year)
    ag_to_non_ag_t_rk = get_ag_to_non_ag_t_rk(data, target_index, base_year)
    
    non_ag_c_rk = get_non_ag_c_rk(data, ag_c_mrj, data.lumaps[base_year], target_year)
    non_ag_r_rk = get_non_ag_r_rk(data, ag_r_mrj, base_year, target_year)
    non_ag_t_rk = get_non_ag_t_rk(data, base_year)
    non_ag_to_ag_t_mrj = get_non_ag_to_ag_t_mrj(data, base_year, target_index)
    
    ag_man_c_mrj = get_ag_man_c_mrj(data, target_index, ag_c_mrj)
    ag_man_r_mrj = get_ag_man_r_mrj(data, target_index, ag_r_mrj)
    ag_man_t_mrj = get_ag_man_t_mrj(data, target_index, ag_t_mrj)
    
    ag_obj_mrj, non_ag_obj_rk,  ag_man_objs=get_economic_mrj(
        ag_c_mrj,
        ag_r_mrj,
        ag_t_mrj,
        ag_to_non_ag_t_rk,
        non_ag_c_rk,
        non_ag_r_rk,
        non_ag_t_rk,
        non_ag_to_ag_t_mrj,
        ag_man_c_mrj,
        ag_man_r_mrj,
        ag_man_t_mrj
    )
    
    ag_g_mrj = get_ag_g_mrj(data, target_index)
    ag_q_mrp = get_ag_q_mrp(data, target_index)
    ag_w_mrj = get_ag_w_mrj(data, target_index, data.WATER_YIELD_HIST_DR, data.WATER_YIELD_HIST_SR)     # Calculate water net yield matrices based on historical water yield layers
    ag_b_mrj = get_ag_b_mrj(data)
    ag_x_mrj = get_ag_x_mrj(data, base_year)

    land_use_culling.apply_agricultural_land_use_culling(
        ag_x_mrj, ag_c_mrj, ag_t_mrj, ag_r_mrj
    )

    return SolverInputData(
        base_year=base_year,
        target_year=target_year,
        
        ag_g_mrj=ag_g_mrj,
        ag_w_mrj=ag_w_mrj,
        ag_b_mrj=ag_b_mrj,
        ag_x_mrj=ag_x_mrj,
        ag_q_mrp=ag_q_mrp,
        ag_ghg_t_mrj=get_ag_ghg_t_mrj(data, base_year),

        non_ag_g_rk=get_non_ag_g_rk(data, ag_g_mrj, base_year),
        non_ag_w_rk=get_non_ag_w_rk(data, ag_w_mrj, base_year, target_year, data.WATER_YIELD_HIST_DR, data.WATER_YIELD_HIST_SR),  # Calculate non-ag water yield matrices based on historical water yield layers
        non_ag_b_rk=get_non_ag_b_rk(data, ag_b_mrj, base_year),
        non_ag_x_rk=get_non_ag_x_rk(data, ag_x_mrj, base_year),
        non_ag_q_crk=get_non_ag_q_crk(data, ag_q_mrp, base_year),
        non_ag_lb_rk=get_non_ag_lb_rk(data, base_year),
        
        ag_man_g_mrj=get_ag_man_g_mrj(data, target_index, ag_g_mrj),
        ag_man_q_mrp=get_ag_man_q_mrj(data, target_index, ag_q_mrp),
        ag_man_w_mrj=get_ag_man_w_mrj(data, target_index),
        ag_man_b_mrj=get_ag_man_b_mrj(data, target_index, ag_b_mrj),
        ag_man_limits=get_ag_man_limits(data, target_index),                            
        ag_man_lb_mrj=get_ag_man_lb_mrj(data, base_year),
        
        water_yield_outside_study_area=get_w_outside_luto(data, data.YR_CAL_BASE),      # Use the water net yield outside LUTO study area for the YR_CAL_BASE year
        water_yield_RR_BASE_YR=get_w_BASE_YR(data),                                     # Calculate water net yield for the BASE_YR (2010) based on historical water yield layers
        
<<<<<<< HEAD
        biodiv_contr_ag_rj=get_ag_biodiv_contr_rj(data, base_year),
=======
        biodiv_contr_ag_j=get_ag_biodiv_contr_j(data),
>>>>>>> bcd03a07
        biodiv_contr_non_ag_k=get_non_ag_biodiv_impact_k(data),
        biodiv_contr_ag_man=get_ag_man_biodiv_impacts(data, target_year),

        GBF2_raw_priority_degraded_area_r = get_GBF2_priority_degrade_area_r(data),
        GBF3_raw_MVG_area_vr=get_GBF3_MVG_area_vr(data),
        GBF4_snes_xr=get_GBF4_snes_xr(data),
        GBF4_ecnes_xr=get_GBF4_ecnes_xr(data),
        GBF8_raw_species_area_sr=get_GBF8_species_area_sr(data, target_year),

        savanna_eligible_r=get_savanna_eligible_r(data),
        priority_degraded_mask_idx=get_priority_degraded_mask_idx(data),

        economic_contr_mrj=(ag_obj_mrj, non_ag_obj_rk,  ag_man_objs),
        economic_BASE_YR_prices=get_commodity_prices(data),
        economic_target_yr_carbon_price=get_target_yr_carbon_price(data, target_year), 
        
        offland_ghg=data.OFF_LAND_GHG_EMISSION_C[target_index],

        lu2pr_pj=data.LU2PR,
        pr2cm_cp=data.PR2CM,
        limits=get_limits(data, target_year),
        desc2aglu=data.DESC2AGLU,
        resmult=data.RESMULT,
        real_area=data.REAL_AREA,
    )<|MERGE_RESOLUTION|>--- conflicted
+++ resolved
@@ -663,11 +663,7 @@
         water_yield_outside_study_area=get_w_outside_luto(data, data.YR_CAL_BASE),      # Use the water net yield outside LUTO study area for the YR_CAL_BASE year
         water_yield_RR_BASE_YR=get_w_BASE_YR(data),                                     # Calculate water net yield for the BASE_YR (2010) based on historical water yield layers
         
-<<<<<<< HEAD
-        biodiv_contr_ag_rj=get_ag_biodiv_contr_rj(data, base_year),
-=======
         biodiv_contr_ag_j=get_ag_biodiv_contr_j(data),
->>>>>>> bcd03a07
         biodiv_contr_non_ag_k=get_non_ag_biodiv_impact_k(data),
         biodiv_contr_ag_man=get_ag_man_biodiv_impacts(data, target_year),
 
