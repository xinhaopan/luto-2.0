from collections import defaultdict
from dataclasses import dataclass
from functools import cached_property, lru_cache
from typing import Any, Optional
import numpy as np

from luto import settings
from luto.economics import land_use_culling
from luto.settings import AG_MANAGEMENTS
from luto.ag_managements import AG_MANAGEMENTS_TO_LAND_USES
from luto.data import Data

import luto.economics.agricultural.cost as ag_cost
import luto.economics.agricultural.ghg as ag_ghg
import luto.economics.agricultural.quantity as ag_quantity
import luto.economics.agricultural.revenue as ag_revenue
import luto.economics.agricultural.transitions as ag_transition
import luto.economics.agricultural.water as ag_water
import luto.economics.agricultural.biodiversity as ag_biodiversity

import luto.economics.non_agricultural.water as non_ag_water
import luto.economics.non_agricultural.biodiversity as non_ag_biodiversity
import luto.economics.non_agricultural.cost as non_ag_cost
import luto.economics.non_agricultural.ghg as non_ag_ghg
import luto.economics.non_agricultural.quantity as non_ag_quantity
import luto.economics.non_agricultural.transitions as non_ag_transition
import luto.economics.non_agricultural.revenue as non_ag_revenue


@dataclass
class SolverInputData:
    """
    An object that collects and stores all relevant data for solver.py.
    """   
    base_year: int                  # The base year of this solving process
    target_year: int                # The target year of this solving process

    ag_g_mrj: np.ndarray            # Agricultural greenhouse gas emissions matrices.
    ag_w_mrj: np.ndarray            # Agricultural water requirements matrices.
    ag_b_mrj: np.ndarray            # Agricultural biodiversity matrices.
    ag_x_mrj: np.ndarray            # Agricultural exclude matrices.
    ag_q_mrp: np.ndarray            # Agricultural yield matrices -- note the `p` (product) index instead of `j` (land-use).
    ag_ghg_t_mrj: np.ndarray        # GHG emissions released during transitions between agricultural land uses.

    non_ag_g_rk: np.ndarray         # Non-agricultural greenhouse gas emissions matrix.
    non_ag_w_rk: np.ndarray         # Non-agricultural water requirements matrix.
    non_ag_b_rk: np.ndarray         # Non-agricultural biodiversity matrix.
    non_ag_x_rk: np.ndarray         # Non-agricultural exclude matrices.
    non_ag_q_crk: np.ndarray        # Non-agricultural yield matrix.
    non_ag_lb_rk: np.ndarray        # Non-agricultural lower bound matrices.

    ag_man_g_mrj: dict              # Agricultural management options' GHG emission effects.
    ag_man_q_mrp: dict              # Agricultural management options' quantity effects.
    ag_man_w_mrj: dict              # Agricultural management options' water requirement effects.
    ag_man_b_mrj: dict              # Agricultural management options' biodiversity effects.
    ag_man_limits: dict             # Agricultural management options' adoption limits.
    ag_man_lb_mrj: dict             # Agricultural management options' lower bounds.

    water_yield_RR_BASE_YR: dict                                        # Water yield for the BASE_YR based on historical water yield layers .
    water_yield_outside_study_area: dict[int, float]                    # Water yield from outside LUTO study area -> dict. Keys: year, region.
    
<<<<<<< HEAD
=======
    economic_contr_mrj: float                   # base year economic contribution matrix.
    economic_base_yr_val: float                 # base year total profit (revnue - cost) or cost.
    economic_target_yr_commodity_profit: float  # target year commodity profit.
    economic_target_yr_carbon_price: float      # target year carbon price.

>>>>>>> 4af90d3e
    offland_ghg: np.ndarray         # GHG emissions from off-land commodities.

    lu2pr_pj: np.ndarray            # Conversion matrix: land-use to product(s).
    pr2cm_cp: np.ndarray            # Conversion matrix: product(s) to commodity.
    limits: dict                    # Targets to use.
    desc2aglu: dict                 # Map of agricultural land use descriptions to codes.
    resmult: float                  # Resolution factor multiplier from data.RESMULT

    @property
    def n_ag_lms(self):
        # Number of agricultural landmans
        return self.ag_g_mrj.shape[0]

    @property
    def ncells(self):
        # Number of cells
        return self.ag_g_mrj.shape[1]

    @property
    def n_ag_lus(self):
        # Number of agricultural landuses
        return self.ag_g_mrj.shape[2]

    @property
    def n_non_ag_lus(self):
        # Number of non-agricultural landuses
        return self.non_ag_g_rk.shape[1]

    @property
    def nprs(self):
        # Number of products
        return self.ag_q_mrp.shape[2]

    @cached_property
    def am2j(self):
        # Map of agricultural management options to land use codes
        return {
            am: [self.desc2aglu[lu] for lu in am_lus]
            for am, am_lus in AG_MANAGEMENTS_TO_LAND_USES.items()
            if AG_MANAGEMENTS[am]
        }

    @cached_property
    def j2am(self):
        _j2am = defaultdict(list)
        for am, am_j_list in self.am2j.items():
            for j in am_j_list:
                _j2am[j].append(am)

        return _j2am

    @cached_property
    def j2p(self):
        return {
            j: [p for p in range(self.nprs) if self.lu2pr_pj[p, j]]
            for j in range(self.n_ag_lus)
        }

    @cached_property
    def ag_lu2cells(self):
        # Make an index of each cell permitted to transform to each land use / land management combination
        return {
            (m, j): np.where(self.ag_x_mrj[m, :, j])[0]
            for j in range(self.n_ag_lus)
            for m in range(self.n_ag_lms)
        }

    @cached_property
    def cells2ag_lu(self) -> dict[int, list[tuple[int, int]]]:
        ag_lu2cells = self.ag_lu2cells
        cells2ag_lu = defaultdict(list)
        for (m, j), j_cells in ag_lu2cells.items():
            for r in j_cells:
                cells2ag_lu[r].append((m,j))

        return dict(cells2ag_lu)

    @cached_property
    def non_ag_lu2cells(self) -> dict[int, np.ndarray]:
        return {k: np.where(self.non_ag_x_rk[:, k])[0] for k in range(self.n_non_ag_lus)}

    @cached_property
    def cells2non_ag_lu(self) -> dict[int, list[int]]:
        non_ag_lu2cells = self.non_ag_lu2cells
        cells2non_ag_lu = defaultdict(list)
        for k, k_cells in non_ag_lu2cells.items():
            for r in k_cells:
                cells2non_ag_lu[r].append(k)

        return dict(cells2non_ag_lu)    

def get_ag_c_mrj(data: Data, target_index):
    output = ag_cost.get_cost_matrices(data, target_index)
    return output.astype(np.float32)


def get_non_ag_c_rk(data: Data, ag_c_mrj: np.ndarray, lumap: np.ndarray, target_year):
    output = non_ag_cost.get_cost_matrix(data, ag_c_mrj, lumap, target_year)
    return output.astype(np.float32)


def get_ag_r_mrj(data: Data, target_index):
    output = ag_revenue.get_rev_matrices(data, target_index)
    return output.astype(np.float32)


def get_non_ag_r_rk(data: Data, ag_r_mrj: np.ndarray, base_year: int, target_year: int):
    output = non_ag_revenue.get_rev_matrix(data, target_year, ag_r_mrj, data.lumaps[base_year])
    return output.astype(np.float32)


def get_ag_g_mrj(data: Data, target_index):
    print('Getting agricultural GHG emissions matrices...', flush = True)
    output = ag_ghg.get_ghg_matrices(data, target_index)
    return output.astype(np.float32)


def get_non_ag_g_rk(data: Data, ag_g_mrj, base_year):
    print('Getting non-agricultural GHG emissions matrices...', flush = True)
    output = non_ag_ghg.get_ghg_matrix(data, ag_g_mrj, data.lumaps[base_year])
    return output.astype(np.float32)


def get_ag_w_mrj(data: Data, target_index, water_dr_yield: Optional[np.ndarray] = None, water_sr_yield: Optional[np.ndarray] = None):
    print('Getting agricultural water net yield matrices based on historical water yield layers ...', flush = True)
    output = ag_water.get_water_net_yield_matrices(data, target_index, water_dr_yield, water_sr_yield)
    return output.astype(np.float32)


def get_w_outside_luto(data: Data, yr_cal: int):
    print('Getting water yield from outside LUTO study area...', flush = True)
    return ag_water.get_water_outside_luto_study_area_from_hist_level(data)

def get_w_RR_BASE_YR(data: Data):
    print('Getting water yield for the BASE_YR based on historical water yield layers...', flush = True)
    return ag_water.calc_water_net_yield_BASE_YR(data)


def get_ag_b_mrj(data: Data):
    print('Getting agricultural biodiversity requirement matrices...', flush = True)
    output = ag_biodiversity.get_breq_matrices(data)
    return output.astype(np.float32)


def get_non_ag_w_rk(
    data: Data, 
    ag_w_mrj: np.ndarray, 
    base_year, 
    target_year, 
    water_dr_yield: Optional[np.ndarray] = None, 
    water_sr_yield: Optional[np.ndarray] = None
    ):
    print('Getting non-agricultural water requirement matrices...', flush = True)
    yr_idx = target_year - data.YR_CAL_BASE
    output = non_ag_water.get_w_net_yield_matrix(data, ag_w_mrj, data.lumaps[base_year], yr_idx, water_dr_yield, water_sr_yield)
    return output.astype(np.float32)


def get_non_ag_b_rk(data: Data, ag_b_mrj: np.ndarray, base_year):
    print('Getting non-agricultural biodiversity requirement matrices...', flush = True)
    output = non_ag_biodiversity.get_breq_matrix(data, ag_b_mrj, data.lumaps[base_year])
    return output.astype(np.float32)


def get_ag_q_mrp(data: Data, target_index):
    print('Getting agricultural production quantity matrices...', flush = True)
    output = ag_quantity.get_quantity_matrices(data, target_index)
    return output.astype(np.float32)


def get_non_ag_q_crk(data: Data, ag_q_mrp: np.ndarray, base_year: int):
    print('Getting non-agricultural production quantity matrices...', flush = True)
    output = non_ag_quantity.get_quantity_matrix(data, ag_q_mrp, data.lumaps[base_year])
    return output.astype(np.float32)


def get_ag_t_mrj(data: Data, target_index, base_year):
    print('Getting agricultural transition cost matrices...', flush = True)
    
    ag_t_mrj = ag_transition.get_transition_matrices(
        data, 
        target_index, 
        base_year, 
        data.lumaps, 
        data.lmmaps).astype(np.float32)
    # Not transition costs occures if the base year is the target year
    return ag_t_mrj if (base_year - data.YR_CAL_BASE != target_index) else np.zeros_like(ag_t_mrj)


def get_ag_ghg_t_mrj(data: Data, base_year):
    print('Getting agricultural transitions GHG emissions...', flush = True)
    output = ag_ghg.get_ghg_transition_penalties(data, data.lumaps[base_year])
    return output.astype(np.float32)


def get_ag_to_non_ag_t_rk(data: Data, target_index, base_year):
    print('Getting agricultural to non-agricultural transition cost matrices...', flush = True)
    non_ag_t_mrj = non_ag_transition.get_from_ag_transition_matrix( 
        data, 
        target_index, 
        base_year, 
        data.lumaps[base_year], 
        data.lmmaps[base_year]).astype(np.float32)
    # Not transition costs occures if the base year is the target year
    return non_ag_t_mrj if (base_year - data.YR_CAL_BASE != target_index) else np.zeros_like(non_ag_t_mrj)


def get_non_ag_to_ag_t_mrj(data: Data, base_year:int, target_index: int):
    print('Getting non-agricultural to agricultural transition cost matrices...', flush = True)
    
    non_ag_to_ag_mrj = non_ag_transition.get_to_ag_transition_matrix(
        data, 
        target_index, 
        data.lumaps[base_year], 
        data.lmmaps[base_year]).astype(np.float32)
    # Not transition costs occures if the base year is the target year
    return non_ag_to_ag_mrj if (base_year - data.YR_CAL_BASE != target_index) else np.zeros_like(non_ag_to_ag_mrj)


def get_non_ag_t_rk(data: Data, base_year):
    print('Getting non-agricultural transition cost matrices...', flush = True)
    output = non_ag_transition.get_non_ag_transition_matrix(data)
    return output.astype(np.float32)


def get_ag_x_mrj(data: Data, base_year):
    print('Getting agricultural exclude matrices...', flush = True)
    output = ag_transition.get_exclude_matrices(data, data.lumaps[base_year])
    return output


def get_non_ag_x_rk(data: Data, ag_x_mrj, base_year):
    print('Getting non-agricultural exclude matrices...', flush = True)
    output = non_ag_transition.get_exclude_matrices(data, ag_x_mrj, data.lumaps[base_year])
    return output


def get_ag_man_lb_mrj(data: Data, base_year):
    print('Getting agricultural lower bound matrices...', flush = True)
    output = ag_transition.get_lower_bound_agricultural_management_matrices(data, base_year)
    return output


def get_non_ag_lb_rk(data: Data, base_year):
    print('Getting non-agricultural lower bound matrices...', flush = True)
    output = non_ag_transition.get_lower_bound_non_agricultural_matrices(data, base_year)
    return output


def get_ag_man_c_mrj(data: Data, target_index, ag_c_mrj: np.ndarray):
    output = ag_cost.get_agricultural_management_cost_matrices(data, ag_c_mrj, target_index)
    return output


def get_ag_man_g_mrj(data: Data, target_index, ag_g_mrj):
    print('Getting agricultural management options\' GHG emission effects...', flush = True)
    output = ag_ghg.get_agricultural_management_ghg_matrices(data, ag_g_mrj, target_index)
    return output


def get_ag_man_q_mrj(data: Data, target_index, ag_q_mrp):
    print('Getting agricultural management options\' quantity effects...', flush = True)
    output = ag_quantity.get_agricultural_management_quantity_matrices(data, ag_q_mrp, target_index)
    return output


def get_ag_man_r_mrj(data: Data, target_index, ag_r_mrj):
    output = ag_revenue.get_agricultural_management_revenue_matrices(data, ag_r_mrj, target_index)
    return output


def get_ag_man_t_mrj(data: Data, target_index, ag_t_mrj):
    output = ag_transition.get_agricultural_management_transition_matrices(data, ag_t_mrj, target_index)
    return output


def get_ag_man_w_mrj(data: Data, target_index):
    print('Getting agricultural management options\' water requirement effects...', flush = True)
    output = ag_water.get_agricultural_management_water_matrices(data, target_index)
    return output


def get_ag_man_b_mrj(data: Data, target_index, ag_b_mrj):
    print('Getting agricultural management options\' biodiversity effects...', flush = True)
    output = ag_biodiversity.get_agricultural_management_biodiversity_matrices(data, ag_b_mrj, target_index)
    return output


def get_ag_man_limits(data: Data, target_index):
    print('Getting agricultural management options\' adoption limits...', flush = True)
    output = ag_transition.get_agricultural_management_adoption_limits(data, target_index)
    return output


<<<<<<< HEAD
=======
def get_economic_mrj(data: Data, base_year: int, target_year: int) -> dict[str, np.ndarray|dict[str, np.ndarray]]:
    print('Getting base year economic matrix...', flush = True)
    target_index = target_year - data.YR_CAL_BASE
    
    if settings.OBJECTIVE == "maxprofit":
        # Pre-calculate profit (revenue minus cost) for each land use
        ag_obj_mrj = (get_ag_r_mrj(data, target_index)
            - (
                get_ag_c_mrj(data, target_index)
                + get_ag_t_mrj(data, target_index, base_year)
                + get_non_ag_to_ag_t_mrj(data, base_year, target_index)
            )
        )

        non_ag_obj_rk = (
            get_non_ag_r_rk(data, get_ag_r_mrj(data, target_index), base_year, target_year)
            - (
                get_non_ag_c_rk(data, get_ag_c_mrj(data, target_index), data.lumaps[base_year], target_year)
                + get_non_ag_t_rk(data, base_year)
                + get_ag_to_non_ag_t_rk(data, target_index, base_year)
            ) 
        )

        # Get effects of alternative agr. management options (stored in a dict)
        ag_man_objs = {
            am: get_ag_man_r_mrj(data, target_index, get_ag_r_mrj(data, target_index))[am]
                - (
                    get_ag_man_c_mrj(data, target_index, get_ag_c_mrj(data, target_index))[am]
                    + get_ag_man_t_mrj(data, target_index, get_ag_c_mrj(data, target_index))[am]
                ) 
            
            for am in AG_MANAGEMENTS_TO_LAND_USES
        }

    elif settings.OBJECTIVE == "mincost":
        # Pre-calculate sum of production and transition costs
        ag_obj_mrj = (
            get_ag_c_mrj(data, target_index)
            + get_ag_t_mrj(data, target_index, base_year)
            + get_non_ag_to_ag_t_mrj(data, base_year, target_index)
        )

        non_ag_obj_rk = (
            get_non_ag_c_rk(data, get_ag_c_mrj(data, target_index), data.lumaps[base_year], target_year)
            + get_non_ag_t_rk(data, base_year)
            + get_ag_to_non_ag_t_rk(data, target_index, base_year)
        )

        # Store calculations for each agricultural management option in a dict
        ag_man_objs = {
            am: (
                get_ag_man_c_mrj(data, target_index, get_ag_c_mrj(data, target_index))[am]
                + get_ag_man_t_mrj(data, target_index, get_ag_c_mrj(data, target_index))[am]
            )      
            for am in AG_MANAGEMENTS_TO_LAND_USES
        }

    else:
        raise ValueError("Unknown objective!")

    ag_obj_mrj = np.nan_to_num(ag_obj_mrj)
    non_ag_obj_rk = np.nan_to_num(non_ag_obj_rk)
    ag_man_objs = {am: np.nan_to_num(arr) for am, arr in ag_man_objs.items()}

    return [ag_obj_mrj, non_ag_obj_rk,  ag_man_objs]


def get_base_yr_economic_value(data: Data, base_year: int) -> float:
    print('Getting base year economic value...', flush = True)
    
    am2j = {
        am: [data.DESC2AGLU[lu] for lu in am_lus]
        for am, am_lus in AG_MANAGEMENTS_TO_LAND_USES.items()
        if AG_MANAGEMENTS[am]
    }
    
    # Get the economic mrj matrix of the base year, note that the target year is the same as the base year
    ag_obj_mrj, non_ag_obj_rk, ag_man_objs = get_economic_mrj(data, base_year, base_year)
    
    # Get the decision variables for the base year
    dvar_ag_mrj = data.ag_dvars[base_year]
    dvar_non_ag_rk = data.non_ag_dvars[base_year]   
    dvar_am_obj = data.ag_man_dvars[base_year]   

    # Calculate the economic value of the base year
    economy_val_ag = (ag_obj_mrj * dvar_ag_mrj).sum()
    economy_val_non_ag = (non_ag_obj_rk * dvar_non_ag_rk).sum()
    economy_val_am = sum((ag_man_objs[am] * dvar_am_obj[am][:,:,j]).sum() for am,j in am2j.items())
    
    return economy_val_ag + economy_val_non_ag + economy_val_am


def get_target_yr_commodity_profit(data: Data, target_year: int) -> np.ndarray:
    print('Getting target year commodity prices...', flush = True)
    target_index = target_year - data.YR_CAL_BASE
    cost_mrj = get_ag_c_mrj(data, target_index)
    cost_median = np.nanpercentile(cost_mrj[cost_mrj > 0], 0.5)
    
    if settings.OBJECTIVE == "mincost":
        return cost_median
    else:
        revenue_mrj = get_ag_r_mrj(data, target_index)
        revenue_median = np.nanpercentile(revenue_mrj[revenue_mrj > 0], 0.5)
        return revenue_median - cost_median
    
    
def get_target_yr_carbon_price(data: Data, target_year: int) -> float:
    return data.CARBON_PRICES[target_year]


def get_commodity_prices(data: Data, target_year: int) -> np.ndarray:
    commodity_lookup = {
        ('P1','BEEF'): 'beef meat',
        ('P3','BEEF'): 'beef lexp',
        ('P1','SHEEP'): 'sheep meat',
        ('P2','SHEEP'): 'sheep wool',
        ('P3','SHEEP'): 'sheep lexp',
        ('P1','DAIRY'): 'dairy',
    }

    commodity_prices = {}

    for names, commodity in commodity_lookup.items():
        commodity_prices[commodity] = np.nanpercentile(data.AGEC_LVSTK[*names], 0.5)
        
    for name, col in data.AGEC_CROPS['P1','irr'].items():
        commodity_prices[name.lower()] = np.nanpercentile(col, 0.5)
        
    commodity_prices = {k:commodity_prices[k] for k in data.COMMODITIES}
    
    return commodity_prices
>>>>>>> 4af90d3e


def get_limits(
    data: Data, yr_cal: int,
) -> dict[str, Any]:
    """
    Gets the following limits for the solve:
    - Water net yield limits
    - GHG limits
    - Biodiversity limits
    """
    print('Getting environmental limits...', flush = True)
    # Limits is a dictionary with heterogeneous value sets.
    limits = {}

    limits['water'] = ag_water.get_water_net_yield_limit_values(data)

    if settings.GHG_EMISSIONS_LIMITS == 'on':
        limits['ghg'] = ag_ghg.get_ghg_limits(data, yr_cal)

    # If biodiversity limits are not turned on, set the limit to 0.
    limits['biodiversity'] = (
        ag_biodiversity.get_biodiversity_limits(data, yr_cal)
        if settings.BIODIVERSITY_LIMITS == 'on'
        else 0
    )

    return limits


def get_input_data(data: Data, base_year: int, target_year: int) -> SolverInputData:
    """
    Using the given Data object, prepare a SolverInputData object for the solver.
    """
    
    base_index = base_year - data.YR_CAL_BASE
    target_index = target_year - data.YR_CAL_BASE

    ag_c_mrj = get_ag_c_mrj(data, target_index)
    ag_r_mrj = get_ag_r_mrj(data, target_index)
    ag_t_mrj = get_ag_t_mrj(data, target_index, base_year)

    ag_g_mrj = get_ag_g_mrj(data, target_index)
    ag_q_mrp = get_ag_q_mrp(data, target_index)
    ag_w_mrj = get_ag_w_mrj(data, target_index, data.WATER_YIELD_HIST_DR, data.WATER_YIELD_HIST_SR)     # Calculate water net yield matrices based on historical water yield layers
    ag_b_mrj = get_ag_b_mrj(data)
    ag_x_mrj = get_ag_x_mrj(data, base_year)

    land_use_culling.apply_agricultural_land_use_culling(
        ag_x_mrj, ag_c_mrj, ag_t_mrj, ag_r_mrj
    )

    return SolverInputData(
        base_year=base_year,
        target_year=target_year,
        ag_g_mrj=ag_g_mrj,
        ag_w_mrj=ag_w_mrj,
        ag_b_mrj=ag_b_mrj,
        ag_x_mrj=ag_x_mrj,
        ag_q_mrp=ag_q_mrp,
        ag_ghg_t_mrj=get_ag_ghg_t_mrj(data, base_year),
        non_ag_g_rk=get_non_ag_g_rk(data, ag_g_mrj, base_year),
        non_ag_w_rk=get_non_ag_w_rk(data, ag_w_mrj, base_year, target_year, data.WATER_YIELD_HIST_DR, data.WATER_YIELD_HIST_SR),  # Calculate non-ag water requirement matrices based on historical water yield layers
        non_ag_b_rk=get_non_ag_b_rk(data, ag_b_mrj, base_year),
        non_ag_x_rk=get_non_ag_x_rk(data, ag_x_mrj, base_year),
        non_ag_q_crk=get_non_ag_q_crk(data, ag_q_mrp, base_year),
        non_ag_lb_rk=get_non_ag_lb_rk(data, base_year),
        ag_man_g_mrj=get_ag_man_g_mrj(data, target_index, ag_g_mrj),
        ag_man_q_mrp=get_ag_man_q_mrj(data, target_index, ag_q_mrp),
        ag_man_w_mrj=get_ag_man_w_mrj(data, target_index),
        ag_man_b_mrj=get_ag_man_b_mrj(data, target_index, ag_b_mrj),
        ag_man_limits=get_ag_man_limits(data, target_index),                            
        ag_man_lb_mrj=get_ag_man_lb_mrj(data, base_year),
        water_yield_outside_study_area=get_w_outside_luto(data, data.YR_CAL_BASE),      # Use the water net yield outside LUTO study area for the YR_CAL_BASE year
        water_yield_RR_BASE_YR=get_w_RR_BASE_YR(data),                                  # Calculate water net yield for the BASE_YR (2010) based on historical water yield layers
<<<<<<< HEAD
=======
        
        economic_contr_mrj=get_economic_mrj(data, base_year, target_year),
        economic_base_yr_val=get_base_yr_economic_value(data, base_year, target_year),
        economic_target_yr_commodity_profit=get_target_yr_commodity_profit(data, target_year),
        economic_target_yr_carbon_price=get_target_yr_carbon_price(data, target_year), 
        
>>>>>>> 4af90d3e
        offland_ghg=data.OFF_LAND_GHG_EMISSION_C[target_index],
        lu2pr_pj=data.LU2PR,
        pr2cm_cp=data.PR2CM,
        limits=get_limits(data, target_year),
        desc2aglu=data.DESC2AGLU,
        resmult=data.RESMULT,
    )<|MERGE_RESOLUTION|>--- conflicted
+++ resolved
@@ -59,14 +59,11 @@
     water_yield_RR_BASE_YR: dict                                        # Water yield for the BASE_YR based on historical water yield layers .
     water_yield_outside_study_area: dict[int, float]                    # Water yield from outside LUTO study area -> dict. Keys: year, region.
     
-<<<<<<< HEAD
-=======
     economic_contr_mrj: float                   # base year economic contribution matrix.
     economic_base_yr_val: float                 # base year total profit (revnue - cost) or cost.
     economic_target_yr_commodity_profit: float  # target year commodity profit.
     economic_target_yr_carbon_price: float      # target year carbon price.
 
->>>>>>> 4af90d3e
     offland_ghg: np.ndarray         # GHG emissions from off-land commodities.
 
     lu2pr_pj: np.ndarray            # Conversion matrix: land-use to product(s).
@@ -361,8 +358,6 @@
     return output
 
 
-<<<<<<< HEAD
-=======
 def get_economic_mrj(data: Data, base_year: int, target_year: int) -> dict[str, np.ndarray|dict[str, np.ndarray]]:
     print('Getting base year economic matrix...', flush = True)
     target_index = target_year - data.YR_CAL_BASE
@@ -494,7 +489,6 @@
     commodity_prices = {k:commodity_prices[k] for k in data.COMMODITIES}
     
     return commodity_prices
->>>>>>> 4af90d3e
 
 
 def get_limits(
@@ -570,15 +564,12 @@
         ag_man_lb_mrj=get_ag_man_lb_mrj(data, base_year),
         water_yield_outside_study_area=get_w_outside_luto(data, data.YR_CAL_BASE),      # Use the water net yield outside LUTO study area for the YR_CAL_BASE year
         water_yield_RR_BASE_YR=get_w_RR_BASE_YR(data),                                  # Calculate water net yield for the BASE_YR (2010) based on historical water yield layers
-<<<<<<< HEAD
-=======
         
         economic_contr_mrj=get_economic_mrj(data, base_year, target_year),
         economic_base_yr_val=get_base_yr_economic_value(data, base_year, target_year),
         economic_target_yr_commodity_profit=get_target_yr_commodity_profit(data, target_year),
         economic_target_yr_carbon_price=get_target_yr_carbon_price(data, target_year), 
         
->>>>>>> 4af90d3e
         offland_ghg=data.OFF_LAND_GHG_EMISSION_C[target_index],
         lu2pr_pj=data.LU2PR,
         pr2cm_cp=data.PR2CM,
