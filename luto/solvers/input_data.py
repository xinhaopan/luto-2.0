--- conflicted
+++ resolved
@@ -158,25 +158,25 @@
 
 
 def get_ag_c_mrj(data: Data, target_index):
-    print('Getting agricultural cost matrices...', flush = True)
+    print('Getting agricultural cost matrices...', flush=True)
     output = ag_cost.get_cost_matrices(data, target_index)
     return output.astype(np.float32)
 
 
 def get_non_ag_c_rk(data: Data, ag_c_mrj: np.ndarray, lumap: np.ndarray, target_year):
-    print('Getting non-agricultural cost matrices...', flush = True)
+    print('Getting non-agricultural cost matrices...', flush=True)
     output = non_ag_cost.get_cost_matrix(data, ag_c_mrj, lumap, target_year)
     return output.astype(np.float32)
 
 
 def get_ag_r_mrj(data: Data, target_index):
-    print('Getting agricultural revenue matrices...', flush = True)
+    print('Getting agricultural revenue matrices...', flush=True)
     output = ag_revenue.get_rev_matrices(data, target_index)
     return output.astype(np.float32)
 
 
 def get_non_ag_r_rk(data: Data, ag_r_mrj: np.ndarray, base_year: int, target_year: int):
-    print('Getting non-agricultural revenue matrices...', flush = True)
+    print('Getting non-agricultural revenue matrices...', flush=True)
     output = non_ag_revenue.get_rev_matrix(data, target_year, ag_r_mrj, data.lumaps[base_year])
     return output.astype(np.float32)
 
@@ -370,38 +370,7 @@
 def get_economic_mrj(data: Data, base_year: int, target_year: int) -> dict[str, np.ndarray | dict[str, np.ndarray]]:
     print('Getting base year economic matrix...', flush=True)
     target_index = target_year - data.YR_CAL_BASE
-<<<<<<< HEAD
-
-    if settings.OBJECTIVE == "maxprofit":
-        # Pre-calculate profit (revenue minus cost) for each land use
-        ag_obj_mrj = (
-                get_ag_r_mrj(data, target_index) -
-                (
-                        get_ag_c_mrj(data, target_index) +
-                        get_ag_t_mrj(data, target_index, base_year) +
-                        get_non_ag_to_ag_t_mrj(data, base_year, target_index)
-                )
-        )
-
-        non_ag_obj_rk = (
-                get_non_ag_r_rk(data, get_ag_r_mrj(data, target_index), base_year, target_year) -
-                (
-                        get_non_ag_c_rk(data, get_ag_c_mrj(data, target_index), data.lumaps[base_year], target_year) +
-                        get_non_ag_t_rk(data, base_year) +
-                        get_ag_to_non_ag_t_rk(data, target_index, base_year)
-                )
-        )
-
-        # Get effects of alternative agr. management options (stored in a dict)
-        ag_man_objs = {
-            am: get_ag_man_r_mrj(data, target_index, get_ag_r_mrj(data, target_index))[am] -
-                (
-                        get_ag_man_c_mrj(data, target_index, get_ag_c_mrj(data, target_index))[am] +
-                        get_ag_man_t_mrj(data, target_index, get_ag_c_mrj(data, target_index))[am]
-                )
-
-=======
-    
+
     ag_c_mrj = get_ag_c_mrj(data, target_index)
     ag_r_mrj = get_ag_r_mrj(data, target_index)
     ag_t_mrj = get_ag_t_mrj(data, target_index, base_year)
@@ -413,7 +382,7 @@
     ag_man_r_mrj = get_ag_man_r_mrj(data, target_index, ag_r_mrj)
     ag_man_c_mrj = get_ag_man_c_mrj(data, target_index, ag_c_mrj)
     ag_man_t_mrj = get_ag_man_t_mrj(data, target_index, ag_t_mrj)
-    
+
     if settings.OBJECTIVE == "maxprofit":
         # Pre-calculate profit (revenue minus cost) for each land use
         ag_obj_mrj = ag_r_mrj - (ag_c_mrj + ag_t_mrj + non_ag_to_ag_t_mrj)
@@ -421,40 +390,18 @@
 
         # Get effects of alternative agr. management options (stored in a dict)
         ag_man_objs = {
-            am: ag_man_r_mrj[am] - (ag_man_c_mrj[am] + ag_man_t_mrj[am]) 
->>>>>>> 39c261c2
+            am: ag_man_r_mrj[am] - (ag_man_c_mrj[am] + ag_man_t_mrj[am])
             for am in AG_MANAGEMENTS_TO_LAND_USES
         }
 
     elif settings.OBJECTIVE == "mincost":
         # Pre-calculate sum of production and transition costs
-<<<<<<< HEAD
-        ag_obj_mrj = (
-                get_ag_c_mrj(data, target_index) +
-                get_ag_t_mrj(data, target_index, base_year) +
-                get_non_ag_to_ag_t_mrj(data, base_year, target_index)
-        )
-
-        non_ag_obj_rk = (
-                get_non_ag_c_rk(data, get_ag_c_mrj(data, target_index), data.lumaps[base_year], target_year) +
-                get_non_ag_t_rk(data, base_year) +
-                get_ag_to_non_ag_t_rk(data, target_index, base_year)
-        )
+        ag_obj_mrj = ag_c_mrj + ag_t_mrj + non_ag_to_ag_t_mrj
+        non_ag_obj_rk = non_ag_c_rk + non_ag_t_rk + ag_to_non_ag_t_rk
 
         # Store calculations for each agricultural management option in a dict
         ag_man_objs = {
-            am: (
-                    get_ag_man_c_mrj(data, target_index, get_ag_c_mrj(data, target_index))[am] +
-                    get_ag_man_t_mrj(data, target_index, get_ag_c_mrj(data, target_index))[am]
-            )
-=======
-        ag_obj_mrj = ag_c_mrj + ag_t_mrj + non_ag_to_ag_t_mrj
-        non_ag_obj_rk = non_ag_c_rk + non_ag_t_rk + ag_to_non_ag_t_rk
-
-        # Store calculations for each agricultural management option in a dict
-        ag_man_objs = {
-            am: (ag_man_c_mrj[am] + ag_man_t_mrj[am])      
->>>>>>> 39c261c2
+            am: (ag_man_c_mrj[am] + ag_man_t_mrj[am])
             for am in AG_MANAGEMENTS_TO_LAND_USES
         }
 
@@ -544,9 +491,9 @@
 
     if settings.GHG_EMISSIONS_LIMITS == 'on':
         limits['ghg_ub'] = ag_ghg.get_ghg_limits(data, yr_cal)
-        limits['ghg_lb'] = ag_ghg.get_ghg_limits(data, yr_cal) - settings.GHG_ALLOW_LB_DELTA_T 
-
-    # If biodiversity limits are not turned on, set the limit to 0.
+        limits['ghg_lb'] = ag_ghg.get_ghg_limits(data, yr_cal) - settings.GHG_ALLOW_LB_DELTA_T
+
+        # If biodiversity limits are not turned on, set the limit to 0.
     limits['biodiversity'] = (
         ag_biodiversity.get_biodiversity_limits(data, yr_cal)
         if settings.BIODIVERSITY_LIMITS == 'on'
