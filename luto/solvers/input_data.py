from collections import defaultdict
from dataclasses import dataclass
from functools import cached_property
from typing import Any, Optional
import numpy as np

from luto import settings
from luto.economics import land_use_culling
from luto.settings import AG_MANAGEMENTS
from luto.ag_managements import AG_MANAGEMENTS_TO_LAND_USES
from luto.data import Data

import luto.economics.agricultural.cost as ag_cost
import luto.economics.agricultural.ghg as ag_ghg
import luto.economics.agricultural.quantity as ag_quantity
import luto.economics.agricultural.revenue as ag_revenue
import luto.economics.agricultural.transitions as ag_transition
import luto.economics.agricultural.water as ag_water
import luto.economics.agricultural.biodiversity as ag_biodiversity

import luto.economics.non_agricultural.water as non_ag_water
import luto.economics.non_agricultural.biodiversity as non_ag_biodiversity
import luto.economics.non_agricultural.cost as non_ag_cost
import luto.economics.non_agricultural.ghg as non_ag_ghg
import luto.economics.non_agricultural.quantity as non_ag_quantity
import luto.economics.non_agricultural.transitions as non_ag_transition
import luto.economics.non_agricultural.revenue as non_ag_revenue


@dataclass
class SolverInputData:
    """
    An object that collects and stores all relevant data for solver.py.
<<<<<<< HEAD
    """
    base_year: int  # The base year of this solving process
    target_year: int  # The target year of this solving process

    ag_g_mrj: np.ndarray  # Agricultural greenhouse gas emissions matrices.
    ag_w_mrj: np.ndarray  # Agricultural water requirements matrices.
    ag_b_mrj: np.ndarray  # Agricultural biodiversity matrices.
    ag_x_mrj: np.ndarray  # Agricultural exclude matrices.
    ag_q_mrp: np.ndarray  # Agricultural yield matrices -- note the `p` (product) index instead of `j` (land-use).
    ag_ghg_t_mrj: np.ndarray  # GHG emissions released during transitions between agricultural land uses.

    non_ag_g_rk: np.ndarray  # Non-agricultural greenhouse gas emissions matrix.
    non_ag_w_rk: np.ndarray  # Non-agricultural water requirements matrix.
    non_ag_b_rk: np.ndarray  # Non-agricultural biodiversity matrix.
    non_ag_x_rk: np.ndarray  # Non-agricultural exclude matrices.
    non_ag_q_crk: np.ndarray  # Non-agricultural yield matrix.
    non_ag_lb_rk: np.ndarray  # Non-agricultural lower bound matrices.

    ag_man_g_mrj: dict  # Agricultural management options' GHG emission effects.
    ag_man_q_mrp: dict  # Agricultural management options' quantity effects.
    ag_man_w_mrj: dict  # Agricultural management options' water requirement effects.
    ag_man_b_mrj: dict  # Agricultural management options' biodiversity effects.
    ag_man_limits: dict  # Agricultural management options' adoption limits.
    ag_man_lb_mrj: dict  # Agricultural management options' lower bounds.

    water_yield_RR_BASE_YR: dict  # Water yield for the BASE_YR based on historical water yield layers .
    water_yield_outside_study_area: dict[
        int, float]  # Water yield from outside LUTO study area -> dict. Keys: year, region.

    base_yr_economic_contr: float  # BASE_YR economic value.

    offland_ghg: np.ndarray  # GHG emissions from off-land commodities.

    lu2pr_pj: np.ndarray  # Conversion matrix: land-use to product(s).
    pr2cm_cp: np.ndarray  # Conversion matrix: product(s) to commodity.
    limits: dict  # Targets to use.
    desc2aglu: dict  # Map of agricultural land use descriptions to codes.
    resmult: float  # Resolution factor multiplier from data.RESMULT
=======
    """   
    base_year: int                  # The base year of this solving process
    target_year: int                # The target year of this solving process

    ag_t_mrj: np.ndarray            # Agricultural transition cost matrices.
    ag_c_mrj: np.ndarray            # Agricultural production cost matrices.
    ag_r_mrj: np.ndarray            # Agricultural production revenue matrices.
    ag_g_mrj: np.ndarray            # Agricultural greenhouse gas emissions matrices.
    ag_w_mrj: np.ndarray            # Agricultural water requirements matrices.
    ag_b_mrj: np.ndarray            # Agricultural biodiversity matrices.
    ag_x_mrj: np.ndarray            # Agricultural exclude matrices.
    ag_q_mrp: np.ndarray            # Agricultural yield matrices -- note the `p` (product) index instead of `j` (land-use).
    ag_ghg_t_mrj: np.ndarray        # GHG emissions released during transitions between agricultural land uses.
    ag_to_non_ag_t_rk: np.ndarray   # Agricultural to non-agricultural transition cost matrix.

    non_ag_to_ag_t_mrj: np.ndarray  # Non-agricultural to agricultural transition cost matrices.
    non_ag_t_rk: np.ndarray         # Non-agricultural transition costs matrix
    non_ag_c_rk: np.ndarray         # Non-agricultural production cost matrix.
    non_ag_r_rk: np.ndarray         # Non-agricultural revenue matrix.
    non_ag_g_rk: np.ndarray         # Non-agricultural greenhouse gas emissions matrix.
    non_ag_w_rk: np.ndarray         # Non-agricultural water requirements matrix.
    non_ag_b_rk: np.ndarray         # Non-agricultural biodiversity matrix.
    non_ag_x_rk: np.ndarray         # Non-agricultural exclude matrices.
    non_ag_q_crk: np.ndarray        # Non-agricultural yield matrix.
    non_ag_lb_rk: np.ndarray        # Non-agricultural lower bound matrices.

    ag_man_c_mrj: dict              # Agricultural management options' cost effects.
    ag_man_g_mrj: dict              # Agricultural management options' GHG emission effects.
    ag_man_q_mrp: dict              # Agricultural management options' quantity effects.
    ag_man_r_mrj: dict              # Agricultural management options' revenue effects.
    ag_man_t_mrj: dict              # Agricultural management options' transition cost effects.
    ag_man_w_mrj: dict              # Agricultural management options' water requirement effects.
    ag_man_b_mrj: dict              # Agricultural management options' biodiversity effects.
    ag_man_limits: dict             # Agricultural management options' adoption limits.
    ag_man_lb_mrj: dict             # Agricultural management options' lower bounds.

    water_yield_RR_BASE_YR: dict                                        # Water yield for the BASE_YR based on historical water yield layers .
    water_yield_outside_study_area: dict[int, float]                    # Water yield from outside LUTO study area -> dict. Keys: year, region.
    
    offland_ghg: np.ndarray         # GHG emissions from off-land commodities.

    lu2pr_pj: np.ndarray            # Conversion matrix: land-use to product(s).
    pr2cm_cp: np.ndarray            # Conversion matrix: product(s) to commodity.
    limits: dict                    # Targets to use.
    desc2aglu: dict                 # Map of agricultural land use descriptions to codes.
    resmult: float                  # Resolution factor multiplier from data.RESMULT
>>>>>>> f1e78101

    @property
    def n_ag_lms(self):
        # Number of agricultural landmans
        return self.ag_g_mrj.shape[0]

    @property
    def ncells(self):
        # Number of cells
        return self.ag_g_mrj.shape[1]

    @property
    def n_ag_lus(self):
        # Number of agricultural landuses
        return self.ag_g_mrj.shape[2]

    @property
    def n_non_ag_lus(self):
        # Number of non-agricultural landuses
        return self.non_ag_g_rk.shape[1]

    @property
    def nprs(self):
        # Number of products
        return self.ag_q_mrp.shape[2]

    @cached_property
    def am2j(self):
        # Map of agricultural management options to land use codes
        return {
            am: [self.desc2aglu[lu] for lu in am_lus]
            for am, am_lus in AG_MANAGEMENTS_TO_LAND_USES.items()
            if AG_MANAGEMENTS[am]
        }

    @cached_property
    def j2am(self):
        _j2am = defaultdict(list)
        for am, am_j_list in self.am2j.items():
            for j in am_j_list:
                _j2am[j].append(am)

        return _j2am

    @cached_property
    def j2p(self):
        return {
            j: [p for p in range(self.nprs) if self.lu2pr_pj[p, j]]
            for j in range(self.n_ag_lus)
        }

    @cached_property
    def ag_lu2cells(self):
        # Make an index of each cell permitted to transform to each land use / land management combination
        return {
            (m, j): np.where(self.ag_x_mrj[m, :, j])[0]
            for j in range(self.n_ag_lus)
            for m in range(self.n_ag_lms)
        }

    @cached_property
    def cells2ag_lu(self) -> dict[int, list[tuple[int, int]]]:
        ag_lu2cells = self.ag_lu2cells
        cells2ag_lu = defaultdict(list)
        for (m, j), j_cells in ag_lu2cells.items():
            for r in j_cells:
                cells2ag_lu[r].append((m, j))

        return dict(cells2ag_lu)

    @cached_property
    def non_ag_lu2cells(self) -> dict[int, np.ndarray]:
        return {k: np.where(self.non_ag_x_rk[:, k])[0] for k in range(self.n_non_ag_lus)}

    @cached_property
    def cells2non_ag_lu(self) -> dict[int, list[int]]:
        non_ag_lu2cells = self.non_ag_lu2cells
        cells2non_ag_lu = defaultdict(list)
        for k, k_cells in non_ag_lu2cells.items():
            for r in k_cells:
                cells2non_ag_lu[r].append(k)

        return dict(cells2non_ag_lu)


def get_ag_c_mrj(data: Data, target_index):
    print('Getting agricultural production cost matrices...', flush=True)
    output = ag_cost.get_cost_matrices(data, target_index)
    return output.astype(np.float32)


def get_non_ag_c_rk(data: Data, ag_c_mrj: np.ndarray, lumap: np.ndarray, target_year):
    print('Getting non-agricultural production cost matrices...', flush=True)
    output = non_ag_cost.get_cost_matrix(data, ag_c_mrj, lumap, target_year)
    return output.astype(np.float32)


def get_ag_r_mrj(data: Data, target_index):
    print('Getting agricultural production revenue matrices...', flush=True)
    output = ag_revenue.get_rev_matrices(data, target_index)
    return output.astype(np.float32)


def get_non_ag_r_rk(data: Data, ag_r_mrj: np.ndarray, base_year: int, target_year: int):
    print('Getting non-agricultural production revenue matrices...', flush=True)
    output = non_ag_revenue.get_rev_matrix(data, target_year, ag_r_mrj, data.lumaps[base_year])
    return output.astype(np.float32)


def get_ag_g_mrj(data: Data, target_index):
    print('Getting agricultural GHG emissions matrices...', flush=True)
    output = ag_ghg.get_ghg_matrices(data, target_index)
    return output.astype(np.float32)


def get_non_ag_g_rk(data: Data, ag_g_mrj, base_year):
    print('Getting non-agricultural GHG emissions matrices...', flush=True)
    output = non_ag_ghg.get_ghg_matrix(data, ag_g_mrj, data.lumaps[base_year])
    return output.astype(np.float32)


def get_ag_w_mrj(data: Data, target_index, water_dr_yield: Optional[np.ndarray] = None,
                 water_sr_yield: Optional[np.ndarray] = None):
    print('Getting agricultural water net yield matrices based on historical water yield layers ...', flush=True)
    output = ag_water.get_water_net_yield_matrices(data, target_index, water_dr_yield, water_sr_yield)
    return output.astype(np.float32)


def get_w_outside_luto(data: Data, yr_cal: int):
    print('Getting water yield from outside LUTO study area...', flush=True)
    return ag_water.get_water_outside_luto_study_area_from_hist_level(data)


def get_w_RR_BASE_YR(data: Data):
    print('Getting water yield for the BASE_YR based on historical water yield layers...', flush=True)
    return ag_water.calc_water_net_yield_BASE_YR(data)


def get_ag_b_mrj(data: Data):
    print('Getting agricultural biodiversity requirement matrices...', flush=True)
    output = ag_biodiversity.get_breq_matrices(data)
    return output.astype(np.float32)


def get_non_ag_w_rk(
        data: Data,
        ag_w_mrj: np.ndarray,
        base_year,
        target_year,
        water_dr_yield: Optional[np.ndarray] = None,
        water_sr_yield: Optional[np.ndarray] = None
):
    print('Getting non-agricultural water requirement matrices...', flush=True)
    yr_idx = target_year - data.YR_CAL_BASE
    output = non_ag_water.get_w_net_yield_matrix(data, ag_w_mrj, data.lumaps[base_year], yr_idx, water_dr_yield,
                                                 water_sr_yield)
    return output.astype(np.float32)


def get_non_ag_b_rk(data: Data, ag_b_mrj: np.ndarray, base_year):
    print('Getting non-agricultural biodiversity requirement matrices...', flush=True)
    output = non_ag_biodiversity.get_breq_matrix(data, ag_b_mrj, data.lumaps[base_year])
    return output.astype(np.float32)


def get_ag_q_mrp(data: Data, target_index):
    print('Getting agricultural production quantity matrices...', flush=True)
    output = ag_quantity.get_quantity_matrices(data, target_index)
    return output.astype(np.float32)


def get_non_ag_q_crk(data: Data, ag_q_mrp: np.ndarray, base_year: int):
    print('Getting non-agricultural production quantity matrices...', flush=True)
    output = non_ag_quantity.get_quantity_matrix(data, ag_q_mrp, data.lumaps[base_year])
    return output.astype(np.float32)


def get_ag_t_mrj(data: Data, target_index, base_year):
    print('Getting agricultural transition cost matrices...', flush=True)
    output = ag_transition.get_transition_matrices(data
                                                   , target_index
                                                   , base_year
                                                   , data.lumaps
                                                   , data.lmmaps)
    return output.astype(np.float32)


def get_ag_ghg_t_mrj(data: Data, base_year):
    print('Getting agricultural transitions GHG emissions...', flush=True)
    output = ag_ghg.get_ghg_transition_penalties(data, data.lumaps[base_year])
    return output.astype(np.float32)


def get_ag_to_non_ag_t_rk(data: Data, yr_idx, base_year):
    print('Getting agricultural to non-agricultural transition cost matrices...', flush=True)
    output = non_ag_transition.get_from_ag_transition_matrix(
        data, yr_idx, base_year, data.lumaps[base_year], data.lmmaps[base_year]
    )
    return output.astype(np.float32)


def get_non_ag_to_ag_t_mrj(data: Data, base_year: int, target_index: int):
    print('Getting non-agricultural to agricultural transition cost matrices...', flush=True)
    output = non_ag_transition.get_to_ag_transition_matrix(data, target_index, data.lumaps[base_year],
                                                           data.lmmaps[base_year])
    return output.astype(np.float32)


def get_non_ag_t_rk(data: Data, base_year):
    print('Getting non-agricultural transition cost matrices...', flush=True)
    output = non_ag_transition.get_non_ag_transition_matrix(data)
    return output.astype(np.float32)


def get_ag_x_mrj(data: Data, base_year):
    print('Getting agricultural exclude matrices...', flush=True)
    output = ag_transition.get_exclude_matrices(data, data.lumaps[base_year])
    return output


def get_non_ag_x_rk(data: Data, ag_x_mrj, base_year):
    print('Getting non-agricultural exclude matrices...', flush=True)
    output = non_ag_transition.get_exclude_matrices(data, ag_x_mrj, data.lumaps[base_year])
    return output


def get_ag_man_lb_mrj(data: Data, base_year):
    print('Getting agricultural lower bound matrices...', flush=True)
    output = ag_transition.get_lower_bound_agricultural_management_matrices(data, base_year)
    return output


def get_non_ag_lb_rk(data: Data, base_year):
    print('Getting non-agricultural lower bound matrices...', flush=True)
    output = non_ag_transition.get_lower_bound_non_agricultural_matrices(data, base_year)
    return output


def get_ag_man_c_mrj(data: Data, target_index, ag_c_mrj: np.ndarray):
    print('Getting agricultural management options\' cost effects...', flush=True)
    output = ag_cost.get_agricultural_management_cost_matrices(data, ag_c_mrj, target_index)
    return output


def get_ag_man_g_mrj(data: Data, target_index, ag_g_mrj):
    print('Getting agricultural management options\' GHG emission effects...', flush=True)
    output = ag_ghg.get_agricultural_management_ghg_matrices(data, ag_g_mrj, target_index)
    return output


def get_ag_man_q_mrj(data: Data, target_index, ag_q_mrp):
    print('Getting agricultural management options\' quantity effects...', flush=True)
    output = ag_quantity.get_agricultural_management_quantity_matrices(data, ag_q_mrp, target_index)
    return output


def get_ag_man_r_mrj(data: Data, target_index, ag_r_mrj):
    print('Getting agricultural management options\' revenue effects...', flush=True)
    output = ag_revenue.get_agricultural_management_revenue_matrices(data, ag_r_mrj, target_index)
    return output


def get_ag_man_t_mrj(data: Data, target_index, ag_t_mrj):
    print('Getting agricultural management options\' transition cost effects...', flush=True)
    output = ag_transition.get_agricultural_management_transition_matrices(data, ag_t_mrj, target_index)
    return output


def get_ag_man_w_mrj(data: Data, target_index):
    print('Getting agricultural management options\' water requirement effects...', flush=True)
    output = ag_water.get_agricultural_management_water_matrices(data, target_index)
    return output


def get_ag_man_b_mrj(data: Data, target_index, ag_b_mrj):
    print('Getting agricultural management options\' biodiversity effects...', flush=True)
    output = ag_biodiversity.get_agricultural_management_biodiversity_matrices(data, ag_b_mrj, target_index)
    return output


def get_ag_man_limits(data: Data, target_index):
    print('Getting agricultural management options\' adoption limits...', flush=True)
    output = ag_transition.get_agricultural_management_adoption_limits(data, target_index)
    return output


<<<<<<< HEAD
def get_economic_contribution(data: Data, base_year: int, target_year: int) -> dict[
    str, np.ndarray | dict[str, np.ndarray]]:
    print('Getting base year economic value...', flush=True)
    base_index = base_year - data.YR_CAL_BASE
    target_index = target_year - data.YR_CAL_BASE

    if settings.OBJECTIVE == "maxprofit":
        # Pre-calculate profit (revenue minus cost) for each land use
        ag_obj_mrj = (
                get_ag_r_mrj(data, target_index)
                - (
                        get_ag_c_mrj(data, target_index)
                        + get_ag_t_mrj(data, target_index, base_year)
                        + get_non_ag_to_ag_t_mrj(data, base_year, target_index)
                )
        )

        non_ag_obj_rk = (
                get_non_ag_r_rk(data, get_ag_r_mrj(data, target_index), base_year, target_year)
                - (
                        get_non_ag_c_rk(data, get_ag_c_mrj(data, target_index), data.lumaps[base_year], target_year)
                        + get_non_ag_t_rk(data, base_year)
                        + get_ag_to_non_ag_t_rk(data, target_index, base_year)
                )
        )

        # Get effects of alternative agr. management options (stored in a dict)
        ag_man_objs = {
            am: get_ag_man_r_mrj(data, target_index, get_ag_r_mrj(data, target_index))[am]
                - (
                        get_ag_man_c_mrj(data, target_index, get_ag_c_mrj(data, target_index))[am]
                        + get_ag_man_t_mrj(data, target_index, get_ag_c_mrj(data, target_index))[am]
                )

            for am in AG_MANAGEMENTS_TO_LAND_USES
        }

    elif settings.OBJECTIVE == "mincost":
        # Pre-calculate sum of production and transition costs
        ag_obj_mrj = (
                get_ag_c_mrj(data, target_index)
                + get_ag_t_mrj(data, target_index, base_year)
                + get_non_ag_to_ag_t_mrj(data, base_year, target_index)
        )

        non_ag_obj_rk = (
                get_non_ag_c_rk(data, get_ag_c_mrj(data, target_index), data.lumaps[base_year], target_year)
                + get_non_ag_t_rk(data, base_year)
                + get_ag_to_non_ag_t_rk(data, target_index, base_year)
        )

        # Store calculations for each agricultural management option in a dict
        ag_man_objs = {
            am: (
                    get_ag_man_c_mrj(data, target_index, get_ag_c_mrj(data, target_index))[am]
                    + get_ag_man_t_mrj(data, target_index, get_ag_c_mrj(data, target_index))[am]
            )
            for am in AG_MANAGEMENTS_TO_LAND_USES
        }

    else:
        print("Unknown objective")

    ag_obj_mrj = np.nan_to_num(ag_obj_mrj)
    non_ag_obj_rk = np.nan_to_num(non_ag_obj_rk)
    ag_man_objs = {am: np.nan_to_num(arr) for am, arr in ag_man_objs.items()}

    return [ag_obj_mrj, non_ag_obj_rk, ag_man_objs]
=======
>>>>>>> f1e78101


def get_limits(
        data: Data, yr_cal: int,
) -> dict[str, Any]:
    """
    Gets the following limits for the solve:
    - Water net yield limits
    - GHG limits
    - Biodiversity limits
    """
    print('Getting environmental limits...', flush=True)
    # Limits is a dictionary with heterogeneous value sets.
    limits = {}

    limits['water'] = ag_water.get_water_net_yield_limit_values(data)

    if settings.GHG_EMISSIONS_LIMITS == 'on':
        limits['ghg'] = ag_ghg.get_ghg_limits(data, yr_cal)

    # If biodiversity limits are not turned on, set the limit to 0.
    limits['biodiversity'] = (
        ag_biodiversity.get_biodiversity_limits(data, yr_cal)
        if settings.BIODIVERSITY_LIMITS == 'on'
        else 0
    )

    return limits


def get_input_data(data: Data, base_year: int, target_year: int) -> SolverInputData:
    """
    Using the given Data object, prepare a SolverInputData object for the solver.
    """

    base_index = base_year - data.YR_CAL_BASE
    target_index = target_year - data.YR_CAL_BASE

    ag_c_mrj = get_ag_c_mrj(data, target_index)
    ag_r_mrj = get_ag_r_mrj(data, target_index)
    ag_t_mrj = get_ag_t_mrj(data, target_index, base_year)

    ag_g_mrj = get_ag_g_mrj(data, target_index)
    ag_q_mrp = get_ag_q_mrp(data, target_index)
    ag_w_mrj = get_ag_w_mrj(data, target_index, data.WATER_YIELD_HIST_DR,
                            data.WATER_YIELD_HIST_SR)  # Calculate water net yield matrices based on historical water yield layers
    ag_b_mrj = get_ag_b_mrj(data)
    ag_x_mrj = get_ag_x_mrj(data, base_year)

    land_use_culling.apply_agricultural_land_use_culling(
        ag_x_mrj, ag_c_mrj, ag_t_mrj, ag_r_mrj
    )

    return SolverInputData(
        base_year=base_year,
        target_year=target_year,
        ag_g_mrj=ag_g_mrj,
        ag_w_mrj=ag_w_mrj,
        ag_b_mrj=ag_b_mrj,
        ag_x_mrj=ag_x_mrj,
        ag_q_mrp=ag_q_mrp,
        ag_ghg_t_mrj=get_ag_ghg_t_mrj(data, base_year),
        non_ag_g_rk=get_non_ag_g_rk(data, ag_g_mrj, base_year),
        non_ag_w_rk=get_non_ag_w_rk(data, ag_w_mrj, base_year, target_year, data.WATER_YIELD_HIST_DR,
                                    data.WATER_YIELD_HIST_SR),
        # Calculate non-ag water requirement matrices based on historical water yield layers
        non_ag_b_rk=get_non_ag_b_rk(data, ag_b_mrj, base_year),
        non_ag_x_rk=get_non_ag_x_rk(data, ag_x_mrj, base_year),
        non_ag_q_crk=get_non_ag_q_crk(data, ag_q_mrp, base_year),
        non_ag_lb_rk=get_non_ag_lb_rk(data, base_year),
        ag_man_g_mrj=get_ag_man_g_mrj(data, target_index, ag_g_mrj),
        ag_man_q_mrp=get_ag_man_q_mrj(data, target_index, ag_q_mrp),
        ag_man_w_mrj=get_ag_man_w_mrj(data, target_index),
        ag_man_b_mrj=get_ag_man_b_mrj(data, target_index, ag_b_mrj),
        ag_man_limits=get_ag_man_limits(data, target_index),
        ag_man_lb_mrj=get_ag_man_lb_mrj(data, base_year),
<<<<<<< HEAD
        water_yield_outside_study_area=get_w_outside_luto(data, data.YR_CAL_BASE),
        # Use the water net yield outside LUTO study area for the YR_CAL_BASE year
        water_yield_RR_BASE_YR=get_w_RR_BASE_YR(data),
        # Calculate water net yield for the BASE_YR (2010) based on historical water yield layers
        base_yr_economic_contr=get_economic_contribution(data, base_year, target_year),
=======
        water_yield_outside_study_area=get_w_outside_luto(data, data.YR_CAL_BASE),      # Use the water net yield outside LUTO study area for the YR_CAL_BASE year
        water_yield_RR_BASE_YR=get_w_RR_BASE_YR(data),                                  # Calculate water net yield for the BASE_YR (2010) based on historical water yield layers
>>>>>>> f1e78101
        offland_ghg=data.OFF_LAND_GHG_EMISSION_C[target_index],
        lu2pr_pj=data.LU2PR,
        pr2cm_cp=data.PR2CM,
        limits=get_limits(data, target_year),
        desc2aglu=data.DESC2AGLU,
        resmult=data.RESMULT,
    )<|MERGE_RESOLUTION|>--- conflicted
+++ resolved
@@ -1,8 +1,10 @@
 from collections import defaultdict
 from dataclasses import dataclass
 from functools import cached_property
+from math import e
 from typing import Any, Optional
 import numpy as np
+import pandas as pd
 
 from luto import settings
 from luto.economics import land_use_culling
@@ -31,18 +33,25 @@
 class SolverInputData:
     """
     An object that collects and stores all relevant data for solver.py.
-<<<<<<< HEAD
     """
     base_year: int  # The base year of this solving process
     target_year: int  # The target year of this solving process
 
+    ag_t_mrj: np.ndarray  # Agricultural transition cost matrices.
+    ag_c_mrj: np.ndarray  # Agricultural production cost matrices.
+    ag_r_mrj: np.ndarray  # Agricultural production revenue matrices.
     ag_g_mrj: np.ndarray  # Agricultural greenhouse gas emissions matrices.
     ag_w_mrj: np.ndarray  # Agricultural water requirements matrices.
     ag_b_mrj: np.ndarray  # Agricultural biodiversity matrices.
     ag_x_mrj: np.ndarray  # Agricultural exclude matrices.
     ag_q_mrp: np.ndarray  # Agricultural yield matrices -- note the `p` (product) index instead of `j` (land-use).
     ag_ghg_t_mrj: np.ndarray  # GHG emissions released during transitions between agricultural land uses.
-
+    ag_to_non_ag_t_rk: np.ndarray  # Agricultural to non-agricultural transition cost matrix.
+
+    non_ag_to_ag_t_mrj: np.ndarray  # Non-agricultural to agricultural transition cost matrices.
+    non_ag_t_rk: np.ndarray  # Non-agricultural transition costs matrix
+    non_ag_c_rk: np.ndarray  # Non-agricultural production cost matrix.
+    non_ag_r_rk: np.ndarray  # Non-agricultural revenue matrix.
     non_ag_g_rk: np.ndarray  # Non-agricultural greenhouse gas emissions matrix.
     non_ag_w_rk: np.ndarray  # Non-agricultural water requirements matrix.
     non_ag_b_rk: np.ndarray  # Non-agricultural biodiversity matrix.
@@ -50,8 +59,11 @@
     non_ag_q_crk: np.ndarray  # Non-agricultural yield matrix.
     non_ag_lb_rk: np.ndarray  # Non-agricultural lower bound matrices.
 
+    ag_man_c_mrj: dict  # Agricultural management options' cost effects.
     ag_man_g_mrj: dict  # Agricultural management options' GHG emission effects.
     ag_man_q_mrp: dict  # Agricultural management options' quantity effects.
+    ag_man_r_mrj: dict  # Agricultural management options' revenue effects.
+    ag_man_t_mrj: dict  # Agricultural management options' transition cost effects.
     ag_man_w_mrj: dict  # Agricultural management options' water requirement effects.
     ag_man_b_mrj: dict  # Agricultural management options' biodiversity effects.
     ag_man_limits: dict  # Agricultural management options' adoption limits.
@@ -61,7 +73,7 @@
     water_yield_outside_study_area: dict[
         int, float]  # Water yield from outside LUTO study area -> dict. Keys: year, region.
 
-    base_yr_economic_contr: float  # BASE_YR economic value.
+    BASE_YR_economic_val: float  # BASE_YR economic value.
 
     offland_ghg: np.ndarray  # GHG emissions from off-land commodities.
 
@@ -70,74 +82,26 @@
     limits: dict  # Targets to use.
     desc2aglu: dict  # Map of agricultural land use descriptions to codes.
     resmult: float  # Resolution factor multiplier from data.RESMULT
-=======
-    """   
-    base_year: int                  # The base year of this solving process
-    target_year: int                # The target year of this solving process
-
-    ag_t_mrj: np.ndarray            # Agricultural transition cost matrices.
-    ag_c_mrj: np.ndarray            # Agricultural production cost matrices.
-    ag_r_mrj: np.ndarray            # Agricultural production revenue matrices.
-    ag_g_mrj: np.ndarray            # Agricultural greenhouse gas emissions matrices.
-    ag_w_mrj: np.ndarray            # Agricultural water requirements matrices.
-    ag_b_mrj: np.ndarray            # Agricultural biodiversity matrices.
-    ag_x_mrj: np.ndarray            # Agricultural exclude matrices.
-    ag_q_mrp: np.ndarray            # Agricultural yield matrices -- note the `p` (product) index instead of `j` (land-use).
-    ag_ghg_t_mrj: np.ndarray        # GHG emissions released during transitions between agricultural land uses.
-    ag_to_non_ag_t_rk: np.ndarray   # Agricultural to non-agricultural transition cost matrix.
-
-    non_ag_to_ag_t_mrj: np.ndarray  # Non-agricultural to agricultural transition cost matrices.
-    non_ag_t_rk: np.ndarray         # Non-agricultural transition costs matrix
-    non_ag_c_rk: np.ndarray         # Non-agricultural production cost matrix.
-    non_ag_r_rk: np.ndarray         # Non-agricultural revenue matrix.
-    non_ag_g_rk: np.ndarray         # Non-agricultural greenhouse gas emissions matrix.
-    non_ag_w_rk: np.ndarray         # Non-agricultural water requirements matrix.
-    non_ag_b_rk: np.ndarray         # Non-agricultural biodiversity matrix.
-    non_ag_x_rk: np.ndarray         # Non-agricultural exclude matrices.
-    non_ag_q_crk: np.ndarray        # Non-agricultural yield matrix.
-    non_ag_lb_rk: np.ndarray        # Non-agricultural lower bound matrices.
-
-    ag_man_c_mrj: dict              # Agricultural management options' cost effects.
-    ag_man_g_mrj: dict              # Agricultural management options' GHG emission effects.
-    ag_man_q_mrp: dict              # Agricultural management options' quantity effects.
-    ag_man_r_mrj: dict              # Agricultural management options' revenue effects.
-    ag_man_t_mrj: dict              # Agricultural management options' transition cost effects.
-    ag_man_w_mrj: dict              # Agricultural management options' water requirement effects.
-    ag_man_b_mrj: dict              # Agricultural management options' biodiversity effects.
-    ag_man_limits: dict             # Agricultural management options' adoption limits.
-    ag_man_lb_mrj: dict             # Agricultural management options' lower bounds.
-
-    water_yield_RR_BASE_YR: dict                                        # Water yield for the BASE_YR based on historical water yield layers .
-    water_yield_outside_study_area: dict[int, float]                    # Water yield from outside LUTO study area -> dict. Keys: year, region.
-    
-    offland_ghg: np.ndarray         # GHG emissions from off-land commodities.
-
-    lu2pr_pj: np.ndarray            # Conversion matrix: land-use to product(s).
-    pr2cm_cp: np.ndarray            # Conversion matrix: product(s) to commodity.
-    limits: dict                    # Targets to use.
-    desc2aglu: dict                 # Map of agricultural land use descriptions to codes.
-    resmult: float                  # Resolution factor multiplier from data.RESMULT
->>>>>>> f1e78101
 
     @property
     def n_ag_lms(self):
         # Number of agricultural landmans
-        return self.ag_g_mrj.shape[0]
+        return self.ag_t_mrj.shape[0]
 
     @property
     def ncells(self):
         # Number of cells
-        return self.ag_g_mrj.shape[1]
+        return self.ag_t_mrj.shape[1]
 
     @property
     def n_ag_lus(self):
         # Number of agricultural landuses
-        return self.ag_g_mrj.shape[2]
+        return self.ag_t_mrj.shape[2]
 
     @property
     def n_non_ag_lus(self):
         # Number of non-agricultural landuses
-        return self.non_ag_g_rk.shape[1]
+        return self.non_ag_c_rk.shape[1]
 
     @property
     def nprs(self):
@@ -356,43 +320,43 @@
     return output
 
 
-def get_ag_man_c_mrj(data: Data, target_index, ag_c_mrj: np.ndarray):
+def get_ag_man_costs(data: Data, target_index, ag_c_mrj: np.ndarray):
     print('Getting agricultural management options\' cost effects...', flush=True)
     output = ag_cost.get_agricultural_management_cost_matrices(data, ag_c_mrj, target_index)
     return output
 
 
-def get_ag_man_g_mrj(data: Data, target_index, ag_g_mrj):
+def get_ag_man_ghg(data: Data, target_index, ag_g_mrj):
     print('Getting agricultural management options\' GHG emission effects...', flush=True)
     output = ag_ghg.get_agricultural_management_ghg_matrices(data, ag_g_mrj, target_index)
     return output
 
 
-def get_ag_man_q_mrj(data: Data, target_index, ag_q_mrp):
+def get_ag_man_quantity(data: Data, target_index, ag_q_mrp):
     print('Getting agricultural management options\' quantity effects...', flush=True)
     output = ag_quantity.get_agricultural_management_quantity_matrices(data, ag_q_mrp, target_index)
     return output
 
 
-def get_ag_man_r_mrj(data: Data, target_index, ag_r_mrj):
+def get_ag_man_revenue(data: Data, target_index, ag_r_mrj):
     print('Getting agricultural management options\' revenue effects...', flush=True)
     output = ag_revenue.get_agricultural_management_revenue_matrices(data, ag_r_mrj, target_index)
     return output
 
 
-def get_ag_man_t_mrj(data: Data, target_index, ag_t_mrj):
+def get_ag_man_transitions(data: Data, target_index, ag_t_mrj):
     print('Getting agricultural management options\' transition cost effects...', flush=True)
     output = ag_transition.get_agricultural_management_transition_matrices(data, ag_t_mrj, target_index)
     return output
 
 
-def get_ag_man_w_mrj(data: Data, target_index):
+def get_ag_man_water(data: Data, target_index):
     print('Getting agricultural management options\' water requirement effects...', flush=True)
     output = ag_water.get_agricultural_management_water_matrices(data, target_index)
     return output
 
 
-def get_ag_man_b_mrj(data: Data, target_index, ag_b_mrj):
+def get_ag_man_biodiversity(data: Data, target_index, ag_b_mrj):
     print('Getting agricultural management options\' biodiversity effects...', flush=True)
     output = ag_biodiversity.get_agricultural_management_biodiversity_matrices(data, ag_b_mrj, target_index)
     return output
@@ -404,77 +368,22 @@
     return output
 
 
-<<<<<<< HEAD
-def get_economic_contribution(data: Data, base_year: int, target_year: int) -> dict[
-    str, np.ndarray | dict[str, np.ndarray]]:
-    print('Getting base year economic value...', flush=True)
-    base_index = base_year - data.YR_CAL_BASE
-    target_index = target_year - data.YR_CAL_BASE
-
-    if settings.OBJECTIVE == "maxprofit":
-        # Pre-calculate profit (revenue minus cost) for each land use
-        ag_obj_mrj = (
-                get_ag_r_mrj(data, target_index)
-                - (
-                        get_ag_c_mrj(data, target_index)
-                        + get_ag_t_mrj(data, target_index, base_year)
-                        + get_non_ag_to_ag_t_mrj(data, base_year, target_index)
-                )
-        )
-
-        non_ag_obj_rk = (
-                get_non_ag_r_rk(data, get_ag_r_mrj(data, target_index), base_year, target_year)
-                - (
-                        get_non_ag_c_rk(data, get_ag_c_mrj(data, target_index), data.lumaps[base_year], target_year)
-                        + get_non_ag_t_rk(data, base_year)
-                        + get_ag_to_non_ag_t_rk(data, target_index, base_year)
-                )
-        )
-
-        # Get effects of alternative agr. management options (stored in a dict)
-        ag_man_objs = {
-            am: get_ag_man_r_mrj(data, target_index, get_ag_r_mrj(data, target_index))[am]
-                - (
-                        get_ag_man_c_mrj(data, target_index, get_ag_c_mrj(data, target_index))[am]
-                        + get_ag_man_t_mrj(data, target_index, get_ag_c_mrj(data, target_index))[am]
-                )
-
-            for am in AG_MANAGEMENTS_TO_LAND_USES
-        }
-
-    elif settings.OBJECTIVE == "mincost":
-        # Pre-calculate sum of production and transition costs
-        ag_obj_mrj = (
-                get_ag_c_mrj(data, target_index)
-                + get_ag_t_mrj(data, target_index, base_year)
-                + get_non_ag_to_ag_t_mrj(data, base_year, target_index)
-        )
-
-        non_ag_obj_rk = (
-                get_non_ag_c_rk(data, get_ag_c_mrj(data, target_index), data.lumaps[base_year], target_year)
-                + get_non_ag_t_rk(data, base_year)
-                + get_ag_to_non_ag_t_rk(data, target_index, base_year)
-        )
-
-        # Store calculations for each agricultural management option in a dict
-        ag_man_objs = {
-            am: (
-                    get_ag_man_c_mrj(data, target_index, get_ag_c_mrj(data, target_index))[am]
-                    + get_ag_man_t_mrj(data, target_index, get_ag_c_mrj(data, target_index))[am]
-            )
-            for am in AG_MANAGEMENTS_TO_LAND_USES
-        }
-
+def get_BASE_YR_economic_val(data: Data):
+    print('Getting BASE_YR economic value...', flush=True)
+
+    base_c_mrj = get_ag_c_mrj(data, 0)
+    base_r_mrj = get_ag_r_mrj(data, 0)
+    cost = np.einsum('mrj,mrj->', data.AG_L_MRJ, base_c_mrj)
+    revenue = np.einsum('mrj,mrj->', data.AG_L_MRJ, base_r_mrj)
+
+    if settings.OBJECTIVE == "mincost":
+        economic_val = cost
+    elif settings.OBJECTIVE == "maxprofit":
+        economic_val = -(revenue - cost)  # The negative sign is because we want to maximize profit, not minimize cost.
     else:
-        print("Unknown objective")
-
-    ag_obj_mrj = np.nan_to_num(ag_obj_mrj)
-    non_ag_obj_rk = np.nan_to_num(non_ag_obj_rk)
-    ag_man_objs = {am: np.nan_to_num(arr) for am, arr in ag_man_objs.items()}
-
-    return [ag_obj_mrj, non_ag_obj_rk, ag_man_objs]
-=======
->>>>>>> f1e78101
+        raise ValueError(f"Unknown objective: {settings.OBJECTIVE}")
+
+    return economic_val
 
 
 def get_limits(
@@ -514,11 +423,10 @@
     target_index = target_year - data.YR_CAL_BASE
 
     ag_c_mrj = get_ag_c_mrj(data, target_index)
+    ag_g_mrj = get_ag_g_mrj(data, target_index)
+    ag_q_mrp = get_ag_q_mrp(data, target_index)
     ag_r_mrj = get_ag_r_mrj(data, target_index)
     ag_t_mrj = get_ag_t_mrj(data, target_index, base_year)
-
-    ag_g_mrj = get_ag_g_mrj(data, target_index)
-    ag_q_mrp = get_ag_q_mrp(data, target_index)
     ag_w_mrj = get_ag_w_mrj(data, target_index, data.WATER_YIELD_HIST_DR,
                             data.WATER_YIELD_HIST_SR)  # Calculate water net yield matrices based on historical water yield layers
     ag_b_mrj = get_ag_b_mrj(data)
@@ -531,12 +439,20 @@
     return SolverInputData(
         base_year=base_year,
         target_year=target_year,
+        ag_t_mrj=ag_t_mrj,
+        ag_c_mrj=ag_c_mrj,
+        ag_r_mrj=ag_r_mrj,
         ag_g_mrj=ag_g_mrj,
         ag_w_mrj=ag_w_mrj,
         ag_b_mrj=ag_b_mrj,
         ag_x_mrj=ag_x_mrj,
         ag_q_mrp=ag_q_mrp,
         ag_ghg_t_mrj=get_ag_ghg_t_mrj(data, base_year),
+        ag_to_non_ag_t_rk=get_ag_to_non_ag_t_rk(data, target_index, base_year),
+        non_ag_to_ag_t_mrj=get_non_ag_to_ag_t_mrj(data, base_year, target_index),
+        non_ag_t_rk=get_non_ag_t_rk(data, base_year),
+        non_ag_c_rk=get_non_ag_c_rk(data, ag_c_mrj, base_year, target_year),
+        non_ag_r_rk=get_non_ag_r_rk(data, ag_r_mrj, base_year, target_year),
         non_ag_g_rk=get_non_ag_g_rk(data, ag_g_mrj, base_year),
         non_ag_w_rk=get_non_ag_w_rk(data, ag_w_mrj, base_year, target_year, data.WATER_YIELD_HIST_DR,
                                     data.WATER_YIELD_HIST_SR),
@@ -545,22 +461,20 @@
         non_ag_x_rk=get_non_ag_x_rk(data, ag_x_mrj, base_year),
         non_ag_q_crk=get_non_ag_q_crk(data, ag_q_mrp, base_year),
         non_ag_lb_rk=get_non_ag_lb_rk(data, base_year),
-        ag_man_g_mrj=get_ag_man_g_mrj(data, target_index, ag_g_mrj),
-        ag_man_q_mrp=get_ag_man_q_mrj(data, target_index, ag_q_mrp),
-        ag_man_w_mrj=get_ag_man_w_mrj(data, target_index),
-        ag_man_b_mrj=get_ag_man_b_mrj(data, target_index, ag_b_mrj),
+        ag_man_c_mrj=get_ag_man_costs(data, target_index, ag_c_mrj),
+        ag_man_g_mrj=get_ag_man_ghg(data, target_index, ag_g_mrj),
+        ag_man_q_mrp=get_ag_man_quantity(data, target_index, ag_q_mrp),
+        ag_man_r_mrj=get_ag_man_revenue(data, target_index, ag_r_mrj),
+        ag_man_t_mrj=get_ag_man_transitions(data, target_index, ag_t_mrj),
+        ag_man_w_mrj=get_ag_man_water(data, target_index),
+        ag_man_b_mrj=get_ag_man_biodiversity(data, target_index, ag_b_mrj),
         ag_man_limits=get_ag_man_limits(data, target_index),
         ag_man_lb_mrj=get_ag_man_lb_mrj(data, base_year),
-<<<<<<< HEAD
         water_yield_outside_study_area=get_w_outside_luto(data, data.YR_CAL_BASE),
         # Use the water net yield outside LUTO study area for the YR_CAL_BASE year
         water_yield_RR_BASE_YR=get_w_RR_BASE_YR(data),
         # Calculate water net yield for the BASE_YR (2010) based on historical water yield layers
-        base_yr_economic_contr=get_economic_contribution(data, base_year, target_year),
-=======
-        water_yield_outside_study_area=get_w_outside_luto(data, data.YR_CAL_BASE),      # Use the water net yield outside LUTO study area for the YR_CAL_BASE year
-        water_yield_RR_BASE_YR=get_w_RR_BASE_YR(data),                                  # Calculate water net yield for the BASE_YR (2010) based on historical water yield layers
->>>>>>> f1e78101
+        BASE_YR_economic_val=get_BASE_YR_economic_val(data),
         offland_ghg=data.OFF_LAND_GHG_EMISSION_C[target_index],
         lu2pr_pj=data.LU2PR,
         pr2cm_cp=data.PR2CM,
