# Copyright 2025 Bryan, B.A., Williams, N., Archibald, C.L., de Haan, F., Wang, J., 
# van Schoten, N., Hadjikakou, M., Sanson, J.,  Zyngier, R., Marcos-Martinez, R.,  
# Navarro, J.,  Gao, L., Aghighi, H., Armstrong, T., Bohl, H., Jaffe, P., Khan, M.S., 
# Moallemi, E.A., Nazari, A., Pan, X., Steyl, D., and Thiruvady, D.R.
#
# This file is part of LUTO2 - Version 2 of the Australian Land-Use Trade-Offs model
#
# LUTO2 is free software: you can redistribute it and/or modify it under the
# terms of the GNU General Public License as published by the Free Software
# Foundation, either version 3 of the License, or (at your option) any later
# version.
#
# LUTO2 is distributed in the hope that it will be useful, but WITHOUT ANY
# WARRANTY; without even the implied warranty of MERCHANTABILITY or FITNESS FOR
# A PARTICULAR PURPOSE. See the GNU General Public License for more details.
#
# You should have received a copy of the GNU General Public License along with
# LUTO2. If not, see <https://www.gnu.org/licenses/>.

from collections import defaultdict
from dataclasses import dataclass
from functools import cached_property
from typing import Any, Optional
import numpy as np

from luto import settings
from luto.economics import land_use_culling
from luto.settings import AG_MANAGEMENTS
from luto.ag_managements import AG_MANAGEMENTS_TO_LAND_USES
from luto.data import Data

import luto.economics.agricultural.cost as ag_cost
import luto.economics.agricultural.ghg as ag_ghg
import luto.economics.agricultural.quantity as ag_quantity
import luto.economics.agricultural.revenue as ag_revenue
import luto.economics.agricultural.transitions as ag_transition
import luto.economics.agricultural.water as ag_water
import luto.economics.agricultural.biodiversity as ag_biodiversity

import luto.economics.non_agricultural.water as non_ag_water
import luto.economics.non_agricultural.biodiversity as non_ag_biodiversity
import luto.economics.non_agricultural.cost as non_ag_cost
import luto.economics.non_agricultural.ghg as non_ag_ghg
import luto.economics.non_agricultural.quantity as non_ag_quantity
import luto.economics.non_agricultural.transitions as non_ag_transition
import luto.economics.non_agricultural.revenue as non_ag_revenue


@dataclass
class SolverInputData:
    """
    An object that collects and stores all relevant data for solver.py.
    """   
    base_year: int                          # The base year of this solving process
    target_year: int                        # The target year of this solving process

    ag_g_mrj: np.ndarray                    # Agricultural greenhouse gas emissions matrices.
    ag_w_mrj: np.ndarray                    # Agricultural water requirements matrices.
    ag_b_mrj: np.ndarray                    # Agricultural biodiversity matrices.
    ag_x_mrj: np.ndarray                    # Agricultural exclude matrices.
    ag_q_mrp: np.ndarray                    # Agricultural yield matrices -- note the `p` (product) index instead of `j` (land-use).
    ag_ghg_t_mrj: np.ndarray                # GHG emissions released during transitions between agricultural land uses.
    ag_mvg_mrj: dict[int, np.ndarray]       # Agricultural major vegetation groups data: dict indexed by vegetation class (v)

    non_ag_g_rk: np.ndarray                 # Non-agricultural greenhouse gas emissions matrix.
    non_ag_w_rk: np.ndarray                 # Non-agricultural water requirements matrix.
    non_ag_b_rk: np.ndarray                 # Non-agricultural biodiversity matrix.
    non_ag_x_rk: np.ndarray                 # Non-agricultural exclude matrices.
    non_ag_q_crk: np.ndarray                # Non-agricultural yield matrix.
    non_ag_lb_rk: np.ndarray                # Non-agricultural lower bound matrices.
    non_ag_mvg_rk: dict[int, np.ndarray]    # Non-agricultural major vegetation groups data: dict indexed by vegetation class (v)

    ag_man_g_mrj: dict                      # Agricultural management options' GHG emission effects.
    ag_man_q_mrp: dict                      # Agricultural management options' quantity effects.
    ag_man_w_mrj: dict                      # Agricultural management options' water requirement effects.
    ag_man_b_mrj: dict                      # Agricultural management options' biodiversity effects.
    ag_man_limits: dict                     # Agricultural management options' adoption limits.
    ag_man_lb_mrj: dict                     # Agricultural management options' lower bounds.
    ag_man_mvg_mrj: dict[str, dict[int, np.ndarray]]      # Agricultural management options' major vegetation group effects

    water_yield_RR_BASE_YR: dict                           # Water yield for the BASE_YR based on historical water yield layers .
    water_yield_outside_study_area: dict[int, float]       # Water yield from outside LUTO study area -> dict. Key: region.
    
    savanna_eligible_r: np.ndarray        # Cells that are not eligible for savanna land use.

    economic_contr_mrj: float               # base year economic contribution matrix.
    economic_BASE_YR_prices: np.ndarray     # base year commodity prices.
    economic_target_yr_carbon_price: float  # target year carbon price.

    offland_ghg: np.ndarray                 # GHG emissions from off-land commodities.

    mvg_contr_outside_study_area: dict[int, float]         # Contributions of land outside LUTO study area to each major veg. group (keys: major groups)

    lu2pr_pj: np.ndarray                    # Conversion matrix: land-use to product(s).
    pr2cm_cp: np.ndarray                    # Conversion matrix: product(s) to commodity.
    limits: dict                            # Targets to use.
    desc2aglu: dict                         # Map of agricultural land use descriptions to codes.
    resmult: float                          # Resolution factor multiplier from data.RESMULT

    @property
    def n_ag_lms(self):
        # Number of agricultural landmans
        return self.ag_g_mrj.shape[0]

    @property
    def ncells(self):
        # Number of cells
        return self.ag_g_mrj.shape[1]

    @property
    def n_ag_lus(self):
        # Number of agricultural landuses
        return self.ag_g_mrj.shape[2]

    @property
    def n_non_ag_lus(self):
        # Number of non-agricultural landuses
        return self.non_ag_g_rk.shape[1]

    @property
    def nprs(self):
        # Number of products
        return self.ag_q_mrp.shape[2]

    @cached_property
    def am2j(self):
        # Map of agricultural management options to land use codes
        return {
            am: [self.desc2aglu[lu] for lu in am_lus]
            for am, am_lus in AG_MANAGEMENTS_TO_LAND_USES.items()
            if AG_MANAGEMENTS[am]
        }

    @cached_property
    def j2am(self):
        _j2am = defaultdict(list)
        for am, am_j_list in self.am2j.items():
            for j in am_j_list:
                _j2am[j].append(am)

        return _j2am

    @cached_property
    def j2p(self):
        return {
            j: [p for p in range(self.nprs) if self.lu2pr_pj[p, j]]
            for j in range(self.n_ag_lus)
        }

    @cached_property
    def ag_lu2cells(self):
        # Make an index of each cell permitted to transform to each land use / land management combination
        return {
            (m, j): np.where(self.ag_x_mrj[m, :, j])[0]
            for j in range(self.n_ag_lus)
            for m in range(self.n_ag_lms)
        }

    @cached_property
    def cells2ag_lu(self) -> dict[int, list[tuple[int, int]]]:
        ag_lu2cells = self.ag_lu2cells
        cells2ag_lu = defaultdict(list)
        for (m, j), j_cells in ag_lu2cells.items():
            for r in j_cells:
                cells2ag_lu[r].append((m,j))

        return dict(cells2ag_lu)

    @cached_property
    def non_ag_lu2cells(self) -> dict[int, np.ndarray]:
        return {k: np.where(self.non_ag_x_rk[:, k])[0] for k in range(self.n_non_ag_lus)}

    @cached_property
    def cells2non_ag_lu(self) -> dict[int, list[int]]:
        non_ag_lu2cells = self.non_ag_lu2cells
        cells2non_ag_lu = defaultdict(list)
        for k, k_cells in non_ag_lu2cells.items():
            for r in k_cells:
                cells2non_ag_lu[r].append(k)

        return dict(cells2non_ag_lu)

def get_ag_c_mrj(data: Data, target_index):
    print('Getting agricultural cost matrices...', flush = True)
    output = ag_cost.get_cost_matrices(data, target_index)
    return output.astype(np.float32)


def get_non_ag_c_rk(data: Data, ag_c_mrj: np.ndarray, lumap: np.ndarray, target_year):
    print('Getting non-agricultural cost matrices...', flush = True)
    output = non_ag_cost.get_cost_matrix(data, ag_c_mrj, lumap, target_year)
    return output.astype(np.float32)


def get_ag_r_mrj(data: Data, target_index):
    print('Getting agricultural revenue matrices...', flush = True)
    output = ag_revenue.get_rev_matrices(data, target_index)
    return output.astype(np.float32)


def get_non_ag_r_rk(data: Data, ag_r_mrj: np.ndarray, base_year: int, target_year: int):
    print('Getting non-agricultural revenue matrices...', flush = True)
    output = non_ag_revenue.get_rev_matrix(data, target_year, ag_r_mrj, data.lumaps[base_year])
    return output.astype(np.float32)


def get_ag_g_mrj(data: Data, target_index):
    print('Getting agricultural GHG emissions matrices...', flush = True)
    output = ag_ghg.get_ghg_matrices(data, target_index)
    return output.astype(np.float32)


def get_non_ag_g_rk(data: Data, ag_g_mrj, base_year):
    print('Getting non-agricultural GHG emissions matrices...', flush = True)
    output = non_ag_ghg.get_ghg_matrix(data, ag_g_mrj, data.lumaps[base_year])
    return output.astype(np.float32)


def get_ag_w_mrj(data: Data, target_index, water_dr_yield: Optional[np.ndarray] = None, water_sr_yield: Optional[np.ndarray] = None):
    print('Getting agricultural water net yield matrices based on historical water yield layers ...', flush = True)
    output = ag_water.get_water_net_yield_matrices(data, target_index, water_dr_yield, water_sr_yield)
    return output.astype(np.float32)


def get_w_outside_luto(data: Data, yr_cal: int):
    print('Getting water yield from outside LUTO study area...', flush = True)
    return ag_water.get_water_outside_luto_study_area_from_hist_level(data)

def get_w_RR_BASE_YR(data: Data):
    print('Getting water yield for the BASE_YR based on historical water yield layers...', flush = True)
    return ag_water.calc_water_net_yield_BASE_YR(data)


def get_ag_b_mrj(data: Data):
    print('Getting agricultural biodiversity requirement matrices...', flush = True)
    output = ag_biodiversity.get_breq_matrices(data)
    return output.astype(np.float32)


def get_ag_mvg_mrj(data: Data):
    if settings.BIODIVERSTIY_TARGET_GBF_3 != "on":
        return np.empty(0)
    print('Getting agricultural major vegetation groups matrices...', flush = True)
    output = ag_biodiversity.get_major_vegetation_matrices(data)
    return output


def get_non_ag_w_rk(
    data: Data, 
    ag_w_mrj: np.ndarray, 
    base_year, 
    target_year, 
    water_dr_yield: Optional[np.ndarray] = None, 
    water_sr_yield: Optional[np.ndarray] = None
    ):
    print('Getting non-agricultural water requirement matrices...', flush = True)
    yr_idx = target_year - data.YR_CAL_BASE
    output = non_ag_water.get_w_net_yield_matrix(data, ag_w_mrj, data.lumaps[base_year], yr_idx, water_dr_yield, water_sr_yield)
    return output.astype(np.float32)


def get_non_ag_b_rk(data: Data, ag_b_mrj: np.ndarray, base_year):
    print('Getting non-agricultural biodiversity requirement matrices...', flush = True)
    output = non_ag_biodiversity.get_breq_matrix(data, ag_b_mrj, data.lumaps[base_year])
    return output.astype(np.float32)


def get_ag_q_mrp(data: Data, target_index):
    print('Getting agricultural production quantity matrices...', flush = True)
    output = ag_quantity.get_quantity_matrices(data, target_index)
    return output.astype(np.float32)


def get_non_ag_q_crk(data: Data, ag_q_mrp: np.ndarray, base_year: int):
    print('Getting non-agricultural production quantity matrices...', flush = True)
    output = non_ag_quantity.get_quantity_matrix(data, ag_q_mrp, data.lumaps[base_year])
    return output.astype(np.float32)


def get_ag_ghg_t_mrj(data: Data, base_year):
    print('Getting agricultural transitions GHG emissions...', flush = True)
    output = ag_ghg.get_ghg_transition_penalties(data, data.lumaps[base_year])
    return output.astype(np.float32)


def get_ag_t_mrj(data: Data, target_index, base_year):
    print('Getting agricultural transition cost matrices...', flush = True)
    
    ag_t_mrj = ag_transition.get_transition_matrices(
        data, 
        target_index, 
        base_year
    ).astype(np.float32)
    # Transition costs occures if the base year is not the target year
    return ag_t_mrj if (base_year - data.YR_CAL_BASE != target_index) else np.zeros_like(ag_t_mrj)


def get_ag_to_non_ag_t_rk(data: Data, target_index, base_year):
    print('Getting agricultural to non-agricultural transition cost matrices...', flush = True)
    non_ag_t_mrj = non_ag_transition.get_from_ag_transition_matrix( 
        data, 
        target_index, 
        base_year, 
        data.lumaps[base_year], 
        data.lmmaps[base_year]).astype(np.float32)
    # Transition costs occures if the base year is not the target year
    return non_ag_t_mrj if (base_year - data.YR_CAL_BASE != target_index) else np.zeros_like(non_ag_t_mrj)


def get_non_ag_to_ag_t_mrj(data: Data, base_year:int, target_index: int):
    print('Getting non-agricultural to agricultural transition cost matrices...', flush = True)
    
    non_ag_to_ag_mrj = non_ag_transition.get_to_ag_transition_matrix(
        data, 
        target_index, 
        data.lumaps[base_year], 
        data.lmmaps[base_year]).astype(np.float32)
    # Transition costs occures if the base year is not the target year
    return non_ag_to_ag_mrj if (base_year - data.YR_CAL_BASE != target_index) else np.zeros_like(non_ag_to_ag_mrj)


def get_non_ag_t_rk(data: Data, base_year):
    print('Getting non-agricultural transition cost matrices...', flush = True)
    output = non_ag_transition.get_non_ag_transition_matrix(data)
    return output.astype(np.float32)


def get_ag_x_mrj(data: Data, base_year):
    print('Getting agricultural exclude matrices...', flush = True)
    output = ag_transition.get_exclude_matrices(data, data.lumaps[base_year])
    return output


def get_non_ag_x_rk(data: Data, ag_x_mrj, base_year):
    print('Getting non-agricultural exclude matrices...', flush = True)
    output = non_ag_transition.get_exclude_matrices(data, ag_x_mrj, data.lumaps[base_year])
    return output


def get_ag_man_lb_mrj(data: Data, base_year):
    print('Getting agricultural lower bound matrices...', flush = True)
    output = ag_transition.get_lower_bound_agricultural_management_matrices(data, base_year)
    return output


def get_ag_man_mvg_mrj(data: Data, target_index: int, ag_mvg_mrj: np.ndarray):
    print('Getting agricultural management options\' major vegetation group effects...', flush = True)
    output = ag_biodiversity.get_agricultural_management_major_veg_group_matrices(
        data, ag_mvg_mrj, target_index
    )
    return output


def get_non_ag_lb_rk(data: Data, base_year):
    print('Getting non-agricultural lower bound matrices...', flush = True)
    output = non_ag_transition.get_lower_bound_non_agricultural_matrices(data, base_year)
    return output


def get_non_ag_mvg_rk(data: Data, ag_mvg_mrj: dict[int, np.ndarray], base_year: int):
    if settings.BIODIVERSTIY_TARGET_GBF_3 != "on":
        return {}
    print('Getting non-agricultural major vegetation groups matrices...', flush = True)
    output = non_ag_biodiversity.get_major_vegetation_matrices(
        data, ag_mvg_mrj, data.lumaps[base_year],
    )
    return output


def get_ag_man_c_mrj(data: Data, target_index, ag_c_mrj: np.ndarray):
    print('Getting agricultural management options\' cost effects...', flush = True)
    output = ag_cost.get_agricultural_management_cost_matrices(data, ag_c_mrj, target_index)
    return output


def get_ag_man_g_mrj(data: Data, target_index, ag_g_mrj: np.ndarray):
    print('Getting agricultural management options\' GHG emission effects...', flush = True)
    output = ag_ghg.get_agricultural_management_ghg_matrices(data, ag_g_mrj, target_index)
    return output


def get_ag_man_q_mrj(data: Data, target_index, ag_q_mrp: np.ndarray):
    print('Getting agricultural management options\' quantity effects...', flush = True)
    output = ag_quantity.get_agricultural_management_quantity_matrices(data, ag_q_mrp, target_index)
    return output


def get_ag_man_r_mrj(data: Data, target_index, ag_r_mrj: np.ndarray):
    print('Getting agricultural management options\' revenue effects...', flush = True)
    output = ag_revenue.get_agricultural_management_revenue_matrices(data, ag_r_mrj, target_index)
    return output


def get_ag_man_t_mrj(data: Data, target_index, ag_t_mrj: np.ndarray):
    print('Getting agricultural management options\' transition cost effects...', flush = True)
    output = ag_transition.get_agricultural_management_transition_matrices(data, ag_t_mrj, target_index)
    return output


def get_ag_man_w_mrj(data: Data, target_index):
    print('Getting agricultural management options\' water requirement effects...', flush = True)
    output = ag_water.get_agricultural_management_water_matrices(data, target_index)
    return output


def get_ag_man_b_mrj(data: Data, target_index, ag_b_mrj: np.ndarray):
    print('Getting agricultural management options\' biodiversity effects...', flush = True)
    output = ag_biodiversity.get_agricultural_management_biodiversity_matrices(data, ag_b_mrj, target_index)
    return output


def get_ag_man_limits(data: Data, target_index):
    print('Getting agricultural management options\' adoption limits...', flush = True)
    output = ag_transition.get_agricultural_management_adoption_limits(data, target_index)
    return output


def get_economic_mrj(
    ag_c_mrj: np.ndarray,
    ag_r_mrj: np.ndarray,
    ag_t_mrj: np.ndarray,
    ag_to_non_ag_t_rk: np.ndarray,
    non_ag_c_rk: np.ndarray,
    non_ag_r_rk: np.ndarray,
    non_ag_t_rk: np.ndarray,
    non_ag_to_ag_t_mrj: np.ndarray,
    ag_man_c_mrj: dict[str, np.ndarray],
    ag_man_r_mrj: dict[str, np.ndarray],
    ag_man_t_mrj: dict[str, np.ndarray],
    ) -> dict[str, np.ndarray|dict[str, np.ndarray]]:
    
    print('Getting base year economic matrix...', flush = True)
    
    if settings.OBJECTIVE == "maxprofit":
        # Pre-calculate profit (revenue minus cost) for each land use
        ag_obj_mrj = ag_r_mrj - (ag_c_mrj + ag_t_mrj + non_ag_to_ag_t_mrj)
        non_ag_obj_rk = non_ag_r_rk - (non_ag_c_rk + non_ag_t_rk + ag_to_non_ag_t_rk)

        # Get effects of alternative agr. management options (stored in a dict)
        ag_man_objs = {
            am: ag_man_r_mrj[am] - (ag_man_c_mrj[am] + ag_man_t_mrj[am]) 
            for am in AG_MANAGEMENTS_TO_LAND_USES
        }

    elif settings.OBJECTIVE == "mincost":
        # Pre-calculate sum of production and transition costs
        ag_obj_mrj = ag_c_mrj + ag_t_mrj + non_ag_to_ag_t_mrj
        non_ag_obj_rk = non_ag_c_rk + non_ag_t_rk + ag_to_non_ag_t_rk

        # Store calculations for each agricultural management option in a dict
        ag_man_objs = {
            am: (ag_man_c_mrj[am] + ag_man_t_mrj[am])      
            for am in AG_MANAGEMENTS_TO_LAND_USES
        }

    else:
        raise ValueError("Unknown objective!")

    ag_obj_mrj = np.nan_to_num(ag_obj_mrj)
    non_ag_obj_rk = np.nan_to_num(non_ag_obj_rk)
    ag_man_objs = {am: np.nan_to_num(arr) for am, arr in ag_man_objs.items()}

    return [ag_obj_mrj, non_ag_obj_rk, ag_man_objs]



def get_commodity_prices(data: Data) -> np.ndarray:
    '''
    Get the prices of commodities in the base year. These prices will be used as multiplier
    to weight deviatios of commodity production from the target.
    '''
    
    commodity_lookup = {
        ('P1','BEEF'): 'beef meat',
        ('P3','BEEF'): 'beef lexp',
        ('P1','SHEEP'): 'sheep meat',
        ('P2','SHEEP'): 'sheep wool',
        ('P3','SHEEP'): 'sheep lexp',
        ('P1','DAIRY'): 'dairy',
    }

    commodity_prices = {}

    # Get the median price of each commodity
    for names, commodity in commodity_lookup.items():
        prices = np.nanpercentile(data.AGEC_LVSTK[names[0], names[1]], 50)
        prices = prices * 1000 if commodity == 'dairy' else prices # convert to per tonne for dairy
        commodity_prices[commodity] = prices

    # Get the median price of each crop; here need to use 'irr' because dry-Rice does exist in the data
    for name, col in data.AGEC_CROPS['P1','irr'].items():
        commodity_prices[name.lower()] = np.nanpercentile(col, 50)

    return np.array([commodity_prices[k] for k in data.COMMODITIES])
    
    
def get_target_yr_carbon_price(data: Data, target_year: int) -> float:
    return data.CARBON_PRICES[target_year]


def get_savanna_eligible_r(data: Data) -> np.ndarray:
    return np.where(data.SAVBURN_ELIGIBLE == 1)[0]


def get_limits(
    data: Data, yr_cal: int,
) -> dict[str, Any]:
    """
    Gets the following limits for the solve:
    - Water net yield limits
    - GHG limits
    - Biodiversity limits
    """
    print('Getting environmental limits...', flush = True)
    # Limits is a dictionary with heterogeneous value sets.
    limits = {}

    limits['water'] = ag_water.get_water_net_yield_limit_values(data)

    if settings.GHG_EMISSIONS_LIMITS == 'on':
        limits['ghg_ub'] = ag_ghg.get_ghg_limits(data, yr_cal)
        limits['ghg_lb'] = ag_ghg.get_ghg_limits(data, yr_cal) - settings.GHG_ALLOW_LB_DELTA_T 

    # If biodiversity limits are not turned on, set the limit to 0.
    limits['biodiversity'] = (
        ag_biodiversity.get_biodiversity_limits(data, yr_cal)
        if settings.BIODIVERSTIY_TARGET_GBF_2 == 'on'
        else 0
    )

    limits["major_vegetation_groups"] = (
        ag_biodiversity.get_major_vegetation_group_limits(data, yr_cal)
        if settings.BIODIVERSTIY_TARGET_GBF_3 == 'on'
        else 0
    )

    return limits


def get_input_data(data: Data, base_year: int, target_year: int) -> SolverInputData:
    """
    Using the given Data object, prepare a SolverInputData object for the solver.
    """

    target_index = target_year - data.YR_CAL_BASE
    
    ag_c_mrj = get_ag_c_mrj(data, target_index)
    ag_r_mrj = get_ag_r_mrj(data, target_index)
    ag_t_mrj = get_ag_t_mrj(data, target_index, base_year)
    ag_to_non_ag_t_rk = get_ag_to_non_ag_t_rk(data, target_index, base_year)
    
    non_ag_c_rk = get_non_ag_c_rk(data, ag_c_mrj, data.lumaps[base_year], target_year)
    non_ag_r_rk = get_non_ag_r_rk(data, ag_r_mrj, base_year, target_year)
    non_ag_t_rk = get_non_ag_t_rk(data, base_year)
    non_ag_to_ag_t_mrj = get_non_ag_to_ag_t_mrj(data, base_year, target_index)
    
    ag_man_c_mrj = get_ag_man_c_mrj(data, target_index, ag_c_mrj)
    ag_man_r_mrj = get_ag_man_r_mrj(data, target_index, ag_r_mrj)
    ag_man_t_mrj = get_ag_man_t_mrj(data, target_index, ag_t_mrj)
    
    ag_obj_mrj, non_ag_obj_rk,  ag_man_objs=get_economic_mrj(
        ag_c_mrj,
        ag_r_mrj,
        ag_t_mrj,
        ag_to_non_ag_t_rk,
        non_ag_c_rk,
        non_ag_r_rk,
        non_ag_t_rk,
        non_ag_to_ag_t_mrj,
        ag_man_c_mrj,
        ag_man_r_mrj,
        ag_man_t_mrj
    )
    
    ag_g_mrj = get_ag_g_mrj(data, target_index)
    ag_q_mrp = get_ag_q_mrp(data, target_index)
    ag_w_mrj = get_ag_w_mrj(data, target_index, data.WATER_YIELD_HIST_DR, data.WATER_YIELD_HIST_SR)     # Calculate water net yield matrices based on historical water yield layers
    ag_b_mrj = get_ag_b_mrj(data)
    ag_x_mrj = get_ag_x_mrj(data, base_year)
    ag_mvg_mrj=get_ag_mvg_mrj(data)

    land_use_culling.apply_agricultural_land_use_culling(
        ag_x_mrj, ag_c_mrj, ag_t_mrj, ag_r_mrj
    )

    return SolverInputData(
        base_year=base_year,
        target_year=target_year,

        ag_g_mrj=ag_g_mrj,
        ag_w_mrj=ag_w_mrj,
        ag_b_mrj=ag_b_mrj,
        ag_x_mrj=ag_x_mrj,
        ag_q_mrp=ag_q_mrp,
<<<<<<< HEAD

=======
>>>>>>> cee09239
        ag_ghg_t_mrj=get_ag_ghg_t_mrj(data, base_year),
        ag_mvg_mrj=ag_mvg_mrj,

        non_ag_g_rk=get_non_ag_g_rk(data, ag_g_mrj, base_year),
        non_ag_w_rk=get_non_ag_w_rk(data, ag_w_mrj, base_year, target_year, data.WATER_YIELD_HIST_DR, data.WATER_YIELD_HIST_SR),  # Calculate non-ag water requirement matrices based on historical water yield layers
        non_ag_b_rk=get_non_ag_b_rk(data, ag_b_mrj, base_year),
        non_ag_x_rk=get_non_ag_x_rk(data, ag_x_mrj, base_year),
        non_ag_q_crk=get_non_ag_q_crk(data, ag_q_mrp, base_year),
        non_ag_lb_rk=get_non_ag_lb_rk(data, base_year),
<<<<<<< HEAD

=======
        non_ag_mvg_rk=get_non_ag_mvg_rk(data, ag_mvg_mrj, base_year),
        
>>>>>>> cee09239
        ag_man_g_mrj=get_ag_man_g_mrj(data, target_index, ag_g_mrj),
        ag_man_q_mrp=get_ag_man_q_mrj(data, target_index, ag_q_mrp),
        ag_man_w_mrj=get_ag_man_w_mrj(data, target_index),
        ag_man_b_mrj=get_ag_man_b_mrj(data, target_index, ag_b_mrj),
        ag_man_limits=get_ag_man_limits(data, target_index),                            
        ag_man_lb_mrj=get_ag_man_lb_mrj(data, base_year),
<<<<<<< HEAD

=======
        ag_man_mvg_mrj=get_ag_man_mvg_mrj(data, target_index, ag_mvg_mrj),
        
>>>>>>> cee09239
        water_yield_outside_study_area=get_w_outside_luto(data, data.YR_CAL_BASE),      # Use the water net yield outside LUTO study area for the YR_CAL_BASE year
        water_yield_RR_BASE_YR=get_w_RR_BASE_YR(data),                                  # Calculate water net yield for the BASE_YR (2010) based on historical water yield layers
        
        savanna_eligible_r=get_savanna_eligible_r(data),

        economic_contr_mrj=(ag_obj_mrj, non_ag_obj_rk,  ag_man_objs),
        economic_BASE_YR_prices=get_commodity_prices(data),
        economic_target_yr_carbon_price=get_target_yr_carbon_price(data, target_year), 
        
        offland_ghg=data.OFF_LAND_GHG_EMISSION_C[target_index],

        mvg_contr_outside_study_area=data.NVIS_OUTSIDE_LUTO_AREA_HA,

        lu2pr_pj=data.LU2PR,
        pr2cm_cp=data.PR2CM,
        limits=get_limits(data, target_year),
        desc2aglu=data.DESC2AGLU,
        resmult=data.RESMULT,
    )<|MERGE_RESOLUTION|>--- conflicted
+++ resolved
@@ -50,52 +50,54 @@
 class SolverInputData:
     """
     An object that collects and stores all relevant data for solver.py.
-    """   
-    base_year: int                          # The base year of this solving process
-    target_year: int                        # The target year of this solving process
-
-    ag_g_mrj: np.ndarray                    # Agricultural greenhouse gas emissions matrices.
-    ag_w_mrj: np.ndarray                    # Agricultural water requirements matrices.
-    ag_b_mrj: np.ndarray                    # Agricultural biodiversity matrices.
-    ag_x_mrj: np.ndarray                    # Agricultural exclude matrices.
-    ag_q_mrp: np.ndarray                    # Agricultural yield matrices -- note the `p` (product) index instead of `j` (land-use).
-    ag_ghg_t_mrj: np.ndarray                # GHG emissions released during transitions between agricultural land uses.
-    ag_mvg_mrj: dict[int, np.ndarray]       # Agricultural major vegetation groups data: dict indexed by vegetation class (v)
-
-    non_ag_g_rk: np.ndarray                 # Non-agricultural greenhouse gas emissions matrix.
-    non_ag_w_rk: np.ndarray                 # Non-agricultural water requirements matrix.
-    non_ag_b_rk: np.ndarray                 # Non-agricultural biodiversity matrix.
-    non_ag_x_rk: np.ndarray                 # Non-agricultural exclude matrices.
-    non_ag_q_crk: np.ndarray                # Non-agricultural yield matrix.
-    non_ag_lb_rk: np.ndarray                # Non-agricultural lower bound matrices.
-    non_ag_mvg_rk: dict[int, np.ndarray]    # Non-agricultural major vegetation groups data: dict indexed by vegetation class (v)
-
-    ag_man_g_mrj: dict                      # Agricultural management options' GHG emission effects.
-    ag_man_q_mrp: dict                      # Agricultural management options' quantity effects.
-    ag_man_w_mrj: dict                      # Agricultural management options' water requirement effects.
-    ag_man_b_mrj: dict                      # Agricultural management options' biodiversity effects.
-    ag_man_limits: dict                     # Agricultural management options' adoption limits.
-    ag_man_lb_mrj: dict                     # Agricultural management options' lower bounds.
-    ag_man_mvg_mrj: dict[str, dict[int, np.ndarray]]      # Agricultural management options' major vegetation group effects
-
-    water_yield_RR_BASE_YR: dict                           # Water yield for the BASE_YR based on historical water yield layers .
-    water_yield_outside_study_area: dict[int, float]       # Water yield from outside LUTO study area -> dict. Key: region.
-    
-    savanna_eligible_r: np.ndarray        # Cells that are not eligible for savanna land use.
-
-    economic_contr_mrj: float               # base year economic contribution matrix.
-    economic_BASE_YR_prices: np.ndarray     # base year commodity prices.
+    """
+    base_year: int  # The base year of this solving process
+    target_year: int  # The target year of this solving process
+
+    ag_g_mrj: np.ndarray  # Agricultural greenhouse gas emissions matrices.
+    ag_w_mrj: np.ndarray  # Agricultural water requirements matrices.
+    ag_b_mrj: np.ndarray  # Agricultural biodiversity matrices.
+    ag_x_mrj: np.ndarray  # Agricultural exclude matrices.
+    ag_q_mrp: np.ndarray  # Agricultural yield matrices -- note the `p` (product) index instead of `j` (land-use).
+    ag_ghg_t_mrj: np.ndarray  # GHG emissions released during transitions between agricultural land uses.
+    ag_mvg_mrj: dict[int, np.ndarray]  # Agricultural major vegetation groups data: dict indexed by vegetation class (v)
+
+    non_ag_g_rk: np.ndarray  # Non-agricultural greenhouse gas emissions matrix.
+    non_ag_w_rk: np.ndarray  # Non-agricultural water requirements matrix.
+    non_ag_b_rk: np.ndarray  # Non-agricultural biodiversity matrix.
+    non_ag_x_rk: np.ndarray  # Non-agricultural exclude matrices.
+    non_ag_q_crk: np.ndarray  # Non-agricultural yield matrix.
+    non_ag_lb_rk: np.ndarray  # Non-agricultural lower bound matrices.
+    non_ag_mvg_rk: dict[
+        int, np.ndarray]  # Non-agricultural major vegetation groups data: dict indexed by vegetation class (v)
+
+    ag_man_g_mrj: dict  # Agricultural management options' GHG emission effects.
+    ag_man_q_mrp: dict  # Agricultural management options' quantity effects.
+    ag_man_w_mrj: dict  # Agricultural management options' water requirement effects.
+    ag_man_b_mrj: dict  # Agricultural management options' biodiversity effects.
+    ag_man_limits: dict  # Agricultural management options' adoption limits.
+    ag_man_lb_mrj: dict  # Agricultural management options' lower bounds.
+    ag_man_mvg_mrj: dict[str, dict[int, np.ndarray]]  # Agricultural management options' major vegetation group effects
+
+    water_yield_RR_BASE_YR: dict  # Water yield for the BASE_YR based on historical water yield layers .
+    water_yield_outside_study_area: dict[int, float]  # Water yield from outside LUTO study area -> dict. Key: region.
+
+    savanna_eligible_r: np.ndarray  # Cells that are not eligible for savanna land use.
+
+    economic_contr_mrj: float  # base year economic contribution matrix.
+    economic_BASE_YR_prices: np.ndarray  # base year commodity prices.
     economic_target_yr_carbon_price: float  # target year carbon price.
 
-    offland_ghg: np.ndarray                 # GHG emissions from off-land commodities.
-
-    mvg_contr_outside_study_area: dict[int, float]         # Contributions of land outside LUTO study area to each major veg. group (keys: major groups)
-
-    lu2pr_pj: np.ndarray                    # Conversion matrix: land-use to product(s).
-    pr2cm_cp: np.ndarray                    # Conversion matrix: product(s) to commodity.
-    limits: dict                            # Targets to use.
-    desc2aglu: dict                         # Map of agricultural land use descriptions to codes.
-    resmult: float                          # Resolution factor multiplier from data.RESMULT
+    offland_ghg: np.ndarray  # GHG emissions from off-land commodities.
+
+    mvg_contr_outside_study_area: dict[
+        int, float]  # Contributions of land outside LUTO study area to each major veg. group (keys: major groups)
+
+    lu2pr_pj: np.ndarray  # Conversion matrix: land-use to product(s).
+    pr2cm_cp: np.ndarray  # Conversion matrix: product(s) to commodity.
+    limits: dict  # Targets to use.
+    desc2aglu: dict  # Map of agricultural land use descriptions to codes.
+    resmult: float  # Resolution factor multiplier from data.RESMULT
 
     @property
     def n_ag_lms(self):
@@ -162,7 +164,7 @@
         cells2ag_lu = defaultdict(list)
         for (m, j), j_cells in ag_lu2cells.items():
             for r in j_cells:
-                cells2ag_lu[r].append((m,j))
+                cells2ag_lu[r].append((m, j))
 
         return dict(cells2ag_lu)
 
@@ -180,59 +182,62 @@
 
         return dict(cells2non_ag_lu)
 
+
 def get_ag_c_mrj(data: Data, target_index):
-    print('Getting agricultural cost matrices...', flush = True)
+    print('Getting agricultural cost matrices...', flush=True)
     output = ag_cost.get_cost_matrices(data, target_index)
     return output.astype(np.float32)
 
 
 def get_non_ag_c_rk(data: Data, ag_c_mrj: np.ndarray, lumap: np.ndarray, target_year):
-    print('Getting non-agricultural cost matrices...', flush = True)
+    print('Getting non-agricultural cost matrices...', flush=True)
     output = non_ag_cost.get_cost_matrix(data, ag_c_mrj, lumap, target_year)
     return output.astype(np.float32)
 
 
 def get_ag_r_mrj(data: Data, target_index):
-    print('Getting agricultural revenue matrices...', flush = True)
+    print('Getting agricultural revenue matrices...', flush=True)
     output = ag_revenue.get_rev_matrices(data, target_index)
     return output.astype(np.float32)
 
 
 def get_non_ag_r_rk(data: Data, ag_r_mrj: np.ndarray, base_year: int, target_year: int):
-    print('Getting non-agricultural revenue matrices...', flush = True)
+    print('Getting non-agricultural revenue matrices...', flush=True)
     output = non_ag_revenue.get_rev_matrix(data, target_year, ag_r_mrj, data.lumaps[base_year])
     return output.astype(np.float32)
 
 
 def get_ag_g_mrj(data: Data, target_index):
-    print('Getting agricultural GHG emissions matrices...', flush = True)
+    print('Getting agricultural GHG emissions matrices...', flush=True)
     output = ag_ghg.get_ghg_matrices(data, target_index)
     return output.astype(np.float32)
 
 
 def get_non_ag_g_rk(data: Data, ag_g_mrj, base_year):
-    print('Getting non-agricultural GHG emissions matrices...', flush = True)
+    print('Getting non-agricultural GHG emissions matrices...', flush=True)
     output = non_ag_ghg.get_ghg_matrix(data, ag_g_mrj, data.lumaps[base_year])
     return output.astype(np.float32)
 
 
-def get_ag_w_mrj(data: Data, target_index, water_dr_yield: Optional[np.ndarray] = None, water_sr_yield: Optional[np.ndarray] = None):
-    print('Getting agricultural water net yield matrices based on historical water yield layers ...', flush = True)
+def get_ag_w_mrj(data: Data, target_index, water_dr_yield: Optional[np.ndarray] = None,
+                 water_sr_yield: Optional[np.ndarray] = None):
+    print('Getting agricultural water net yield matrices based on historical water yield layers ...', flush=True)
     output = ag_water.get_water_net_yield_matrices(data, target_index, water_dr_yield, water_sr_yield)
     return output.astype(np.float32)
 
 
 def get_w_outside_luto(data: Data, yr_cal: int):
-    print('Getting water yield from outside LUTO study area...', flush = True)
+    print('Getting water yield from outside LUTO study area...', flush=True)
     return ag_water.get_water_outside_luto_study_area_from_hist_level(data)
 
+
 def get_w_RR_BASE_YR(data: Data):
-    print('Getting water yield for the BASE_YR based on historical water yield layers...', flush = True)
+    print('Getting water yield for the BASE_YR based on historical water yield layers...', flush=True)
     return ag_water.calc_water_net_yield_BASE_YR(data)
 
 
 def get_ag_b_mrj(data: Data):
-    print('Getting agricultural biodiversity requirement matrices...', flush = True)
+    print('Getting agricultural biodiversity requirement matrices...', flush=True)
     output = ag_biodiversity.get_breq_matrices(data)
     return output.astype(np.float32)
 
@@ -240,55 +245,56 @@
 def get_ag_mvg_mrj(data: Data):
     if settings.BIODIVERSTIY_TARGET_GBF_3 != "on":
         return np.empty(0)
-    print('Getting agricultural major vegetation groups matrices...', flush = True)
+    print('Getting agricultural major vegetation groups matrices...', flush=True)
     output = ag_biodiversity.get_major_vegetation_matrices(data)
     return output
 
 
 def get_non_ag_w_rk(
-    data: Data, 
-    ag_w_mrj: np.ndarray, 
-    base_year, 
-    target_year, 
-    water_dr_yield: Optional[np.ndarray] = None, 
-    water_sr_yield: Optional[np.ndarray] = None
-    ):
-    print('Getting non-agricultural water requirement matrices...', flush = True)
+        data: Data,
+        ag_w_mrj: np.ndarray,
+        base_year,
+        target_year,
+        water_dr_yield: Optional[np.ndarray] = None,
+        water_sr_yield: Optional[np.ndarray] = None
+):
+    print('Getting non-agricultural water requirement matrices...', flush=True)
     yr_idx = target_year - data.YR_CAL_BASE
-    output = non_ag_water.get_w_net_yield_matrix(data, ag_w_mrj, data.lumaps[base_year], yr_idx, water_dr_yield, water_sr_yield)
+    output = non_ag_water.get_w_net_yield_matrix(data, ag_w_mrj, data.lumaps[base_year], yr_idx, water_dr_yield,
+                                                 water_sr_yield)
     return output.astype(np.float32)
 
 
 def get_non_ag_b_rk(data: Data, ag_b_mrj: np.ndarray, base_year):
-    print('Getting non-agricultural biodiversity requirement matrices...', flush = True)
+    print('Getting non-agricultural biodiversity requirement matrices...', flush=True)
     output = non_ag_biodiversity.get_breq_matrix(data, ag_b_mrj, data.lumaps[base_year])
     return output.astype(np.float32)
 
 
 def get_ag_q_mrp(data: Data, target_index):
-    print('Getting agricultural production quantity matrices...', flush = True)
+    print('Getting agricultural production quantity matrices...', flush=True)
     output = ag_quantity.get_quantity_matrices(data, target_index)
     return output.astype(np.float32)
 
 
 def get_non_ag_q_crk(data: Data, ag_q_mrp: np.ndarray, base_year: int):
-    print('Getting non-agricultural production quantity matrices...', flush = True)
+    print('Getting non-agricultural production quantity matrices...', flush=True)
     output = non_ag_quantity.get_quantity_matrix(data, ag_q_mrp, data.lumaps[base_year])
     return output.astype(np.float32)
 
 
 def get_ag_ghg_t_mrj(data: Data, base_year):
-    print('Getting agricultural transitions GHG emissions...', flush = True)
+    print('Getting agricultural transitions GHG emissions...', flush=True)
     output = ag_ghg.get_ghg_transition_penalties(data, data.lumaps[base_year])
     return output.astype(np.float32)
 
 
 def get_ag_t_mrj(data: Data, target_index, base_year):
-    print('Getting agricultural transition cost matrices...', flush = True)
-    
+    print('Getting agricultural transition cost matrices...', flush=True)
+
     ag_t_mrj = ag_transition.get_transition_matrices(
-        data, 
-        target_index, 
+        data,
+        target_index,
         base_year
     ).astype(np.float32)
     # Transition costs occures if the base year is not the target year
@@ -296,55 +302,55 @@
 
 
 def get_ag_to_non_ag_t_rk(data: Data, target_index, base_year):
-    print('Getting agricultural to non-agricultural transition cost matrices...', flush = True)
-    non_ag_t_mrj = non_ag_transition.get_from_ag_transition_matrix( 
-        data, 
-        target_index, 
-        base_year, 
-        data.lumaps[base_year], 
+    print('Getting agricultural to non-agricultural transition cost matrices...', flush=True)
+    non_ag_t_mrj = non_ag_transition.get_from_ag_transition_matrix(
+        data,
+        target_index,
+        base_year,
+        data.lumaps[base_year],
         data.lmmaps[base_year]).astype(np.float32)
     # Transition costs occures if the base year is not the target year
     return non_ag_t_mrj if (base_year - data.YR_CAL_BASE != target_index) else np.zeros_like(non_ag_t_mrj)
 
 
-def get_non_ag_to_ag_t_mrj(data: Data, base_year:int, target_index: int):
-    print('Getting non-agricultural to agricultural transition cost matrices...', flush = True)
-    
+def get_non_ag_to_ag_t_mrj(data: Data, base_year: int, target_index: int):
+    print('Getting non-agricultural to agricultural transition cost matrices...', flush=True)
+
     non_ag_to_ag_mrj = non_ag_transition.get_to_ag_transition_matrix(
-        data, 
-        target_index, 
-        data.lumaps[base_year], 
+        data,
+        target_index,
+        data.lumaps[base_year],
         data.lmmaps[base_year]).astype(np.float32)
     # Transition costs occures if the base year is not the target year
     return non_ag_to_ag_mrj if (base_year - data.YR_CAL_BASE != target_index) else np.zeros_like(non_ag_to_ag_mrj)
 
 
 def get_non_ag_t_rk(data: Data, base_year):
-    print('Getting non-agricultural transition cost matrices...', flush = True)
+    print('Getting non-agricultural transition cost matrices...', flush=True)
     output = non_ag_transition.get_non_ag_transition_matrix(data)
     return output.astype(np.float32)
 
 
 def get_ag_x_mrj(data: Data, base_year):
-    print('Getting agricultural exclude matrices...', flush = True)
+    print('Getting agricultural exclude matrices...', flush=True)
     output = ag_transition.get_exclude_matrices(data, data.lumaps[base_year])
     return output
 
 
 def get_non_ag_x_rk(data: Data, ag_x_mrj, base_year):
-    print('Getting non-agricultural exclude matrices...', flush = True)
+    print('Getting non-agricultural exclude matrices...', flush=True)
     output = non_ag_transition.get_exclude_matrices(data, ag_x_mrj, data.lumaps[base_year])
     return output
 
 
 def get_ag_man_lb_mrj(data: Data, base_year):
-    print('Getting agricultural lower bound matrices...', flush = True)
+    print('Getting agricultural lower bound matrices...', flush=True)
     output = ag_transition.get_lower_bound_agricultural_management_matrices(data, base_year)
     return output
 
 
 def get_ag_man_mvg_mrj(data: Data, target_index: int, ag_mvg_mrj: np.ndarray):
-    print('Getting agricultural management options\' major vegetation group effects...', flush = True)
+    print('Getting agricultural management options\' major vegetation group effects...', flush=True)
     output = ag_biodiversity.get_agricultural_management_major_veg_group_matrices(
         data, ag_mvg_mrj, target_index
     )
@@ -352,7 +358,7 @@
 
 
 def get_non_ag_lb_rk(data: Data, base_year):
-    print('Getting non-agricultural lower bound matrices...', flush = True)
+    print('Getting non-agricultural lower bound matrices...', flush=True)
     output = non_ag_transition.get_lower_bound_non_agricultural_matrices(data, base_year)
     return output
 
@@ -360,7 +366,7 @@
 def get_non_ag_mvg_rk(data: Data, ag_mvg_mrj: dict[int, np.ndarray], base_year: int):
     if settings.BIODIVERSTIY_TARGET_GBF_3 != "on":
         return {}
-    print('Getting non-agricultural major vegetation groups matrices...', flush = True)
+    print('Getting non-agricultural major vegetation groups matrices...', flush=True)
     output = non_ag_biodiversity.get_major_vegetation_matrices(
         data, ag_mvg_mrj, data.lumaps[base_year],
     )
@@ -368,69 +374,68 @@
 
 
 def get_ag_man_c_mrj(data: Data, target_index, ag_c_mrj: np.ndarray):
-    print('Getting agricultural management options\' cost effects...', flush = True)
+    print('Getting agricultural management options\' cost effects...', flush=True)
     output = ag_cost.get_agricultural_management_cost_matrices(data, ag_c_mrj, target_index)
     return output
 
 
 def get_ag_man_g_mrj(data: Data, target_index, ag_g_mrj: np.ndarray):
-    print('Getting agricultural management options\' GHG emission effects...', flush = True)
+    print('Getting agricultural management options\' GHG emission effects...', flush=True)
     output = ag_ghg.get_agricultural_management_ghg_matrices(data, ag_g_mrj, target_index)
     return output
 
 
 def get_ag_man_q_mrj(data: Data, target_index, ag_q_mrp: np.ndarray):
-    print('Getting agricultural management options\' quantity effects...', flush = True)
+    print('Getting agricultural management options\' quantity effects...', flush=True)
     output = ag_quantity.get_agricultural_management_quantity_matrices(data, ag_q_mrp, target_index)
     return output
 
 
 def get_ag_man_r_mrj(data: Data, target_index, ag_r_mrj: np.ndarray):
-    print('Getting agricultural management options\' revenue effects...', flush = True)
+    print('Getting agricultural management options\' revenue effects...', flush=True)
     output = ag_revenue.get_agricultural_management_revenue_matrices(data, ag_r_mrj, target_index)
     return output
 
 
 def get_ag_man_t_mrj(data: Data, target_index, ag_t_mrj: np.ndarray):
-    print('Getting agricultural management options\' transition cost effects...', flush = True)
+    print('Getting agricultural management options\' transition cost effects...', flush=True)
     output = ag_transition.get_agricultural_management_transition_matrices(data, ag_t_mrj, target_index)
     return output
 
 
 def get_ag_man_w_mrj(data: Data, target_index):
-    print('Getting agricultural management options\' water requirement effects...', flush = True)
+    print('Getting agricultural management options\' water requirement effects...', flush=True)
     output = ag_water.get_agricultural_management_water_matrices(data, target_index)
     return output
 
 
 def get_ag_man_b_mrj(data: Data, target_index, ag_b_mrj: np.ndarray):
-    print('Getting agricultural management options\' biodiversity effects...', flush = True)
+    print('Getting agricultural management options\' biodiversity effects...', flush=True)
     output = ag_biodiversity.get_agricultural_management_biodiversity_matrices(data, ag_b_mrj, target_index)
     return output
 
 
 def get_ag_man_limits(data: Data, target_index):
-    print('Getting agricultural management options\' adoption limits...', flush = True)
+    print('Getting agricultural management options\' adoption limits...', flush=True)
     output = ag_transition.get_agricultural_management_adoption_limits(data, target_index)
     return output
 
 
 def get_economic_mrj(
-    ag_c_mrj: np.ndarray,
-    ag_r_mrj: np.ndarray,
-    ag_t_mrj: np.ndarray,
-    ag_to_non_ag_t_rk: np.ndarray,
-    non_ag_c_rk: np.ndarray,
-    non_ag_r_rk: np.ndarray,
-    non_ag_t_rk: np.ndarray,
-    non_ag_to_ag_t_mrj: np.ndarray,
-    ag_man_c_mrj: dict[str, np.ndarray],
-    ag_man_r_mrj: dict[str, np.ndarray],
-    ag_man_t_mrj: dict[str, np.ndarray],
-    ) -> dict[str, np.ndarray|dict[str, np.ndarray]]:
-    
-    print('Getting base year economic matrix...', flush = True)
-    
+        ag_c_mrj: np.ndarray,
+        ag_r_mrj: np.ndarray,
+        ag_t_mrj: np.ndarray,
+        ag_to_non_ag_t_rk: np.ndarray,
+        non_ag_c_rk: np.ndarray,
+        non_ag_r_rk: np.ndarray,
+        non_ag_t_rk: np.ndarray,
+        non_ag_to_ag_t_mrj: np.ndarray,
+        ag_man_c_mrj: dict[str, np.ndarray],
+        ag_man_r_mrj: dict[str, np.ndarray],
+        ag_man_t_mrj: dict[str, np.ndarray],
+) -> dict[str, np.ndarray | dict[str, np.ndarray]]:
+    print('Getting base year economic matrix...', flush=True)
+
     if settings.OBJECTIVE == "maxprofit":
         # Pre-calculate profit (revenue minus cost) for each land use
         ag_obj_mrj = ag_r_mrj - (ag_c_mrj + ag_t_mrj + non_ag_to_ag_t_mrj)
@@ -438,7 +443,7 @@
 
         # Get effects of alternative agr. management options (stored in a dict)
         ag_man_objs = {
-            am: ag_man_r_mrj[am] - (ag_man_c_mrj[am] + ag_man_t_mrj[am]) 
+            am: ag_man_r_mrj[am] - (ag_man_c_mrj[am] + ag_man_t_mrj[am])
             for am in AG_MANAGEMENTS_TO_LAND_USES
         }
 
@@ -449,7 +454,7 @@
 
         # Store calculations for each agricultural management option in a dict
         ag_man_objs = {
-            am: (ag_man_c_mrj[am] + ag_man_t_mrj[am])      
+            am: (ag_man_c_mrj[am] + ag_man_t_mrj[am])
             for am in AG_MANAGEMENTS_TO_LAND_USES
         }
 
@@ -461,7 +466,6 @@
     ag_man_objs = {am: np.nan_to_num(arr) for am, arr in ag_man_objs.items()}
 
     return [ag_obj_mrj, non_ag_obj_rk, ag_man_objs]
-
 
 
 def get_commodity_prices(data: Data) -> np.ndarray:
@@ -469,14 +473,14 @@
     Get the prices of commodities in the base year. These prices will be used as multiplier
     to weight deviatios of commodity production from the target.
     '''
-    
+
     commodity_lookup = {
-        ('P1','BEEF'): 'beef meat',
-        ('P3','BEEF'): 'beef lexp',
-        ('P1','SHEEP'): 'sheep meat',
-        ('P2','SHEEP'): 'sheep wool',
-        ('P3','SHEEP'): 'sheep lexp',
-        ('P1','DAIRY'): 'dairy',
+        ('P1', 'BEEF'): 'beef meat',
+        ('P3', 'BEEF'): 'beef lexp',
+        ('P1', 'SHEEP'): 'sheep meat',
+        ('P2', 'SHEEP'): 'sheep wool',
+        ('P3', 'SHEEP'): 'sheep lexp',
+        ('P1', 'DAIRY'): 'dairy',
     }
 
     commodity_prices = {}
@@ -484,16 +488,16 @@
     # Get the median price of each commodity
     for names, commodity in commodity_lookup.items():
         prices = np.nanpercentile(data.AGEC_LVSTK[names[0], names[1]], 50)
-        prices = prices * 1000 if commodity == 'dairy' else prices # convert to per tonne for dairy
+        prices = prices * 1000 if commodity == 'dairy' else prices  # convert to per tonne for dairy
         commodity_prices[commodity] = prices
 
     # Get the median price of each crop; here need to use 'irr' because dry-Rice does exist in the data
-    for name, col in data.AGEC_CROPS['P1','irr'].items():
+    for name, col in data.AGEC_CROPS['P1', 'irr'].items():
         commodity_prices[name.lower()] = np.nanpercentile(col, 50)
 
     return np.array([commodity_prices[k] for k in data.COMMODITIES])
-    
-    
+
+
 def get_target_yr_carbon_price(data: Data, target_year: int) -> float:
     return data.CARBON_PRICES[target_year]
 
@@ -503,7 +507,7 @@
 
 
 def get_limits(
-    data: Data, yr_cal: int,
+        data: Data, yr_cal: int,
 ) -> dict[str, Any]:
     """
     Gets the following limits for the solve:
@@ -511,7 +515,7 @@
     - GHG limits
     - Biodiversity limits
     """
-    print('Getting environmental limits...', flush = True)
+    print('Getting environmental limits...', flush=True)
     # Limits is a dictionary with heterogeneous value sets.
     limits = {}
 
@@ -519,9 +523,9 @@
 
     if settings.GHG_EMISSIONS_LIMITS == 'on':
         limits['ghg_ub'] = ag_ghg.get_ghg_limits(data, yr_cal)
-        limits['ghg_lb'] = ag_ghg.get_ghg_limits(data, yr_cal) - settings.GHG_ALLOW_LB_DELTA_T 
-
-    # If biodiversity limits are not turned on, set the limit to 0.
+        limits['ghg_lb'] = ag_ghg.get_ghg_limits(data, yr_cal) - settings.GHG_ALLOW_LB_DELTA_T
+
+        # If biodiversity limits are not turned on, set the limit to 0.
     limits['biodiversity'] = (
         ag_biodiversity.get_biodiversity_limits(data, yr_cal)
         if settings.BIODIVERSTIY_TARGET_GBF_2 == 'on'
@@ -543,22 +547,22 @@
     """
 
     target_index = target_year - data.YR_CAL_BASE
-    
+
     ag_c_mrj = get_ag_c_mrj(data, target_index)
     ag_r_mrj = get_ag_r_mrj(data, target_index)
     ag_t_mrj = get_ag_t_mrj(data, target_index, base_year)
     ag_to_non_ag_t_rk = get_ag_to_non_ag_t_rk(data, target_index, base_year)
-    
+
     non_ag_c_rk = get_non_ag_c_rk(data, ag_c_mrj, data.lumaps[base_year], target_year)
     non_ag_r_rk = get_non_ag_r_rk(data, ag_r_mrj, base_year, target_year)
     non_ag_t_rk = get_non_ag_t_rk(data, base_year)
     non_ag_to_ag_t_mrj = get_non_ag_to_ag_t_mrj(data, base_year, target_index)
-    
+
     ag_man_c_mrj = get_ag_man_c_mrj(data, target_index, ag_c_mrj)
     ag_man_r_mrj = get_ag_man_r_mrj(data, target_index, ag_r_mrj)
     ag_man_t_mrj = get_ag_man_t_mrj(data, target_index, ag_t_mrj)
-    
-    ag_obj_mrj, non_ag_obj_rk,  ag_man_objs=get_economic_mrj(
+
+    ag_obj_mrj, non_ag_obj_rk, ag_man_objs = get_economic_mrj(
         ag_c_mrj,
         ag_r_mrj,
         ag_t_mrj,
@@ -571,13 +575,14 @@
         ag_man_r_mrj,
         ag_man_t_mrj
     )
-    
+
     ag_g_mrj = get_ag_g_mrj(data, target_index)
     ag_q_mrp = get_ag_q_mrp(data, target_index)
-    ag_w_mrj = get_ag_w_mrj(data, target_index, data.WATER_YIELD_HIST_DR, data.WATER_YIELD_HIST_SR)     # Calculate water net yield matrices based on historical water yield layers
+    ag_w_mrj = get_ag_w_mrj(data, target_index, data.WATER_YIELD_HIST_DR,
+                            data.WATER_YIELD_HIST_SR)  # Calculate water net yield matrices based on historical water yield layers
     ag_b_mrj = get_ag_b_mrj(data)
     ag_x_mrj = get_ag_x_mrj(data, base_year)
-    ag_mvg_mrj=get_ag_mvg_mrj(data)
+    ag_mvg_mrj = get_ag_mvg_mrj(data)
 
     land_use_culling.apply_agricultural_land_use_culling(
         ag_x_mrj, ag_c_mrj, ag_t_mrj, ag_r_mrj
@@ -592,46 +597,38 @@
         ag_b_mrj=ag_b_mrj,
         ag_x_mrj=ag_x_mrj,
         ag_q_mrp=ag_q_mrp,
-<<<<<<< HEAD
-
-=======
->>>>>>> cee09239
         ag_ghg_t_mrj=get_ag_ghg_t_mrj(data, base_year),
         ag_mvg_mrj=ag_mvg_mrj,
 
         non_ag_g_rk=get_non_ag_g_rk(data, ag_g_mrj, base_year),
-        non_ag_w_rk=get_non_ag_w_rk(data, ag_w_mrj, base_year, target_year, data.WATER_YIELD_HIST_DR, data.WATER_YIELD_HIST_SR),  # Calculate non-ag water requirement matrices based on historical water yield layers
+        non_ag_w_rk=get_non_ag_w_rk(data, ag_w_mrj, base_year, target_year, data.WATER_YIELD_HIST_DR,
+                                    data.WATER_YIELD_HIST_SR),
+        # Calculate non-ag water requirement matrices based on historical water yield layers
         non_ag_b_rk=get_non_ag_b_rk(data, ag_b_mrj, base_year),
         non_ag_x_rk=get_non_ag_x_rk(data, ag_x_mrj, base_year),
         non_ag_q_crk=get_non_ag_q_crk(data, ag_q_mrp, base_year),
         non_ag_lb_rk=get_non_ag_lb_rk(data, base_year),
-<<<<<<< HEAD
-
-=======
         non_ag_mvg_rk=get_non_ag_mvg_rk(data, ag_mvg_mrj, base_year),
-        
->>>>>>> cee09239
+
         ag_man_g_mrj=get_ag_man_g_mrj(data, target_index, ag_g_mrj),
         ag_man_q_mrp=get_ag_man_q_mrj(data, target_index, ag_q_mrp),
         ag_man_w_mrj=get_ag_man_w_mrj(data, target_index),
         ag_man_b_mrj=get_ag_man_b_mrj(data, target_index, ag_b_mrj),
-        ag_man_limits=get_ag_man_limits(data, target_index),                            
+        ag_man_limits=get_ag_man_limits(data, target_index),
         ag_man_lb_mrj=get_ag_man_lb_mrj(data, base_year),
-<<<<<<< HEAD
-
-=======
         ag_man_mvg_mrj=get_ag_man_mvg_mrj(data, target_index, ag_mvg_mrj),
-        
->>>>>>> cee09239
-        water_yield_outside_study_area=get_w_outside_luto(data, data.YR_CAL_BASE),      # Use the water net yield outside LUTO study area for the YR_CAL_BASE year
-        water_yield_RR_BASE_YR=get_w_RR_BASE_YR(data),                                  # Calculate water net yield for the BASE_YR (2010) based on historical water yield layers
-        
+
+        water_yield_outside_study_area=get_w_outside_luto(data, data.YR_CAL_BASE),
+        # Use the water net yield outside LUTO study area for the YR_CAL_BASE year
+        water_yield_RR_BASE_YR=get_w_RR_BASE_YR(data),
+        # Calculate water net yield for the BASE_YR (2010) based on historical water yield layers
+
         savanna_eligible_r=get_savanna_eligible_r(data),
 
-        economic_contr_mrj=(ag_obj_mrj, non_ag_obj_rk,  ag_man_objs),
+        economic_contr_mrj=(ag_obj_mrj, non_ag_obj_rk, ag_man_objs),
         economic_BASE_YR_prices=get_commodity_prices(data),
-        economic_target_yr_carbon_price=get_target_yr_carbon_price(data, target_year), 
-        
+        economic_target_yr_carbon_price=get_target_yr_carbon_price(data, target_year),
+
         offland_ghg=data.OFF_LAND_GHG_EMISSION_C[target_index],
 
         mvg_contr_outside_study_area=data.NVIS_OUTSIDE_LUTO_AREA_HA,
