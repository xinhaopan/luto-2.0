--- conflicted
+++ resolved
@@ -101,13 +101,8 @@
     limits: dict                                                        # Targets to use.
     desc2aglu: dict                                                     # Map of agricultural land use descriptions to codes.
     resmult: float                                                      # Resolution factor multiplier from data.RESMULT
-<<<<<<< HEAD
-    real_area: np.ndarray                                   # Area of each cell, indexed by cell (r)
-
-=======
     real_area: np.ndarray                                               # Area of each cell, indexed by cell (r)
                 
->>>>>>> 81da8cc1
     @property
     def n_ag_lms(self):
         # Number of agricultural landmans
